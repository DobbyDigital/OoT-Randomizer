import argparse
from itertools import chain
import re
import math
import json
import operator

from Colors import get_tunic_color_options, get_navi_color_options, get_sword_trail_color_options, \
    get_bombchu_trail_color_options, get_boomerang_trail_color_options, get_gauntlet_color_options, \
    get_magic_color_options, get_heart_color_options, get_shield_frame_color_options, get_a_button_color_options,\
    get_b_button_color_options, get_c_button_color_options, get_start_button_color_options
from Hints import HintDistList, HintDistTips
from Location import LocationIterator
import Sounds as sfx
<<<<<<< HEAD
import os
from Utils import data_path, read_json
from itertools import chain
=======
>>>>>>> 41b59023
import StartingItems
from Utils import data_path

# holds the info for a single setting
class Setting_Info():

    def __init__(self, name, type, gui_text, gui_type, shared, choices, default=None, disabled_default=None, disable=None, gui_tooltip=None, gui_params=None, cosmetic=False):
        self.name = name # name of the setting, used as a key to retrieve the setting's value everywhere
        self.type = type # type of the setting's value, used to properly convert types to setting strings
        self.shared = shared # whether or not the setting is one that should be shared, used in converting settings to a string
        self.cosmetic = cosmetic # whether or not the setting should be included in the cosmetic log
        self.gui_text = gui_text
        self.gui_type = gui_type
        if gui_tooltip is None:
            self.gui_tooltip = ""
        else:
            self.gui_tooltip = gui_tooltip

        if gui_params == None:
            gui_params = {}
        self.gui_params = gui_params # additional parameters that the randomizer uses for the gui
        self.disable = disable # dictionary of settings this this setting disabled
        self.dependency = None # lambda the determines if this is disabled. Generated later

        # dictionary of options to their text names
        if isinstance(choices, list):
            self.choices = {k: k for k in choices}
            self.choice_list = list(choices)
        else:
            self.choices = dict(choices)
            self.choice_list = list(choices.keys())
        self.reverse_choices = {v: k for k, v in self.choices.items()}

        # number of bits needed to store the setting, used in converting settings to a string
        if shared:
            if self.gui_params.get('min') and self.gui_params.get('max') and not choices:
                self.bitwidth = math.ceil(math.log(self.gui_params.get('max') - self.gui_params.get('min') + 1, 2))
            else:
                self.bitwidth = self.calc_bitwidth(choices)
        else:
            self.bitwidth = 0

        # default value if undefined/unset
        if default != None:
            self.default = default
        elif self.type == bool:
            self.default = False
        elif self.type == str:
            self.default = ""
        elif self.type == int:
            self.default = 0
        elif self.type == list:
            self.default = []
        elif self.type == dict:
            self.default = {}

        # default value if disabled
        if disabled_default == None:
            self.disabled_default = self.default
        else:
            self.disabled_default = disabled_default

        # used to when random options are set for this setting
        if 'distribution' not in gui_params:
            self.gui_params['distribution'] = [(choice, 1) for choice in self.choice_list]


    def calc_bitwidth(self, choices):
        count = len(choices)
        if count > 0:
            if self.type == list:
                # Need two special values for terminating additive and subtractive lists
                count = count + 2
            return math.ceil(math.log(count, 2))
        return 0


class Checkbutton(Setting_Info):

    def __init__(self, name, gui_text, gui_tooltip=None, disable=None,
            disabled_default=None, default=False, shared=False, gui_params=None, cosmetic=False):

        choices = {
            True:  'checked',
            False: 'unchecked',
        }

        super().__init__(name, bool, gui_text, 'Checkbutton', shared, choices, default, disabled_default, disable, gui_tooltip, gui_params, cosmetic)


class Combobox(Setting_Info):

    def __init__(self, name, gui_text, choices, default, gui_tooltip=None,
            disable=None, disabled_default=None, shared=False, gui_params=None, cosmetic=False):

        super().__init__(name, str, gui_text, 'Combobox', shared, choices, default, disabled_default, disable, gui_tooltip, gui_params, cosmetic)


class Scale(Setting_Info):

    def __init__(self, name, gui_text, min, max, default, step=1,
            gui_tooltip=None, disable=None, disabled_default=None,
            shared=False, gui_params=None, cosmetic=False):

        choices = {
            i: str(i) for i in range(min, max+1, step)
        }
        if gui_params == None:
            gui_params = {}
        gui_params['min']    = min
        gui_params['max']    = max
        gui_params['step']   = step

        super().__init__(name, int, gui_text, 'Scale', shared, choices, default, disabled_default, disable, gui_tooltip, gui_params, cosmetic)


logic_tricks = {
    'Fewer Tunic Requirements': {
        'name'    : 'logic_fewer_tunic_requirements',
        'tags'    : ("General", "Fire Temple", "Water Temple", "Gerudo Training Grounds", "Zora's Fountain",),
        'tooltip' : '''\
                    Allows the following possible without Tunics:
                    - Enter Water Temple. The key below the center
                    pillar still requires Zora Tunic.
                    - Enter Fire Temple. Only the first floor is
                    accessible, and not Volvagia.
                    - Zora's Fountain Bottom Freestanding PoH.
                    Might not have enough health to resurface.
                    - Gerudo Training Grounds Underwater
                    Silver Rupee Chest. May need to make multiple
                    trips.
                    '''},
    'Hidden Grottos without Stone of Agony': {
        'name'    : 'logic_grottos_without_agony',
        'tags'    : ("General", "Entrance",),
        'tooltip' : '''\
                    Allows entering hidden grottos without the
                    Stone of Agony.
                    '''},
    'Pass Through Visible One-Way Collisions': {
        'name'    : 'logic_visible_collisions',
        'tags'    : ("Entrance", "Kakariko Village",),
        'tooltip' : '''\
                    Allows climbing through the platform to reach 
                    Impa's House Back as adult with no items and 
                    going through the Kakariko Village Gate as child
                    when coming from the Mountain Trail side.
                    '''},
    'Child Deadhand without Kokiri Sword': {
        'name'    : 'logic_child_deadhand',
        'tags'    : ("Bottom of the Well",),
        'tooltip' : '''\
                    Requires 9 sticks or 5 jump slashes.
                    '''},
    'Second Dampe Race as Child': {
        'name'    : 'logic_child_dampe_race_poh',
        'tags'    : ("the Graveyard", "Entrance",),
        'tooltip' : '''\
                    It is possible to complete the second dampe
                    race as child in under a minute, but it is
                    a strict time limit.
                    '''},
    'Man on Roof without Hookshot': {
        'name'    : 'logic_man_on_roof',
        'tags'    : ("Kakariko Village",),
        'tooltip' : '''\
                    Can be reached by side-hopping off
                    the watchtower.
                    '''},
    'Dodongo\'s Cavern Staircase with Bow': {
        'name'    : 'logic_dc_staircase',
        'tags'    : ("Dodongo's Cavern",),
        'tooltip' : '''\
                    The Bow can be used to knock down the stairs
                    with two well-timed shots.
                    '''},
    'Dodongo\'s Cavern Spike Trap Room Jump without Hover Boots': {
        'name'    : 'logic_dc_jump',
        'tags'    : ("Dodongo's Cavern",),
        'tooltip' : '''\
                    Jump is adult only.
                    '''},
    'Dodongo\'s Cavern Vines GS from Below with Longshot': {
        'name'    : 'logic_dc_vines_gs',
        'tags'    : ("Dodongo's Cavern", "Skulltulas",),
        'tooltip' : '''\
                    The vines upon which this Skulltula rests are one-
                    sided collision. You can use the Longshot to get it
                    from below, by shooting it through the vines,
                    bypassing the need to lower the staircase.
                    '''},
    'Gerudo Fortress "Kitchen" with No Additional Items': {
        'name'    : 'logic_gerudo_kitchen',
        'tags'    : ("Gerudo's Fortress",),
        'tooltip' : '''\
                    The logic normally guarantees one of Bow, Hookshot,
                    or Hover Boots.
                    '''},
    'Deku Tree Basement Vines GS with Jump Slash': {
        'name'    : 'logic_deku_basement_gs',
        'tags'    : ("Deku Tree", "Skulltulas",),
        'tooltip' : '''\
                    Can be defeated by doing a precise jump slash.
                    '''},
    'Deku Tree Basement Web to Gohma with Bow': {
        'name'    : 'logic_deku_b1_webs_with_bow',
        'tags'    : ("Deku Tree", "Entrance",),
        'tooltip' : '''\
                    All spider web walls in the Deku Tree basement can be burnt
                    as adult with just a bow by shooting through torches. This
                    trick only applies to the circular web leading to Gohma;
                    the two vertical webs are always in logic.

                    Backflip onto the chest near the torch at the bottom of
                    the vine wall. With precise positioning you can shoot
                    through the torch to the right edge of the circular web.

                    This allows completion of adult Deku Tree with no fire source.
                    '''},
    'Deku Tree MQ Roll Under the Spiked Log': {
        'name'    : 'logic_deku_mq_log',
        'tags'    : ("Deku Tree",),
        'tooltip' : '''\
                    You can get past the spiked log by rolling
                    to briefly shrink your hitbox. As adult,
                    the timing is a bit more precise.
                    '''},
    'Hammer Rusted Switches Through Walls': {
        'name'    : 'logic_rusted_switches',
        'tags'    : ("Fire Temple", "Ganon's Castle",),
        'tooltip' : '''\
                    Applies to:
                    - Fire Temple Highest Goron Chest.
                    - MQ Fire Temple Lizalfos Maze.
                    - MQ Spirit Trial.
                    '''},
    'Bottom of the Well Map Chest with Strength & Sticks': {
        'name'    : 'logic_botw_basement',
        'tags'    : ("Bottom of the Well",),
        'tooltip' : '''\
                    The chest in the basement can be reached with
                    strength by doing a jump slash with a lit
                    stick to access the bomb flowers.
                    '''},
    'Bottom of the Well MQ Jump Over the Pits': {
        'name'    : 'logic_botw_mq_pits',
        'tags'    : ("Bottom of the Well",),
        'tooltip' : '''\
                    While the pits in Bottom of the Well don't allow you to
                    jump just by running straight at them, you can still get
                    over them by side-hopping or backflipping across. With
                    explosives, this allows you to access the central areas
                    without Zelda's Lullaby. With Zelda's Lullaby, it allows
                    you to access the west inner room without explosives.
                    '''},
    'Skip Forest Temple MQ Block Puzzle with Bombchu': {
        'name'    : 'logic_forest_mq_block_puzzle',
        'tags'    : ("Forest Temple",),
        'tooltip' : '''\
                    Send the Bombchu straight up the center of the
                    wall directly to the left upon entering the room.
                    '''},
    'Spirit Temple Child Side Bridge with Bombchu': {
        'name'    : 'logic_spirit_child_bombchu',
        'tags'    : ("Spirit Temple",),
        'tooltip' : '''\
                    A carefully-timed Bombchu can hit the switch.
                    '''},
    'Windmill PoH as Adult with Nothing': {
        'name'    : 'logic_windmill_poh',
        'tags'    : ("Kakariko Village",),
        'tooltip' : '''\
                    Can jump up to the spinning platform from
                    below as adult.
                    '''},
    'Crater\'s Bean PoH with Hover Boots': {
        'name'    : 'logic_crater_bean_poh_with_hovers',
        'tags'    : ("Death Mountain Crater",),
        'tooltip' : '''\
                    Hover from the base of the bridge
                    near Goron City and walk up the
                    very steep slope.
                    '''},
    'Zora\'s Domain Entry with Cucco': {
        'name'    : 'logic_zora_with_cucco',
        'tags'    : ("Zora's River",),
        'tooltip' : '''\
                    Can fly behind the waterfall with
                    a cucco as child.
                    '''},
    'Water Temple MQ Central Pillar with Fire Arrows': {
        'name'    : 'logic_water_mq_central_pillar',
        'tags'    : ("Water Temple",),
        'tooltip' : '''\
                    Slanted torches have misleading hitboxes. Whenever
                    you see a slanted torch jutting out of the wall,
                    you can expect most or all of its hitbox is actually
                    on the other side that wall. This can make slanted
                    torches very finicky to light when using arrows. The
                    torches in the central pillar of MQ Water Temple are
                    a particularly egregious example. Logic normally
                    expects Din's Fire and Song of Time.
                    '''},
    'Gerudo Training Grounds MQ Left Side Silver Rupees with Hookshot': {
        'name'    : 'logic_gtg_mq_with_hookshot',
        'tags'    : ("Gerudo Training Grounds",),
        'tooltip' : '''\
                    The highest silver rupee can be obtained by
                    hookshotting the target and then immediately jump
                    slashing toward the rupee.
                    '''},
    'Forest Temple East Courtyard Vines with Hookshot': {
        'name'    : 'logic_forest_vines',
        'tags'    : ("Forest Temple",),
        'tooltip' : '''\
                    The vines in Forest Temple leading to where the well
                    drain switch is in the standard form can be barely
                    reached with just the Hookshot.
                    '''},
    'Forest Temple East Courtyard GS with Boomerang': {
        'name'    : 'logic_forest_outdoor_east_gs',
        'tags'    : ("Forest Temple", "Entrance", "Skulltulas",),
        'tooltip' : '''\
                    Precise Boomerang throws can allow child to
                    kill the Skulltula and collect the token.
                    '''},
    'Forest Temple First Room GS with Difficult-to-Use Weapons': {
        'name'    : 'logic_forest_first_gs',
        'tags'    : ("Forest Temple", "Entrance", "Skulltulas",),
        'tooltip' : '''\
                    Allows killing this Skulltula with Sword or Sticks by
                    jump slashing it as you let go from the vines. You will
                    take fall damage.
                    Also allows killing it as Child with a Bomb throw. It's
                    much more difficult to use a Bomb as child due to
                    Child Link's shorter height.
                    '''},
    'Swim Through Forest Temple MQ Well with Hookshot': {
        'name'    : 'logic_forest_well_swim',
        'tags'    : ("Forest Temple",),
        'tooltip' : '''\
                    Shoot the vines in the well as low and as far to
                    the right as possible, and then immediately swim
                    under the ceiling to the right. This can only be
                    required if Forest Temple is in its Master Quest
                    form.
                    '''},
    'Forest Temple MQ Twisted Hallway Switch with Jump Slash': {
        'name'    : 'logic_forest_mq_hallway_switch_jumpslash',
        'tags'    : ("Forest Temple",),
        'tooltip' : '''\
                    The switch to twist the hallway can be hit with
                    a jump slash through the glass block. To get in
                    front of the switch, either use the Hover Boots
                    or hit the shortcut switch at the top of the
                    room and jump from the glass blocks that spawn.
                    '''},
    'Forest Temple MQ Twisted Hallway Switch with Hookshot': {
        'name'    : 'logic_forest_mq_hallway_switch_hookshot',
        'tags'    : ("Forest Temple",),
        'tooltip' : '''\
                    There's a very small gap between the glass block
                    and the wall. Through that gap you can hookshot
                    the target on the ceiling.
                    '''},
    'Death Mountain Trail Chest with Strength': {
        'name'    : 'logic_dmt_bombable',
        'tags'    : ("Death Mountain Trail",),
        'tooltip' : '''\
                    Child Link can blow up the wall using a nearby bomb
                    flower. You must backwalk with the flower and then
                    quickly throw it toward the wall.
                    '''},
    'Goron City Spinning Pot PoH with Strength': {
        'name'    : 'logic_goron_city_pot_with_strength',
        'tags'    : ("Goron City",),
        'tooltip' : '''\
                    Allows for stopping the Goron City Spinning
                    Pot using a bomb flower alone, requiring 
                    strength in lieu of inventory explosives.
                    '''},
    'Adult Kokiri Forest GS with Hover Boots': {
        'name'    : 'logic_adult_kokiri_gs',
        'tags'    : ("Kokiri Forest", "Skulltulas",),
        'tooltip' : '''\
                    Can be obtained without Hookshot by using the Hover
                    Boots off of one of the roots.
                    '''},
    'Spirit Temple MQ Frozen Eye Switch without Fire': {
        'name'    : 'logic_spirit_mq_frozen_eye',
        'tags'    : ("Spirit Temple",),
        'tooltip' : '''\
                    You can melt the ice by shooting an arrow through a
                    torch. The only way to find a line of sight for this
                    shot is to first spawn a Song of Time block, and then
                    stand on the very edge of it.
                    '''},
    'Spirit Temple Shifting Wall with No Additional Items': {
        'name'    : 'logic_spirit_wall',
        'tags'    : ("Spirit Temple",),
        'tooltip' : '''\
                    The logic normally guarantees a way of dealing with both
                    the Beamos and the Walltula before climbing the wall.
                    '''},
    'Spirit Temple Main Room GS with Boomerang': {
        'name'    : 'logic_spirit_lobby_gs',
        'tags'    : ("Spirit Temple", "Skulltulas",),
        'tooltip' : '''\
                    Standing on the highest part of the arm of the statue, a
                    precise Boomerang throw can kill and obtain this Gold
                    Skulltula. You must throw the Boomerang slightly off to
                    the side so that it curves into the Skulltula, as aiming
                    directly at it will clank off of the wall in front.
                    '''},
    'Spirit Temple Main Room Jump from Hands to Upper Ledges': {
        'name'    : 'logic_spirit_lobby_jump',
        'tags'    : ("Spirit Temple", "Skulltulas",),
        'tooltip' : '''\
                    A precise jump to obtain the following as adult
                    without needing one of Hookshot or Hover Boots:
                    - Spirit Temple Statue Room Northeast Chest
                    - Spirit Temple GS Lobby
                    '''},
    'Spirit Temple MQ Sun Block Room GS with Boomerang': {
        'name'    : 'logic_spirit_mq_sun_block_gs',
        'tags'    : ("Spirit Temple", "Skulltulas",),
        'tooltip' : '''\
                    Throw the Boomerang in such a way that it
                    curves through the side of the glass block
                    to hit the Gold Skulltula.
                    '''},
    'Jabu Scrub as Adult with Jump Dive': {
        'name'    : 'logic_jabu_scrub_jump_dive',
        'tags'    : ("Jabu Jabu's Belly", "Entrance",),
        'tooltip' : '''\
                    Standing above the underwater tunnel leading to the scrub,
                    jump down and swim through the tunnel. This allows adult to
                    access the scrub with no Scale or Iron Boots.
                    '''},
    'Jabu MQ Song of Time Block GS with Boomerang': {
        'name'    : 'logic_jabu_mq_sot_gs',
        'tags'    : ("Jabu Jabu's Belly", "Skulltulas",),
        'tooltip' : '''\
                    Allow the Boomerang to return to you through
                    the Song of Time block to grab the token.
                    '''},
    'Bottom of the Well MQ Dead Hand Freestanding Key with Boomerang': {
        'name'    : 'logic_botw_mq_dead_hand_key',
        'tags'    : ("Bottom of the Well",),
        'tooltip' : '''\
                    Boomerang can fish the item out of the rubble without
                    needing explosives to blow it up.
                    '''},
    'Fire Temple Flame Wall Maze Skip': {
        'name'    : 'logic_fire_flame_maze',
        'tags'    : ("Fire Temple",),
        'tooltip' : '''\
                    If you move quickly you can sneak past the edge of
                    a flame wall before it can rise up to block you.
                    To do it without taking damage is more precise.
                    Allows you to progress without needing either a
                    Small Key or Hover Boots.
                    '''},
    'Fire Temple MQ Flame Wall Maze Skip': {
        'name'    : 'logic_fire_mq_flame_maze',
        'tags'    : ("Fire Temple", "Skulltulas",),
        'tooltip' : '''\
                    If you move quickly you can sneak past the edge of
                    a flame wall before it can rise up to block you.
                    To do it without taking damage is more precise.
                    Allows you to reach the side room GS without needing
                    Song of Time or Hover Boots. If either of "Fire Temple
                    MQ Lower to Upper Lizalfos Maze with Hover Boots" or
                    "with Precise Jump" are enabled, this also allows you
                    to progress deeper into the dungeon without Hookshot.
                    '''},
    'Fire Temple MQ Climb without Fire Source': {
        'name'    : 'logic_fire_mq_climb',
        'tags'    : ("Fire Temple",),
        'tooltip' : '''\
                    You can use the Hover Boots to hover around to
                    the climbable wall, skipping the need to use a
                    fire source and spawn a Hookshot target.
                    '''},
    'Fire Temple MQ Lower to Upper Lizalfos Maze with Hover Boots': {
        'name'    : 'logic_fire_mq_maze_hovers',
        'tags'    : ("Fire Temple",),
        'tooltip' : '''\
                    Use the Hover Boots off of a crate to
                    climb to the upper maze without needing
                    to spawn and use the Hookshot targets.
                    '''},
    'Fire Temple MQ Chest Near Boss without Breaking Crate': {
        'name'    : 'logic_fire_mq_near_boss',
        'tags'    : ("Fire Temple",),
        'tooltip' : '''\
                    The hitbox for the torch extends a bit outside of the crate.
                    Shoot a flaming arrow at the side of the crate to light the
                    torch without needing to get over there and break the crate.
                    '''},
    'Fire Temple MQ Lizalfos Maze Side Room without Box': {
        'name'    : 'logic_fire_mq_maze_side_room',
        'tags'    : ("Fire Temple",),
        'tooltip' : '''\
                    You can walk from the blue switch to the door and
                    quickly open the door before the bars reclose. This
                    skips needing to reach the upper sections of the
                    maze to get a box to place on the switch.
                    '''},
    'Fire Temple MQ Boss Key Chest without Bow': {
        'name'    : 'logic_fire_mq_bk_chest',
        'tags'    : ("Fire Temple",),
        'tooltip' : '''\
                    It is possible to light both of the timed torches
                    to unbar the door to the boss key chest's room
                    with just Din's Fire if you move very quickly
                    between the two torches. It is also possible to
                    unbar the door with just Din's by abusing an
                    oversight in the way the game counts how many
                    torches have been lit.
                    '''},
    'Fire Temple MQ Above Flame Wall Maze GS from Below with Longshot': {
        'name'    : 'logic_fire_mq_above_maze_gs',
        'tags'    : ("Fire Temple", "Skulltulas",),
        'tooltip' : '''\
                    The floor of the room that contains this Skulltula
                    is only solid from above. From the maze below, the
                    Longshot can be shot through the ceiling to obtain 
                    the token with two fewer small keys than normal.
                    '''},
    'Zora\'s River Lower Freestanding PoH as Adult with Nothing': {
        'name'    : 'logic_zora_river_lower',
        'tags'    : ("Zora's River",),
        'tooltip' : '''\
                    Adult can reach this PoH with a precise jump,
                    no Hover Boots required.
                    '''},
    'Water Temple Cracked Wall with Hover Boots': {
        'name'    : 'logic_water_cracked_wall_hovers',
        'tags'    : ("Water Temple",),
        'tooltip' : '''\
                    With a midair side-hop while wearing the Hover
                    Boots, you can reach the cracked wall without
                    needing to raise the water up to the middle level.
                    '''},
    'Shadow Temple Freestanding Key with Bombchu': {
        'name'    : 'logic_shadow_freestanding_key',
        'tags'    : ("Shadow Temple",),
        'tooltip' : '''\
                    Release the Bombchu with good timing so that
                    it explodes near the bottom of the pot.
                    '''},
    'Shadow Temple MQ Invisible Blades Silver Rupees without Song of Time': {
        'name'    : 'logic_shadow_mq_invisible_blades',
        'tags'    : ("Shadow Temple",),
        'tooltip' : '''\
                    The Like Like can be used to boost you into the
                    silver rupee that normally requires Song of Time.
                    This cannot be performed on OHKO since the Like
                    Like does not boost you high enough if you die.
                    '''},
    'Shadow Temple MQ Lower Huge Pit without Fire Source': {
        'name'    : 'logic_shadow_mq_huge_pit',
        'tags'    : ("Shadow Temple",),
        'tooltip' : '''\
                    Normally a frozen eye switch spawns some platforms
                    that you can use to climb down, but there's actually
                    a small piece of ground that you can stand on that
                    you can just jump down to.
                    '''},
    'Backflip over Mido as Adult': {
        'name'    : 'logic_mido_backflip',
        'tags'    : ("the Lost Woods",),
        'tooltip' : '''\
                    With a specific position and angle, you can
                    backflip over Mido.
                    '''},
    'Fire Temple Boss Door without Hover Boots or Pillar': {
        'name'    : 'logic_fire_boss_door_jump',
        'tags'    : ("Fire Temple",),
        'tooltip' : '''\
                    The Fire Temple Boss Door can be reached with a precise
                    jump. You must be touching the side wall of the room so
                    so that Link will grab the ledge from farther away than
                    is normally possible.
                    '''},
    'Lake Hylia Lab Dive without Gold Scale': {
        'name'    : 'logic_lab_diving',
        'tags'    : ("Lake Hylia",),
        'tooltip' : '''\
                    Remove the Iron Boots in the midst of
                    Hookshotting the underwater crate.
                    '''},
    'Deliver Eye Drops with Bolero of Fire': {
        'name'    : 'logic_biggoron_bolero',
        'tags'    : ("Death Mountain Trail",),
        'tooltip' : '''\
                    If you do not wear the Goron Tunic, the heat timer
                    inside the crater will override the trade item's timer.
                    When you exit to Death Mountain Trail you will have
                    one second to deliver the Eye Drops before the timer
                    expires. It works best if you play Bolero as quickly as
                    possible upon receiving the Eye Drops. If you have few
                    hearts, there is enough time to dip Goron City to
                    refresh the heat timer as long as you've already
                    pulled the block.
                    '''},
    'Wasteland Crossing without Hover Boots or Longshot': {
        'name'    : 'logic_wasteland_crossing',
        'tags'    : ("Haunted Wasteland",),
        'tooltip' : '''\
                    You can beat the quicksand by backwalking across it
                    in a specific way.
                    '''},
    'Colossus Hill GS with Hookshot': {
        'name'    : 'logic_colossus_gs',
        'tags'    : ("Desert Colossus", "Skulltulas",),
        'tooltip' : '''\
                    Somewhat precise. If you kill enough Leevers
                    you can get enough of a break to take some time
                    to aim more carefully.
                    '''},
    'Dodongo\'s Cavern Scarecrow GS with Armos Statue': {
        'name'    : 'logic_dc_scarecrow_gs',
        'tags'    : ("Dodongo's Cavern", "Skulltulas",),
        'tooltip' : '''\
                    You can jump off an Armos Statue to reach the
                    alcove with the Gold Skulltula. It takes quite
                    a long time to pull the statue the entire way.
                    The jump to the alcove can be a bit picky when
                    done as child.
                    '''},
    'Kakariko Tower GS with Jump Slash': {
        'name'    : 'logic_kakariko_tower_gs',
        'tags'    : ("Kakariko Village", "Skulltulas",),
        'tooltip' : '''\
                    Climb the tower as high as you can without
                    touching the Gold Skulltula, then let go and
                    jump slash immediately. You will take fall
                    damage.
                    '''},
    'Deku Tree MQ Compass Room GS Boulders with Just Hammer': {
        'name'    : 'logic_deku_mq_compass_gs',
        'tags'    : ("Deku Tree", "Skulltulas",),
        'tooltip' : '''\
                    Climb to the top of the vines, then let go
                    and jump slash immediately to destroy the
                    boulders using the Hammer, without needing
                    to spawn a Song of Time block.
                    '''},
    'Lake Hylia Lab Wall GS with Jump Slash': {
        'name'    : 'logic_lab_wall_gs',
        'tags'    : ("Lake Hylia", "Skulltulas",),
        'tooltip' : '''\
                    The jump slash to actually collect the
                    token is somewhat precise.
                    '''},
    'Spirit Temple MQ Lower Adult without Fire Arrows': {
        'name'    : 'logic_spirit_mq_lower_adult',
        'tags'    : ("Spirit Temple",),
        'tooltip' : '''\
                    It can be done with Din\'s Fire and Bow.
                    Whenever an arrow passes through a lit torch, it
                    resets the timer. It's finicky but it's also
                    possible to stand on the pillar next to the center
                    torch, which makes it easier.
                    '''},
    'Spirit Temple Map Chest with Bow': {
        'name'    : 'logic_spirit_map_chest',
        'tags'    : ("Spirit Temple",),
        'tooltip' : '''\
                    To get a line of sight from the upper torch to
                    the map chest torches, you must pull an Armos
                    statue all the way up the stairs.
                    '''},
    'Spirit Temple Sun Block Room Chest with Bow': {
        'name'    : 'logic_spirit_sun_chest',
        'tags'    : ("Spirit Temple",),
        'tooltip' : '''\
                    Using the blocks in the room as platforms you can
                    get lines of sight to all three torches. The timer
                    on the torches is quite short so you must move
                    quickly in order to light all three.
                    '''},
    'Spirit Temple MQ Sun Block Room as Child without Song of Time': {
        'name'    : 'logic_spirit_mq_sun_block_sot',
        'tags'    : ("Spirit Temple",),
        'tooltip' : '''\
                    While adult can easily jump directly to the switch that
                    unbars the door to the sun block room, child Link cannot
                    make the jump without spawning a Song of Time block to
                    jump from. You can skip this by throwing the crate down
                    onto the switch from above, which does unbar the door,
                    however the crate immediately breaks, so you must move
                    quickly to get through the door before it closes back up.
                    '''},
    'Shadow Trial MQ Torch with Bow': {
        'name'    : 'logic_shadow_trial_mq',
        'tags'    : ("Ganon's Castle",),
        'tooltip' : '''\
                    You can light the torch in this room without a fire
                    source by shooting an arrow through the lit torch
                    at the beginning of the room. Because the room is
                    so dark and the unlit torch is so far away, it can
                    be difficult to aim the shot correctly.
                    '''},
    'Forest Temple NE Outdoors Ledge with Hover Boots': {
        'name'    : 'logic_forest_outdoors_ledge',
        'tags'    : ("Forest Temple", "Entrance",),
        'tooltip' : '''\
                    With precise Hover Boots movement you can fall down
                    to this ledge from upper balconies. If done precisely
                    enough, it is not necessary to take fall damage.
                    In MQ, this skips a Longshot requirement.
                    In Vanilla, this can skip a Hookshot requirement in
                    entrance randomizer.
                    '''},
    'Water Temple Boss Key Region with Hover Boots': {
        'name'    : 'logic_water_boss_key_region',
        'tags'    : ("Water Temple",),
        'tooltip' : '''\
                    With precise Hover Boots movement it is possible
                    to reach the boss key chest's region without
                    needing the Longshot. It is not necessary to take
                    damage from the spikes. The Gold Skulltula Token
                    in the following room can also be obtained with
                    just the Hover Boots.
                    '''},
    'Water Temple MQ North Basement GS without Small Key': {
        'name'    : 'logic_water_mq_locked_gs',
        'tags'    : ("Water Temple", "Skulltulas",),
        'tooltip' : '''\
                    There is an invisible Hookshot target that can be used
                    to get over the gate that blocks you from going to this
                    Skulltula early. This avoids going through some rooms
                    that normally require a Small Key to access. If "Water
                    Temple North Basement Ledge with Precise Jump" is not
                    enabled, this also skips needing Hover Boots or
                    Scarecrow's Song to reach the locked door.
                    '''},
    'Water Temple Falling Platform Room GS with Hookshot': {
        'name'    : 'logic_water_falling_platform_gs_hookshot',
        'tags'    : ("Water Temple", "Skulltulas",),
        'tooltip' : '''\
                    If you stand on the very edge of the platform, this
                    Gold Skulltula can be obtained with only the Hookshot.
                    '''},
    'Water Temple Falling Platform Room GS with Boomerang': {
        'name'    : 'logic_water_falling_platform_gs_boomerang',
        'tags'    : ("Water Temple", "Skulltulas", "Entrance",),
        'tooltip' : '''\
                    If you stand on the very edge of the platform, this
                    Gold Skulltula can be obtained with only the Boomerang.
                    '''},
    'Water Temple River GS without Iron Boots': {
        'name'    : 'logic_water_river_gs',
        'tags'    : ("Water Temple", "Skulltulas",),
        'tooltip' : '''\
                    Standing on the exposed ground toward the end of
                    the river, a precise Longshot use can obtain the
                    token. The Longshot cannot normally reach far
                    enough to kill the Skulltula, however. You'll
                    first have to find some other way of killing it.
                    '''},
    'Water Temple Entry without Iron Boots using Hookshot': {
        'name'    : 'logic_water_hookshot_entry',
        'tags'    : ("Lake Hylia",),
        'tooltip' : '''\
                    When entering Water Temple using Gold Scale instead
                    of Iron Boots, the Longshot is usually used to be
                    able to hit the switch and open the gate. But, by
                    standing in a particular spot, the switch can be hit
                    with only the reach of the Hookshot.
                    '''},
    'Death Mountain Trail Climb with Hover Boots': {
        'name'    : 'logic_dmt_climb_hovers',
        'tags'    : ("Death Mountain Trail",),
        'tooltip' : '''\
                    It is possible to use the Hover Boots to bypass
                    needing to destroy the boulders blocking the path
                    to the top of Death Mountain.
                    '''},
    'Death Mountain Trail Upper Red Rock GS without Hammer': {
        'name'    : 'logic_trail_gs_upper',
        'tags'    : ("Death Mountain Trail", "Skulltulas",),
        'tooltip' : '''\
                    After killing the Skulltula, the token can be collected
                    by backflipping into the rock at the correct angle.
                    '''},
    'Death Mountain Trail Lower Red Rock GS with Hookshot': {
        'name'    : 'logic_trail_gs_lower_hookshot',
        'tags'    : ("Death Mountain Trail", "Skulltulas",),
        'tooltip' : '''\
                    After killing the Skulltula, the token can be fished
                    out of the rock without needing to destroy it, by
                    using the Hookshot in the correct way.
                    '''},
    'Death Mountain Trail Lower Red Rock GS with Hover Boots': {
        'name'    : 'logic_trail_gs_lower_hovers',
        'tags'    : ("Death Mountain Trail", "Skulltulas",),
        'tooltip' : '''\
                    After killing the Skulltula, the token can be
                    collected without needing to destroy the rock by
                    backflipping down onto it with the Hover Boots.
                    First use the Hover Boots to stand on a nearby
                    fence, and go for the Skulltula Token from there.
                    '''},
    'Death Mountain Trail Lower Red Rock GS with Magic Bean': {
        'name'    : 'logic_trail_gs_lower_bean',
        'tags'    : ("Death Mountain Trail", "Skulltulas",),
        'tooltip' : '''\
                    After killing the Skulltula, the token can be
                    collected without needing to destroy the rock by
                    jumping down onto it from the bean plant,
                    midflight, with precise timing and positioning.
                    '''},
    'Death Mountain Crater Upper to Lower with Hammer': {
        'name'    : 'logic_crater_upper_to_lower',
        'tags'    : ("Death Mountain Crater",),
        'tooltip' : '''\
                    With the Hammer, you can jump slash the rock twice
                    in the same jump in order to destroy it before you
                    fall into the lava.
                    '''},
    'Zora\'s Domain Entry with Hover Boots': {
        'name'    : 'logic_zora_with_hovers',
        'tags'    : ("Zora's River",),
        'tooltip' : '''\
                    Can hover behind the waterfall as adult.
                    '''},
    'Zora\'s Domain GS with No Additional Items': {
        'name'    : 'logic_domain_gs',
        'tags'    : ("Zora's Domain", "Skulltulas",),
        'tooltip' : '''\
                    A precise jump slash can kill the Skulltula and
                    recoil back onto the top of the frozen waterfall.
                    To kill it, the logic normally guarantees one of
                    Hookshot, Bow, or Magic.
                    '''},
    'Shadow Temple River Statue with Bombchu': {
        'name'    : 'logic_shadow_statue',
        'tags'    : ("Shadow Temple",),
        'tooltip' : '''\
                    By sending a Bombchu around the edge of the
                    gorge, you can knock down the statue without
                    needing a Bow.
                    Applies in both vanilla and MQ Shadow.
                    '''},
    'Stop Link the Goron with Din\'s Fire': {
        'name'    : 'logic_link_goron_dins',
        'tags'    : ("Goron City",),
        'tooltip' : '''\
                    The timing is quite awkward.
                    '''},
    'Fire Temple Song of Time Room GS without Song of Time': {
        'name'    : 'logic_fire_song_of_time',
        'tags'    : ("Fire Temple", "Skulltulas",),
        'tooltip' : '''\
                    A precise jump can be used to reach this room.
                    '''},
    'Fire Temple Climb without Strength': {
        'name'    : 'logic_fire_strength',
        'tags'    : ("Fire Temple",),
        'tooltip' : '''\
                    A precise jump can be used to skip
                    pushing the block.
                    '''},
    'Fire Temple MQ Big Lava Room Blocked Door without Hookshot': {
        'name'    : 'logic_fire_mq_blocked_chest',
        'tags'    : ("Fire Temple",),
        'tooltip' : '''\
                    There is a gap between the hitboxes of the flame
                    wall in the big lava room. If you know where this
                    gap is located, you can jump through it and skip
                    needing to use the Hookshot. To do this without
                    taking damage is more precise.
                    '''},
    'Fire Temple MQ Lower to Upper Lizalfos Maze with Precise Jump': {
        'name'    : 'logic_fire_mq_maze_jump',
        'tags'    : ("Fire Temple",),
        'tooltip' : '''\
                    A precise jump off of a crate can be used to
                    climb to the upper maze without needing to spawn
                    and use the Hookshot targets. This trick
                    supersedes both "Fire Temple MQ Lower to Upper
                    Lizalfos Maze with Hover Boots" and "Fire Temple
                    MQ Lizalfos Maze Side Room without Box".
                    '''},
    'Light Trial MQ without Hookshot': {
        'name'    : 'logic_light_trial_mq',
        'tags'    : ("Ganon's Castle",),
        'tooltip' : '''\
                    If you move quickly you can sneak past the edge of
                    a flame wall before it can rise up to block you.
                    In this case to do it without taking damage is
                    especially precise.
                    '''},
    'Ice Cavern MQ Scarecrow GS with No Additional Items': {
        'name'    : 'logic_ice_mq_scarecrow',
        'tags'    : ("Ice Cavern", "Skulltulas",),
        'tooltip' : '''\
                    A precise jump can be used to reach this alcove.
                    '''},
    'Ice Cavern MQ Red Ice GS without Song of Time': {
        'name'    : 'logic_ice_mq_red_ice_gs',
        'tags'    : ("Ice Cavern", "Skulltulas",),
        'tooltip' : '''\
                    If you side-hop into the perfect position, you
                    can briefly stand on the platform with the red
                    ice just long enough to dump some blue fire.
                    '''},
    'Ice Cavern Block Room GS with Hover Boots': {
        'name'    : 'logic_ice_block_gs',
        'tags'    : ("Ice Cavern", "Skulltulas",),
        'tooltip' : '''\
                    The Hover Boots can be used to get in front of the
                    Skulltula to kill it with a jump slash. Then, the
                    Hover Boots can again be used to obtain the Token,
                    all without Hookshot or Boomerang.
                    '''},
    'Reverse Wasteland': {
        'name'    : 'logic_reverse_wasteland',
        'tags'    : ("Haunted Wasteland",),
        'tooltip' : '''\
                    By memorizing the path, you can travel through the
                    Wasteland in reverse.
                    Note that jumping to the carpet merchant as child
                    typically requires a fairly precise jump slash.
                    The equivalent trick for going forward through the
                    Wasteland is "Lensless Wasteland".
                    To cross the river of sand with no additional items,
                    be sure to also enable "Wasteland Crossing without
                    Hover Boots or Longshot".
                    Unless all overworld entrances are randomized, child
                    Link will not be expected to do anything at Gerudo's
                    Fortress.
                    '''},
    'Zora\'s River Upper Freestanding PoH as Adult with Nothing': {
        'name'    : 'logic_zora_river_upper',
        'tags'    : ("Zora's River",),
        'tooltip' : '''\
                    Adult can reach this PoH with a precise jump,
                    no Hover Boots required.
                    '''},
    'Shadow Temple MQ Truth Spinner Gap with Longshot': {
        'name'    : 'logic_shadow_mq_gap',
        'tags'    : ("Shadow Temple",),
        'tooltip' : '''\
                    You can Longshot a torch and jump-slash recoil onto
                    the tongue. It works best if you Longshot the right
                    torch from the left side of the room.
                    '''},
    'Lost Woods Adult GS without Bean': {
        'name'    : 'logic_lost_woods_gs_bean',
        'tags'    : ("the Lost Woods", "Skulltulas",),
        'tooltip' : '''\
                    You can collect the token with a precise
                    Hookshot use, as long as you can kill the
                    Skulltula somehow first. It can be killed
                    using Longshot, Bow, Bombchus or Din's Fire.
                    '''},
    'Jabu Near Boss GS without Boomerang as Adult': {
        'name'    : 'logic_jabu_boss_gs_adult',
        'tags'    : ("Jabu Jabu's Belly", "Skulltulas", "Entrance",),
        'tooltip' : '''\
                    You can easily get over to the door to the
                    near boss area early with Hover Boots. The
                    tricky part is getting through the door
                    without being able to use a box to keep the
                    switch pressed. One way is to quickly roll
                    from the switch and open the door before it
                    closes.
                    '''},
    'Kakariko Rooftop GS with Hover Boots': {
        'name'    : 'logic_kakariko_rooftop_gs',
        'tags'    : ("Kakariko Village", "Skulltulas",),
        'tooltip' : '''\
                    Take the Hover Boots from the entrance to Impa's
                    House over to the rooftop of Skulltula House. From
                    there, a precise Hover Boots backwalk with backflip
                    can be used to get onto a hill above the side of
                    the village. And then from there you can Hover onto
                    Impa's rooftop to kill the Skulltula and backflip
                    into the token.
                    '''},
    'Graveyard Freestanding PoH with Boomerang': {
        'name'    : 'logic_graveyard_poh',
        'tags'    : ("the Graveyard",),
        'tooltip' : '''\
                    Using a precise moving setup you can obtain
                    the Piece of Heart by having the Boomerang
                    interact with it along the return path.
                    '''},
    'Hyrule Castle Storms Grotto GS with Just Boomerang': {
        'name'    : 'logic_castle_storms_gs',
        'tags'    : ("Hyrule Castle", "Skulltulas",),
        'tooltip' : '''\
                    With precise throws, the Boomerang alone can
                    kill the Skulltula and collect the token,
                    without first needing to blow up the wall.
                    '''},
    'Death Mountain Trail Soil GS without Destroying Boulder': {
        'name'    : 'logic_dmt_soil_gs',
        'tags'    : ("Death Mountain Trail", "Skulltulas",),
        'tooltip' : '''\
                    Bugs will go into the soft soil even while the boulder is
                    still blocking the entrance.
                    Then, using a precise moving setup you can kill the Gold
                    Skulltula and obtain the token by having the Boomerang
                    interact with it along the return path.
                    '''},
    'Gerudo Training Grounds Left Side Silver Rupees without Hookshot': {
        'name'    : 'logic_gtg_without_hookshot',
        'tags'    : ("Gerudo Training Grounds",),
        'tooltip' : '''\
                    After collecting the rest of the silver rupees in the room,
                    you can reach the final silver rupee on the ceiling by being
                    pulled up into it after getting grabbed by the Wallmaster.
                    Then, you must also reach the exit of the room without the
                    use of the Hookshot. If you move quickly you can sneak past
                    the edge of a flame wall before it can rise up to block you.
                    To do so without taking damage is more precise.
                    '''},
    'Gerudo Training Grounds MQ Left Side Silver Rupees without Hookshot': {
        'name'    : 'logic_gtg_mq_without_hookshot',
        'tags'    : ("Gerudo Training Grounds",),
        'tooltip' : '''\
                    After collecting the rest of the silver rupees in the room,
                    you can reach the final silver rupee on the ceiling by being
                    pulled up into it after getting grabbed by the Wallmaster.
                    The Wallmaster will not track you to directly underneath the
                    rupee. You should take the last step to be under the rupee
                    after the Wallmaster has begun its attempt to grab you.
                    Also included with this trick is that fact that the switch
                    that unbars the door to the final chest of GTG can be hit
                    without a projectile, using a precise jump slash.
                    This trick supersedes "Gerudo Training Grounds MQ Left Side
                    Silver Rupees with Hookshot".
                    '''},
    'Reach Gerudo Training Grounds Fake Wall Ledge with Hover Boots': {
        'name'    : 'logic_gtg_fake_wall',
        'tags'    : ("Gerudo Training Grounds",),
        'tooltip' : '''\
                    A precise Hover Boots use from the top of the chest can allow
                    you to grab the ledge without needing the usual requirements.
                    In Master Quest, this always skips a Song of Time requirement.
                    In Vanilla, this skips a Hookshot requirement, but is only
                    relevant if "Gerudo Training Grounds Left Side Silver Rupees
                    without Hookshot" is enabled.
                    '''},
    'Water Temple Cracked Wall with No Additional Items': {
        'name'    : 'logic_water_cracked_wall_nothing',
        'tags'    : ("Water Temple",),
        'tooltip' : '''\
                    A precise jump slash (among other methods) will
                    get you to the cracked wall without needing the
                    Hover Boots or to raise the water to the middle
                    level. This trick supersedes "Water Temple
                    Cracked Wall with Hover Boots".
                    '''},
    'Water Temple North Basement Ledge with Precise Jump': {
        'name'    : 'logic_water_north_basement_ledge_jump',
        'tags'    : ("Water Temple",),
        'tooltip' : '''\
                    In the northern basement there's a ledge from where, in
                    vanilla Water Temple, boulders roll out into the room.
                    Normally to jump directly to this ledge logically
                    requires the Hover Boots, but with precise jump, it can
                    be done without them. This trick applies to both
                    Vanilla and Master Quest.
                    '''},
    'Water Temple Torch Longshot': {
        'name'    : 'logic_water_temple_torch_longshot',
        'tags'    : ("Water Temple",),
        'tooltip' : '''\
                    Stand on the eastern side of the central pillar and longshot
                    the torches on the bottom level. Swim through the corridor
                    and float up to the top level. This allows access to this
                    area and lower water levels without Iron Boots.
                    The majority of the tricks that allow you to skip Iron Boots
                    in the Water Temple are not going to be relevant unless this
                    trick is first enabled.
                    '''},
    'Water Temple Central Pillar GS with Farore\'s Wind': {
        'name'    : 'logic_water_central_gs_fw',
        'tags'    : ("Water Temple", "Skulltulas",),
        'tooltip' : '''\
                    If you set Farore's Wind inside the central pillar
                    and then return to that warp point after raising
                    the water to the highest level, you can obtain this
                    Skulltula Token with Hookshot or Boomerang.
                    '''},
    'Water Temple Central Pillar GS with Iron Boots': {
        'name'    : 'logic_water_central_gs_irons',
        'tags'    : ("Water Temple", "Skulltulas",),
        'tooltip' : '''\
                    After opening the middle water level door into the
                    central pillar, the door will stay unbarred so long
                    as you do not leave the room -- even if you were to
                    raise the water up to the highest level. With the
                    Iron Boots to go through the door after the water has
                    been raised, you can obtain the Skulltula Token with
                    the Hookshot.
                    '''},
    'Water Temple Boss Key Jump Dive': {
        'name'    : 'logic_water_bk_jump_dive',
        'tags'    : ("Water Temple",),
        'tooltip' : '''\
                    Stand on the very edge of raised corridor leading from the
                    push block room to the rolling boulder corridor. Face the
                    gold skulltula on the waterfall and jump over the boulder
                    corridor floor into the pool of water, swimming right once
                    underwater. This allows access to the boss key room without
                    Iron boots.
                    '''},
    'Water Temple Dragon Statue Jump Dive': {
        'name'    : 'logic_water_dragon_jump_dive',
        'tags'    : ("Water Temple",),
        'tooltip' : '''\
                    If you come into the dragon statue room from the
                    serpent river, you can jump down from above and get
                    into the tunnel without needing either Iron Boots
                    or a Scale. This trick applies to both Vanilla and
                    Master Quest. In Vanilla, you must shoot the switch
                    from above with the Bow, and then quickly get
                    through the tunnel before the gate closes.
                    '''},
    'Water Temple Dragon Statue Switch from Above the Water as Adult': {
        'name'    : 'logic_water_dragon_adult',
        'tags'    : ("Water Temple",),
        'tooltip' : '''\
                    Normally you need both Hookshot and Iron Boots to hit the
                    switch and swim through the tunnel to get to the chest. But
                    by hitting the switch from dry land, using one of Bombchus,
                    Hookshot, or Bow, it is possible to skip one or both of
                    those requirements. After the gate has been opened, besides 
                    just using the Iron Boots, a well-timed dive with at least
                    the Silver Scale could be used swim through the tunnel. If
                    coming from the serpent river, a jump dive can also be used
                    to get into the tunnel.
                    '''},
    'Water Temple Dragon Statue Switch from Above the Water as Child': {
        'name'    : 'logic_water_dragon_child',
        'tags'    : ("Water Temple", "Entrance",),
        'tooltip' : '''\
                    It is possible for child to hit the switch from dry land
                    using one of Bombchus, Slingshot or Boomerang. Then, to
                    get to the chest, child can dive through the tunnel using
                    at least the Silver Scale. The timing and positioning of
                    this dive needs to be perfect to actually make it under the
                    gate, and it all needs to be done very quickly to be able to
                    get through before the gate closes. Be sure to enable "Water
                    Temple Dragon Statue Switch from Above the Water as Adult"
                    for adult's variant of this trick.
                    '''},
    'Goron City Maze Left Chest with Hover Boots': {
        'name'    : 'logic_goron_city_leftmost',
        'tags'    : ("Goron City",),
        'tooltip' : '''\
                    A precise backwalk starting from on top of the
                    crate and ending with a precisely-timed backflip
                    can reach this chest without needing either
                    the Hammer or Silver Gauntlets.
                    '''},
    'Goron City Grotto with Hookshot While Taking Damage': {
        'name'    : 'logic_goron_grotto',
        'tags'    : ("Goron City",),
        'tooltip' : '''\
                    It is possible to reach the Goron City Grotto by
                    quickly using the Hookshot while in the midst of
                    taking damage from the lava floor. This trick will
                    not be expected on OHKO or quadruple damage.
                    '''},
    'Deku Tree Basement without Slingshot': {
        'name'    : 'logic_deku_b1_skip',
        'tags'    : ("Deku Tree",),
        'tooltip' : '''\
                    A precise jump can be used to skip
                    needing to use the Slingshot to go
                    around B1 of the Deku Tree. If used
                    with the "Closed Forest" setting, a
                    Slingshot will not be guaranteed to
                    exist somewhere inside the Forest.
                    This trick applies to both Vanilla
                    and Master Quest.
                    '''},
    'Spirit Temple Lower Adult Switch with Bombs': {
        'name'    : 'logic_spirit_lower_adult_switch',
        'tags'    : ("Spirit Temple",),
        'tooltip' : '''\
                    A bomb can be used to hit the switch on the ceiling,
                    but it must be thrown from a particular distance
                    away and with precise timing.
                    '''},
    'Forest Temple Outside Backdoor with Jump Slash': {
        'name'    : 'logic_forest_outside_backdoor',
        'tags'    : ("Forest Temple",),
        'tooltip' : '''\
                    With a precise jump slash from above,
                    you can reach the backdoor to the west
                    courtyard without Hover Boots. Applies
                    to both Vanilla and Master Quest.
                    '''},
    'Forest Temple East Courtyard Door Frame with Hover Boots': {
        'name'    : 'logic_forest_door_frame',
        'tags'    : ("Forest Temple",),
        'tooltip' : '''\
                    A precise Hover Boots movement from the upper
                    balconies in this courtyard can be used to get on
                    top of the door frame. Applies to both Vanilla and
                    Master Quest. In Vanilla, from on top the door
                    frame you can summon Pierre, allowing you to access
                    the falling ceiling room early. In Master Quest,
                    this allows you to obtain the GS on the door frame
                    as adult without Hookshot or Song of Time.
                    '''},
    'Dodongo\'s Cavern MQ Early Bomb Bag Area as Child': {
        'name'    : 'logic_dc_mq_child_bombs',
        'tags'    : ("Dodongo's Cavern",),
        'tooltip' : '''\
                    With a precise jump slash from above, you
                    can reach the Bomb Bag area as only child
                    without needing a Slingshot. You will
                    take fall damage.
                    '''},
    'Dodongo\'s Cavern Two Scrub Room with Strength': {
        'name'    : 'logic_dc_scrub_room',
        'tags'    : ("Dodongo's Cavern",),
        'tooltip' : '''\
                    With help from a conveniently-positioned block,
                    Adult can quickly carry a bomb flower over to
                    destroy the mud wall blocking the room with two
                    Deku Scrubs.
                    '''},
    'Dodongo\'s Cavern Child Slingshot Skips': {
        'name'    : 'logic_dc_slingshot_skip',
        'tags'    : ("Dodongo's Cavern",),
        'tooltip' : '''\
                    With precise platforming, child can cross the
                    platforms while the flame circles are there.
                    When enabling this trick, it's recommended that
                    you also enable the Adult variant: "Dodongo's
                    Cavern Spike Trap Room Jump without Hover Boots".
                    '''},
    'Dodongo\'s Cavern MQ Light the Eyes with Strength': {
        'name'    : 'logic_dc_mq_eyes',
        'tags'    : ("Dodongo's Cavern",),
        'tooltip' : '''\
                    If you move very quickly, it is possible to use
                    the bomb flower at the top of the room to light
                    the eyes. To perform this trick as child is
                    significantly more difficult, but child will never
                    be expected to do so unless "Dodongo's Cavern MQ
                    Back Areas as Child without Explosives" is enabled.
                    Also, the bombable floor before King Dodongo can be
                    destroyed with Hammer if hit in the very center.
                    '''},
    'Dodongo\'s Cavern MQ Back Areas as Child without Explosives': {
        'name'    : 'logic_dc_mq_child_back',
        'tags'    : ("Dodongo's Cavern",),
        'tooltip' : '''\
                    Child can progress through the back areas without
                    explosives by throwing a pot at a switch to lower a
                    fire wall, and by defeating Armos to detonate bomb
                    flowers (among other methods). While these techniques
                    themselves are relatively simple, they're not
                    relevant unless "Dodongo's Cavern MQ Light the Eyes
                    with Strength" is enabled, which is a trick that
                    is particularly difficult for child to perform.
                    '''},
    'Rolling Goron (Hot Rodder Goron) as Child with Strength': {
        'name'    : 'logic_child_rolling_with_strength',
        'tags'    : ("Goron City",),
        'tooltip' : '''\
                    Use the bombflower on the stairs or near Medigoron.
                    Timing is tight, especially without backwalking.
                    '''},
    'Goron City Spinning Pot PoH with Bombchu': {
        'name'    : 'logic_goron_city_pot',
        'tags'    : ("Goron City",),
        'tooltip' : '''\
                    A Bombchu can be used to stop the spinning
                    pot, but it can be quite finicky to get it
                    to work.
                    '''},
    'Gerudo Valley Crate PoH as Adult with Hover Boots': {
        'name'    : 'logic_valley_crate_hovers',
        'tags'    : ("Gerudo Valley",),
        'tooltip' : '''\
                    From the far side of Gerudo Valley, a precise
                    Hover Boots movement and jump-slash recoil can
                    allow adult to reach the ledge with the crate
                    PoH without needing Longshot. You will take 
                    fall damage.
                    '''},
    'Jump onto the Lost Woods Bridge as Adult with Nothing': {
        'name'    : 'logic_lost_woods_bridge',
        'tags'    : ("the Lost Woods", "Entrance",),
        'tooltip' : '''\
                    With very precise movement it's possible for
                    adult to jump onto the bridge without needing
                    Longshot, Hover Boots, or Bean.
                    '''},
    'Spirit Trial without Hookshot': {
        'name'    : 'logic_spirit_trial_hookshot',
        'tags'    : ("Ganon's Castle",),
        'tooltip' : '''\
                    A precise jump off of an Armos can
                    collect the highest rupee.
                    '''},
    'Shadow Temple Stone Umbrella Skip': {
        'name'    : 'logic_shadow_umbrella',
        'tags'    : ("Shadow Temple",),
        'tooltip' : '''\
                    A very precise Hover Boots movement
                    from off of the lower chest can get you
                    on top of the crushing spikes without
                    needing to pull the block. Applies to
                    both Vanilla and Master Quest.
                    '''},
    'Shadow Temple Falling Spikes GS with Hover Boots': {
        'name'    : 'logic_shadow_umbrella_gs',
        'tags'    : ("Shadow Temple", "Skulltulas",),
        'tooltip' : '''\
                    After killing the Skulltula, a very precise Hover Boots
                    movement from off of the lower chest can get you on top
                    of the crushing spikes without needing to pull the block.
                    From there, another very precise Hover Boots movement can
                    be used to obtain the token without needing the Hookshot.
                    Applies to both Vanilla and Master Quest. For obtaining
                    the chests in this room with just Hover Boots, be sure to
                    enable "Shadow Temple Stone Umbrella Skip".
                    '''},
    'Water Temple Central Bow Target without Longshot or Hover Boots': {
        'name'    : 'logic_water_central_bow',
        'tags'    : ("Water Temple",),
        'tooltip' : '''\
                    A very precise Bow shot can hit the eye
                    switch from the floor above. Then, you
                    can jump down into the hallway and make
                    through it before the gate closes.
                    It can also be done as child, using the
                    Slingshot instead of the Bow.
                    '''},
    'Fire Temple East Tower without Scarecrow\'s Song': {
        'name'    : 'logic_fire_scarecrow',
        'tags'    : ("Fire Temple",),
        'tooltip' : '''\
                    Also known as "Pixelshot".
                    The Longshot can reach the target on the elevator
                    itself, allowing you to skip needing to spawn the
                    scarecrow.
                    '''},
    'Fire Trial MQ with Hookshot': {
        'name'    : 'logic_fire_trial_mq',
        'tags'    : ("Ganon's Castle",),
        'tooltip' : '''\
                    It's possible to hook the target at the end of
                    fire trial with just Hookshot, but it requires
                    precise aim and perfect positioning. The main
                    difficulty comes from getting on the very corner
                    of the obelisk without falling into the lava.
                    '''},
    'Shadow Temple Entry with Fire Arrows': {
        'name'    : 'logic_shadow_fire_arrow_entry',
        'tags'    : ("Shadow Temple",),
        'tooltip' : '''\
                    It is possible to light all of the torches to
                    open the Shadow Temple entrance with just Fire
                    Arrows, but you must be very quick, precise,
                    and strategic with how you take your shots.
                    '''},
    'Lensless Wasteland': {
        'name'    : 'logic_lens_wasteland',
        'tags'    : ("Lens of Truth","Haunted Wasteland",),
        'tooltip' : '''\
                    By memorizing the path, you can travel through the
                    Wasteland without using the Lens of Truth to see
                    the Poe.
                    The equivalent trick for going in reverse through
                    the Wasteland is "Reverse Wasteland".
                    '''},
    'Bottom of the Well without Lens of Truth': {
        'name'    : 'logic_lens_botw',
        'tags'    : ("Lens of Truth","Bottom of the Well",),
        'tooltip' : '''\
                    Removes the requirements for the Lens of Truth
                    in Bottom of the Well.
                    '''},
    'Ganon\'s Castle MQ without Lens of Truth': {
        'name'    : 'logic_lens_castle_mq',
        'tags'    : ("Lens of Truth","Ganon's Castle",),
        'tooltip' : '''\
                    Removes the requirements for the Lens of Truth
                    in Ganon's Castle MQ.
                    '''},
    'Ganon\'s Castle without Lens of Truth': {
        'name'    : 'logic_lens_castle',
        'tags'    : ("Lens of Truth","Ganon's Castle",),
        'tooltip' : '''\
                    Removes the requirements for the Lens of Truth
                    in Ganon's Castle.
                    '''},
    'Gerudo Training Grounds MQ without Lens of Truth': {
        'name'    : 'logic_lens_gtg_mq',
        'tags'    : ("Lens of Truth","Gerudo Training Grounds",),
        'tooltip' : '''\
                    Removes the requirements for the Lens of Truth
                    in Gerudo Training Grounds MQ.
                    '''},
    'Gerudo Training Grounds without Lens of Truth': {
        'name'    : 'logic_lens_gtg',
        'tags'    : ("Lens of Truth","Gerudo Training Grounds",),
        'tooltip' : '''\
                    Removes the requirements for the Lens of Truth
                    in Gerudo Training Grounds.
                    '''},
    'Jabu MQ without Lens of Truth': {
        'name'    : 'logic_lens_jabu_mq',
        'tags'    : ("Lens of Truth","Jabu Jabu's Belly",),
        'tooltip' : '''\
                    Removes the requirements for the Lens of Truth
                    in Jabu MQ.
                    '''},
    'Shadow Temple MQ before Invisible Moving Platform without Lens of Truth': {
        'name'    : 'logic_lens_shadow_mq',
        'tags'    : ("Lens of Truth","Shadow Temple",),
        'tooltip' : '''\
                    Removes the requirements for the Lens of Truth
                    in Shadow Temple MQ before the invisible moving platform.
                    '''},
    'Shadow Temple MQ beyond Invisible Moving Platform without Lens of Truth': {
        'name'    : 'logic_lens_shadow_mq_back',
        'tags'    : ("Lens of Truth","Shadow Temple",),
        'tooltip' : '''\
                    Removes the requirements for the Lens of Truth
                    in Shadow Temple MQ beyond the invisible moving platform.
                    '''},
    'Shadow Temple before Invisible Moving Platform without Lens of Truth': {
        'name'    : 'logic_lens_shadow',
        'tags'    : ("Lens of Truth","Shadow Temple",),
        'tooltip' : '''\
                    Removes the requirements for the Lens of Truth
                    in Shadow Temple before the invisible moving platform.
                    '''},
    'Shadow Temple beyond Invisible Moving Platform without Lens of Truth': {
        'name'    : 'logic_lens_shadow_back',
        'tags'    : ("Lens of Truth","Shadow Temple",),
        'tooltip' : '''\
                    Removes the requirements for the Lens of Truth
                    in Shadow Temple beyond the invisible moving platform.
                    '''},
    'Spirit Temple MQ without Lens of Truth': {
        'name'    : 'logic_lens_spirit_mq',
        'tags'    : ("Lens of Truth","Spirit Temple",),
        'tooltip' : '''\
                    Removes the requirements for the Lens of Truth
                    in Spirit Temple MQ.
                    '''},
    'Spirit Temple without Lens of Truth': {
        'name'    : 'logic_lens_spirit',
        'tags'    : ("Lens of Truth","Spirit Temple",),
        'tooltip' : '''\
                    Removes the requirements for the Lens of Truth
                    in Spirit Temple.
                    '''},
}


# a list of the possible settings
setting_infos = [
    # Web Only Settings
    Setting_Info(
        name        = 'web_wad_file',
        type        = str,
        gui_text    = "WAD File",
        gui_type    = "Fileinput",
        shared      = False,
        choices     = {},
        gui_tooltip = "Your original OoT 1.2 NTSC-U / NTSC-J WAD file (.wad)",
        gui_params  = {
            "file_types": [
                {
                  "name": "WAD Files",
                  "extensions": [ "wad" ]
                },
                {
                  "name": "All Files",
                  "extensions": [ "*" ]
                }
            ],
            "hide_when_disabled": True,
        }
    ),
    Setting_Info(
        name        = 'web_common_key_file',
        type        = str,
        gui_text    = "Wii Common Key File",
        gui_type    = "Fileinput",
        shared      = False,
        choices     = {},
        gui_tooltip = """\
            The Wii Common Key is a copyrighted 32 character string needed for WAD encryption.
            Google to find it! Do not ask on Discord!
        """,
        gui_params  = {
            "file_types": [
                {
                  "name": "BIN Files",
                  "extensions": [ "bin" ]
                },
                {
                  "name": "All Files",
                  "extensions": [ "*" ]
                }
            ],
            "hide_when_disabled": True,
        }
    ),
    Setting_Info(
        name        = 'web_common_key_string',
        type        = str,
        gui_text    = "Alternatively Enter Wii Common Key",
        gui_type    = "Textinput",
        shared      = False,
        choices     = {},
        gui_tooltip = """\
            The Wii Common Key is a copyrighted 32 character string needed for WAD encryption.
            Google to find it! Do not ask on Discord!
        """,
        gui_params  = {
            "size"               : "full",
            "max_length"         : 32,
            "hide_when_disabled" : True,
        }
    ),
    Setting_Info(
        name        = 'web_wad_channel_id',
        type        = str,
        gui_text    = "WAD Channel ID",
        gui_type    = "Textinput",
        shared      = False,
        choices     = {},
        default     = "NICE",
        gui_tooltip = """\
            4 characters, should end with E to ensure Dolphin compatibility.
            Note: If you have multiple OoTR WAD files with different Channel IDs installed, the game can crash on a soft reset. Use a Title Deleter to remove old WADs.
        """,
        gui_params  = {
            "size"               : "small",
            "max_length"         : 4,
            "no_line_break"      : True,
            "hide_when_disabled" : True,
        }
    ),
    Setting_Info(
        name        = 'web_wad_channel_title',
        type        = str,
        gui_text    = "WAD Channel Title",
        gui_type    = "Textinput",
        shared      = False,
        choices     = {},
        default     = "OoTRandomizer",
        gui_tooltip = "20 characters max",
        gui_params  = {
            "size"               : "medium",
            "max_length"         : 20,
            "hide_when_disabled" : True,
        }
    ),
    Setting_Info(
        name       = 'web_output_type',
        type       = str,
        gui_text   = "Output Type",
        gui_type   = "Radiobutton",
        shared     = False,
        choices    = {
            'z64' : ".z64 (N64/Emulator)",
            'wad' : ".wad (WiiVC)"
        },
        gui_params  = {
            "hide_when_disabled" : True,
        },
        default    = "z64",
        disable    = {
            'z64' : {'settings' : [
                'web_wad_file',
                'web_common_key_file',
                'web_common_key_string',
                'web_wad_channel_id',
                'web_wad_channel_title']
            }
        }
    ),
    Checkbutton(
        name           = 'web_persist_in_cache',
        gui_text       = 'Persist Files in Cache',
        default        = True,
        shared         = False,
    ),

    # Non-GUI Settings
    Checkbutton('cosmetics_only', None),
    Checkbutton('check_version', None),
    Checkbutton('output_settings', None),
    Checkbutton(
        name           = 'generate_from_file',
        gui_text       = 'Generate From Patch File',
        default        = False,
        disable        = {
            True : {
                'tabs' : ['main_tab', 'detailed_tab', 'starting_tab', 'other_tab'],
                'sections' : ['preset_section'],
                'settings' : ['count', 'create_spoiler', 'world_count', 'enable_distribution_file', 'distribution_file'],
            },
            False : {
                'settings' : ['repatch_cosmetics'],
            },
        },
        gui_params     = {
            'web:disable' : {
                False : {
                    'settings' : [
                        'rom','web_output_type','player_num',
                        'web_wad_file', 'web_common_key_file', 'web_common_key_string',
                        'web_wad_channel_id','web_wad_channel_title'
                    ],
                },
            }
        },
        shared         = False,
    ),
    Checkbutton(
        name           = 'enable_distribution_file',
        gui_text       = 'Enable Plandomizer (Advanced)',
        gui_tooltip    = '''\
            Optional. Use a plandomizer JSON file to get 
            total control over the item placement.
        ''',
        gui_params     = {
            'no_line_break': True,
        },
        default        = False,
        disable        = {
            False  : {'settings' : ['distribution_file']},
        },
        shared         = False,
    ),
    Checkbutton(
        name           = 'enable_cosmetic_file',
        gui_text       = 'Enable Cosmetic Plandomizer (Advanced)',
        gui_tooltip    = '''\
            Optional. Use a cosmetic plandomizer JSON file to get 
            more control over your cosmetic and sound settings.
        ''',
        default        = False,
        disable        = {
            False  : {'settings' : ['cosmetic_file']},
        },
        shared         = False,
    ),
    Setting_Info('distribution_file', str, "Plandomizer File", "Fileinput", False, {},
        gui_tooltip = """\
            Optional. Place a plandomizer JSON file here 
            to get total control over the item placement.
        """,
        gui_params = {
            "file_types": [
                {
                  "name": "JSON Files",
                  "extensions": [ "json" ]
                },
                {
                  "name": "All Files",
                  "extensions": [ "*" ]
                }
            ],
            "hide_when_disabled" : True,
        }),
    Setting_Info('cosmetic_file', str, "Cosmetic Plandomizer File", "Fileinput", False, {},
        gui_tooltip = """\
            Optional. Use a cosmetic plandomizer JSON file to get 
            more control over your cosmetic and sound settings.
        """,
        gui_params = {
            "file_types": [
                {
                  "name": "JSON Files",
                  "extensions": [ "json" ]
                },
                {
                  "name": "All Files",
                  "extensions": [ "*" ]
                }
            ],
            "hide_when_disabled" : True,
        }),
    Setting_Info('checked_version',   str, None, None, False, {}),
    Setting_Info('rom',               str, "Base ROM", "Fileinput", False, {},
        gui_params = {
            "file_types": [
                {
                  "name": "ROM Files",
                  "extensions": [ "z64", "n64" ]
                },
                {
                  "name": "All Files",
                  "extensions": [ "*" ]
                }
            ],
            "web:hide_when_disabled" : True,
        }),
    Setting_Info('output_dir',        str, "Output Directory", "Directoryinput", False, {}),
    Setting_Info('output_file',       str, None, None, False, {}),
    Setting_Info('seed',              str, None, None, False, {}),
    Setting_Info('patch_file',        str, "Patch File", "Fileinput", False, {},
        gui_params = {
            "file_types": [
                {
                  "name": "Patch File Archive",
                  "extensions": [ "zpfz", "zpf" ]
                },
                {
                  "name": "All Files",
                  "extensions": [ "*" ]
                }
            ],
        }),
    Setting_Info('count',             int, "Generation Count", "Numberinput", False, {},
        default        = 1,
        gui_params = {
            'min' : 1,
        }
    ),
    Setting_Info('world_count',       int, "Player Count", "Numberinput", True, {},
        default        = 1,
        gui_params = {
            'min' : 1,
            'max' : 255,
            'no_line_break'     : True,
            'web:max'           : 15,
            'web:no_line_break' : True,
        }
    ),
    Setting_Info('player_num',        int, "Player ID", "Numberinput", False, {},
        default        = 1,
        gui_params = {
            'min' : 1,
            'max' : 255,
        }
    ),

    # GUI Settings
    Setting_Info('presets',           str, "", "Presetinput", False, {},
        default        = "[New Preset]",
        gui_tooltip    = 'Select a setting preset to apply.',
    ),
    Setting_Info('open_output_dir',   str, "Open Output Directory", "Button", False, {},
        gui_params = {
            'function' : "openOutputDir",
            'no_line_break' : True,
        }
    ),
    Setting_Info('open_python_dir',   str, "Open App Directory", "Button", False, {},
        gui_params = {
            'function' : "openPythonDir",
        }
    ),
    Checkbutton(
        name           = 'repatch_cosmetics',
        gui_text       = 'Override Original Cosmetics',
        default        = True,
        disable        = {
            False : {
                'tabs': ['cosmetics_tab','sfx_tab'],
                'settings' : ['create_cosmetics_log', 'enable_cosmetic_file', 'cosmetic_file'],
            },
        },
        shared         = False,
    ),
    Checkbutton(
        name           = 'create_spoiler',
        gui_text       = 'Create Spoiler Log',
        gui_tooltip    = '''\
                         Enabling this will change the seed.
                         Warning: Only disable this if you don't want any help in solving this seed!
                         ''',
        default        = True,
        gui_params     = {
            'no_line_break' : True,
            'web:no_line_break' : False,
        },
        shared         = True,
    ),
    Checkbutton(
        name           = 'create_cosmetics_log',
        gui_text       = 'Create Cosmetics Log',
        default        = True,
        disabled_default = False,
    ),
    Setting_Info(
        name           = 'compress_rom',
        type           = str,
        gui_text       = "Output Type",
        gui_type       = "Radiobutton",
        shared         = False,
        choices        = {
            'True':  'Compressed [Stable]',
            'False': 'Uncompressed [Crashes]',
            'Patch': 'Patch File',
            'None':  'No Output',
        },
        default        = 'True',
        disable        = {
            'None'  : {'settings' : ['player_num', 'create_cosmetics_log', 'enable_cosmetic_file', 'cosmetic_file', 'rom']},
            'Patch' : {'settings' : ['player_num']}
        },
        gui_tooltip = '''\
            The first time compressed generation will take a while,
            but subsequent generations will be quick. It is highly
            recommended to compress or the game will crash
            frequently except on real N64 hardware.

            Patch files are used to send the patched data to other
            people without sending the ROM file.
        ''',
        gui_params={
            'horizontal': True
        },
    ),
    Checkbutton(
        name           = 'randomize_settings',
        gui_text       = 'Randomize Main Rule Settings',
        gui_tooltip    = '''\
                         Randomizes all settings on the 'Main Rules' tab, except:

                         - Logic Rules
                         - (Random) Number of MQ Dungeons
                         - Rainbow Bridge Requirement: Gold Skulltula Tokens
                         - Ganon's Boss Key On LACS: Gold Skulltula Tokens
                         - Variable numbers of Spiritual Stones, Medallions, or Dungeons
                         for Rainbow Bridge and Ganon's Boss Key on LACS 
                         (you will always be required to obtain all the relevant rewards)
                         ''',
        default        = False,
        disable        = {
            True : {
                'sections' : ['open_section', 'shuffle_section', 'shuffle_dungeon_section'],
                'settings': ['starting_age', 'shuffle_interior_entrances', 'shuffle_grotto_entrances', 'shuffle_dungeon_entrances',
                             'shuffle_overworld_entrances', 'owl_drops', 'warp_songs', 'spawn_positions',
                             'triforce_hunt', 'triforce_goal_per_world', 'bombchus_in_logic', 'one_item_per_dungeon'],
            }
        },
        shared         = True,
    ),
    Combobox(
        name           = 'open_forest',
        gui_text       = 'Forest',
        default        = 'closed',
        choices        = {
            'open':        'Open Forest',
            'closed_deku': 'Closed Deku',
            'closed':      'Closed Forest',
            },
        gui_tooltip    = '''\
            'Open Forest': Mido no longer blocks the path to the
            Deku Tree, and the Kokiri boy no longer blocks the path
            out of the forest.
            
            'Closed Deku': The Kokiri boy no longer blocks the path
            out of the forest, but Mido still blocks the path to the
            Deku Tree, requiring Kokiri Sword and Deku Shield to access
            the Deku Tree.

            'Closed Forest': Beating Deku Tree is logically required
            to leave the forest area (Kokiri Forest/Lost Woods/Sacred Forest
            Meadow/Deku Tree), while the Kokiri Sword and a Deku Shield are
            required to access the Deku Tree. Items needed for this will be
            guaranteed inside the forest area. This setting is incompatible
            with starting as adult, and so Starting Age will be locked to Child.
            With "Shuffle Interior Entrances" set to "All" and/or
            "Shuffle Overworld Entrances" on, Closed Forest will instead be treated
            as Closed Deku with starting age Child and WILL NOT guarantee that these
            items are available in the forest area.
        ''',
        shared         = True,
        disable        = {
            'closed' : {'settings' : ['starting_age']}
        },
        gui_params     = {
            'randomize_key': 'randomize_settings',
            'distribution': [
                ('open', 1),
                ('closed_deku', 1),
                ('closed', 1),
            ],
        },
    ),
    Combobox(
        name           = 'open_kakariko',
        gui_text       = 'Kakariko Gate',
        default        = 'closed',
        choices        = {
            'open':   'Open Gate',
            'zelda':  "Zelda's Letter Opens Gate",
            'closed': 'Closed Gate',
            },
        gui_tooltip    = '''\
            This changes the behavior of the Kakariko Gate to
            Death Mountain Trail as child. The gate is always
            open as adult.
            
            "Open Gate": The gate is always open instead of
            needing Zelda's Letter. The Happy Mask Shop opens
            upon obtaining Zelda's Letter without needing to
            show it to the guard.
            
            "Zelda's Letter Opens Gate": The gate is closed at
            the start, but opens automatically along with the
            Happy Mask Shop upon obtaining Zelda's Letter.
            
            "Closed": The gate and the Happy Mask Shop both remain closed
            until showing Zelda's Letter to the guard in Kakariko.
        ''',
        shared         = True,
        gui_params     = {
            'randomize_key': 'randomize_settings',
        },
    ),
    Checkbutton(
        name           = 'open_door_of_time',
        gui_text       = 'Open Door of Time',
        gui_tooltip    = '''\
            The Door of Time starts opened instead of needing to
            play the Song of Time. If this is not set, only
            an Ocarina and Song of Time must be found to open
            the Door of Time.
        ''',
        shared         = True,
        gui_params     = {
            'randomize_key': 'randomize_settings',
        },
    ),
    Combobox(
        name           = 'zora_fountain',
        gui_text       = 'Zora\'s Fountain',
        default        = 'closed',
        choices        = {
            'closed': 'Default Behavior (Closed)',
            'adult':  'Open For Adult',
            'open':   'Always Open',
        },
        gui_tooltip    = '''\
            'Default Behavior': King Zora obstructs the way to
            Zora's Fountain. Ruto's Letter must be shown as
            child in order to move him for both eras.

            'Open For Adult': King Zora is always moved in 
            the adult era. This means Ruto's Letter is only
            required to access Zora's Fountain as child.

            'Always Open': King Zora starts as moved in
            both the child and adult eras. This also removes 
            Ruto's Letter from the pool since it can't be used.
        ''',
        shared         = True,
        gui_params     = {
            'randomize_key': 'randomize_settings',
        },
    ),
    Combobox(
        name           = 'gerudo_fortress',
        gui_text       = 'Gerudo Fortress',
        default        = 'normal',
        choices        = {
            'normal': 'Default Behavior',
            'fast':   'Rescue One Carpenter',
            'open':   'Open Gerudo Fortress',
        },
        gui_tooltip    = '''\
            'Rescue One Carpenter': Only the bottom left
            carpenter must be rescued.

            'Open Gerudo Fortress': The carpenters are rescued from
            the start of the game, and if 'Shuffle Gerudo Card' is disabled,
            the player starts with the Gerudo Card in the inventory 
            allowing access to Gerudo Training Grounds.
        ''',
        shared         = True,
        disable        = {
            'open' : {'settings' : ['shuffle_fortresskeys']}
        },
        gui_params     = {
            'randomize_key': 'randomize_settings',
        },
    ),
    Combobox(
        name           = 'bridge',
        gui_text       = 'Rainbow Bridge Requirement',
        default        = 'medallions',
        choices        = {
            'open':       'Always Open',
            'vanilla':    'Vanilla Requirements',
            'stones':	  'Spiritual Stones',
            'medallions': 'Medallions',
            'dungeons':   'Dungeons',
            'tokens':     'Gold Skulltula Tokens'
        },
        gui_tooltip    = '''\
            'Always Open': Rainbow Bridge is always present.
            'Vanilla Requirements': Spirit/Shadow Medallions and Light Arrows.
            'Spiritual Stones': A configurable amount of Spiritual Stones.
            'Medallions': A configurable amount of Medallions.
            'Dungeons': A configurable amount of Dungeon Rewards.
            'Gold Skulltula Tokens': A configurable amount of Gold Skulltula Tokens.
        ''',
        shared         = True,
        disable={
            'open':       {'settings': ['bridge_medallions', 'bridge_stones', 'bridge_rewards', 'bridge_tokens']},
            'vanilla':    {'settings': ['bridge_medallions', 'bridge_stones', 'bridge_rewards', 'bridge_tokens']},
            'stones':     {'settings': ['bridge_medallions', 'bridge_rewards', 'bridge_tokens']},
            'medallions': {'settings': ['bridge_stones', 'bridge_rewards', 'bridge_tokens']},
            'dungeons':   {'settings': ['bridge_medallions', 'bridge_stones', 'bridge_tokens']},
            'tokens':     {'settings': ['bridge_medallions', 'bridge_stones', 'bridge_rewards']},
        },
        gui_params     = {
            'randomize_key': 'randomize_settings',
            'distribution':  [
                ('open',       1),
                ('vanilla',    1),
                ('stones',     1),
                ('medallions', 1),
                ('dungeons',   1),
            ],
        },
    ),
    Scale(
        name           = 'bridge_medallions',
        gui_text       = "Medallions Required for Bridge",
        default        = 6,
        min            = 1,
        max            = 6,
        gui_tooltip    = '''\
            Select the amount of Medallions required to spawn the rainbow bridge.
        ''',
        shared         = True,
        disabled_default = 0,
        gui_params     = {
            "randomize_key": "randomize_settings",
            "hide_when_disabled": True,
            'distribution': [(6, 1)],
        },
    ),
    Scale(
        name           = 'bridge_stones',
        gui_text       = "Spiritual Stones Required for Bridge",
        default        = 3,
        min            = 1,
        max            = 3,
        gui_tooltip    = '''\
            Select the amount of Spiritual Stones required to spawn the rainbow bridge.
        ''',
        shared         = True,
        disabled_default = 0,
        gui_params     = {
            "randomize_key": "randomize_settings",
            "hide_when_disabled": True,
            'distribution': [(3, 1)],
        },
    ),
    Scale(
        name           = 'bridge_rewards',
        gui_text       = "Dungeon Rewards Required for Bridge",
        default        = 9,
        min            = 1,
        max            = 9,
        gui_tooltip    = '''\
            Select the amount of Dungeon Rewards (Medallions and Spiritual Stones)
            required to spawn the rainbow bridge.
        ''',
        shared         = True,
        disabled_default = 0,
        gui_params     = {
            "randomize_key": "randomize_settings",
            "hide_when_disabled": True,
            'distribution': [(9, 1)],
        },
    ),
    Scale(
        name           = 'bridge_tokens',
        gui_text       = "Skulltulas Required for Bridge",
        default        = 100,
        min            = 1,
        max            = 100,
        gui_tooltip    = '''\
            Select the amount of Gold Skulltula Tokens required to spawn the rainbow bridge.
        ''',
        shared         = True,
        disabled_default = 0,
        gui_params     = {
            "hide_when_disabled": True,
        },
    ),
    Checkbutton(
        name           = 'triforce_hunt',
        gui_text       = 'Triforce Hunt',
        gui_tooltip    = '''\
            Pieces of the Triforce have been scattered around the world. 
            Find some of them to beat the game.

            Game is saved on completion, and Ganon's Castle key is given
            if beating the game again is desired.
        ''',
        shared         = True,
        gui_params     = {
            'randomize_key': 'randomize_settings',
        },
        disable        = {
            True  : {'settings' : ['shuffle_ganon_bosskey']},
            False : {'settings' : ['triforce_goal_per_world']}
        },
    ),
    Scale(
        name           = 'triforce_goal_per_world',
        gui_text       = 'Required Triforces Per World',
        default        = 20,
        min            = 1,
        max            = 100,
        shared         = True,
        gui_tooltip    = '''\
            Select the amount of Triforce Pieces required to beat the game.

            In multiworld, each world will have the same number of triforces 
            in them. The required amount will be per world collectively. 
            For example, if this is set to 20 in a 2 player multiworld, players 
            need 40 total, but one player could obtain 30 and the other 10. 

            Extra pieces are determined by the the Item Pool setting:
            'Plentiful': 100% Extra
            'Balanced': 50% Extra
            'Scarce': 25% Extra
            'Minimal: No Extra
        ''',
        gui_params     = {
            "hide_when_disabled": True,
        },
    ),
    Combobox(
        name           = 'logic_rules',
        gui_text       = 'Logic Rules',
        default        = 'glitchless',
        choices        = {
            'glitchless': 'Glitchless',
            'glitched':   'Glitched',
            'none':       'No Logic',
            },
        gui_tooltip    = '''\
            Logic provides guiding sets of rules for world generation
            which the Randomizer uses to ensure the generated seeds 
            are beatable.

            'Glitchless': No glitches are required, but may require 
            some minor tricks. Add minor tricks to consider for logic
            in the 'Detailed Logic' tab.

            'Glitched': Movement-oriented glitches are likely required.
            No locations excluded.

            'No Logic': Maximize randomization, All locations are 
            considered available. MAY BE IMPOSSIBLE TO BEAT.
        ''',
        disable        = {
            'glitched'  : {'settings' : ['allowed_tricks', 'shuffle_interior_entrances', 'shuffle_grotto_entrances',
                                         'shuffle_dungeon_entrances', 'shuffle_overworld_entrances', 'owl_drops',
                                         'warp_songs', 'spawn_positions', 'mq_dungeons_random', 'mq_dungeons', ]},
            'none'      : {'settings' : ['allowed_tricks', 'logic_no_night_tokens_without_suns_song', 'all_reachable']},
        },
        shared         = True,
    ),
    Checkbutton(
        name           = 'all_reachable',
        gui_text       = 'All Locations Reachable',
        gui_tooltip    = '''\
            When this option is enabled, the randomizer will
            guarantee that every item is obtainable and every
            location is reachable.

            When disabled, only required items and locations
            to beat the game will be guaranteed reachable.
        ''',
        default        = True,
        gui_params={
            "hide_when_disabled": True,
        },
        shared         = True
    ),
    Checkbutton(
        name           = 'bombchus_in_logic',
        gui_text       = 'Bombchus Are Considered in Logic',
        gui_tooltip    = '''\
            Bombchus are properly considered in logic.

            The first Bombchu pack will always be 20.
            Subsequent packs will be 5 or 10 based on
            how many you have.

            Bombchus can be purchased for 60/99/180
            rupees once they have been found.

            Bombchu Bowling opens with Bombchus.
            Bombchus are available at Kokiri Shop
            and the Bazaar. Bombchu refills cannot
            be bought until Bombchus have been obtained.
        ''',
        default        = False,
        shared         = True,
        gui_params     = {
            'randomize_key': 'randomize_settings',
        },
    ),
    Checkbutton(
        name           = 'one_item_per_dungeon',
        gui_text       = 'Dungeons Have One Major Item',
        gui_tooltip    = '''\
            Dungeons have exactly one major item. 
            This naturally makes each dungeon similar in 
            value instead of valued based on chest count.

            Spirit Temple Colossus hands count as part 
            of the dungeon. Spirit Temple has TWO items 
            to match vanilla distribution.

            Keys only count as major items if they are 
            shuffled everywhere (ie. in keysanity).
            GS Tokens only count as major items if the 
            bridge requirement is set to "GS Tokens".
            Bombchus only count as major items if they
            are considered in logic.
        ''',
        shared         = True,
        gui_params     = {
            'randomize_key': 'randomize_settings',
        },
    ),
    Checkbutton(
        name           = 'trials_random',
        gui_text       = 'Random Number of Ganon\'s Trials',
        gui_tooltip    = '''\
            Sets a random number of trials to enter Ganon's Tower.
        ''',
        shared         = True,
        disable        = {
            True : {'settings' : ['trials']}
        },
        gui_params     = {
            'randomize_key': 'randomize_settings',
            'distribution':  [
                (True, 1),
            ]
        },
    ),
    Scale(
        name           = 'trials',
        gui_text       = "Ganon's Trials Count",
        default        = 6,
        min            = 0,
        max            = 6,
        gui_tooltip    = '''\
            Trials are randomly selected. If hints are
            enabled, then there will be hints for which
            trials need to be completed.
        ''',
        shared         = True,
        disabled_default = 0,
    ),
    Checkbutton(
        name           = 'skip_child_zelda',
        gui_text       = 'Skip Child Zelda',
        gui_tooltip    = '''\
            Start having already met Zelda and obtained
            Zelda's Letter along with the song from Impa.
            Supersedes "Skip Child Stealth" since the whole
            sequence is skipped. Similarly, this is
            incompatible with Shuffle Weird Egg.
        ''',
        shared         = True,
        disable = {
            True: {'settings': ['shuffle_weird_egg']},
        },
    ),
    Checkbutton(
        name           = 'no_escape_sequence',
        gui_text       = 'Skip Tower Escape Sequence',
        gui_tooltip    = '''\
            The tower escape sequence between
            Ganondorf and Ganon will be skipped.
        ''',
        shared         = True,
    ),
    Checkbutton(
        name           = 'no_guard_stealth',
        gui_text       = 'Skip Child Stealth',
        gui_tooltip    = '''\
            The crawlspace into Hyrule Castle goes
            straight to Zelda, skipping the guards.
        ''',
        shared         = True,
    ),
    Checkbutton(
        name           = 'no_epona_race',
        gui_text       = 'Skip Epona Race',
        gui_tooltip    = '''\
            Epona can be summoned with Epona's Song
            without needing to race Ingo.
        ''',
        shared         = True,
    ),
    Checkbutton(
        name           = 'skip_some_minigame_phases',
        gui_text       = 'Skip Some Minigame Phases',
        gui_tooltip    = '''\
            Awards all eligible prizes after the first attempt for
            Dampe Race and Gerudo Horseback Archery.

            Dampe will start with the second race so you can finish 
            the race in under a minute and get both rewards at once. 
            You still get the first reward from the chest even if you 
            don't complete the race in under a minute.

            Both rewards at the Gerudo Horseback Archery will be 
            available from the first time you play the minigame. 
            This means you can get both rewards at once if you get 
            1500 points in a single attempt.
        ''',
        shared         = True,
    ),
    Checkbutton(
        name           = 'useful_cutscenes',
        gui_text       = 'Enable Useful Cutscenes',
        gui_tooltip    = '''\
            The cutscenes of the Poes in Forest Temple,
            Darunia in Fire Temple, and the introduction
            to Twinrova will not be skipped.
        ''',
        shared         = True,
    ),
    Checkbutton(
        name           = 'complete_mask_quest',
        gui_text       = 'Complete Mask Quest',
        gui_tooltip    = '''\
            Once the Happy Mask Shop is opened,
            all masks will be available to be borrowed.
        ''',
        shared         = True,
    ),
    Checkbutton(
        name           = 'fast_chests',
        gui_text       = 'Fast Chest Cutscenes',
        gui_tooltip    = '''\
            All chest animations are fast. If disabled,
            the animation time is slow for major items.
        ''',
        default        = True,
        shared         = True,
    ),
    Checkbutton(
        name           = 'logic_no_night_tokens_without_suns_song',
        gui_text       = 'Nighttime Skulltulas Expect Sun\'s Song',
        gui_tooltip    = '''\
            GS Tokens that can only be obtained
            during the night expect you to have Sun's
            Song to collect them. This prevents needing
            to wait until night for some locations.
        ''',
        gui_params={
            "hide_when_disabled": True,
        },
        shared         = True,
    ),
    Checkbutton(
        name           = 'free_scarecrow',
        gui_text       = 'Free Scarecrow\'s Song',
        gui_tooltip    = '''\
            Pulling out the Ocarina near a
            spot at which Pierre can spawn will
            do so, without needing the song.
        ''',
        shared         = True,
    ),
    Checkbutton(
        name           = 'fast_bunny_hood',
        gui_text       = 'Fast Bunny Hood',
        gui_tooltip    = '''\
            The Bunny Hood mask behaves like it does
            in Majora's Mask and makes you go 1.5× faster.
        ''',
        shared         = True,
    ),
    Checkbutton(
        name           = 'start_with_rupees',
        gui_text       = 'Start with Max Rupees',
        gui_tooltip    = '''\
            Start the game with a full wallet.
            Wallet upgrades will also fill the wallet.
        ''',
        shared         = True,
    ),
    Checkbutton(
        name           = 'start_with_consumables',
        gui_text       = 'Start with Consumables',
        gui_tooltip    = '''\
            Start the game with maxed out Deku Sticks and Deku Nuts.
        ''',
        shared         = True,
    ),
    Scale(
        name           = 'starting_hearts',
        gui_text       = "Starting Hearts",
        default        = 3,
        min            = 3,
        max            = 20,
        gui_tooltip    = '''\
            Start the game with the selected number of hearts.
            Heart Containers and Pieces of Heart are removed
            from the item pool in equal proportion.
        ''',
        disabled_default = 1,
        shared         = True,
    ),
    Checkbutton(
        name           = 'chicken_count_random',
        gui_text       = 'Random Cucco Count',
        gui_tooltip    = '''\
            Anju will give a reward for collecting a random
            number of Cuccos.
        ''',
        disable        = {
            True : {'settings' : ['chicken_count']}
        },
        shared         = True,
    ),
    Scale(
        name           = 'chicken_count',
        gui_text       = 'Cucco Count',
        default        = 7,
        min            = 0,
        max            = 7,
        gui_tooltip    = '''\
            Anju will give a reward for turning
            in the chosen number of Cuccos.
        ''',
        shared         = True,
        gui_params     = {
            'no_line_break': True,
        },
    ),
    Checkbutton(
        name           = 'big_poe_count_random',
        gui_text       = 'Random Big Poe Target Count',
        gui_tooltip    = '''\
            The Poe buyer will give a reward for turning
            in a random number of Big Poes.
        ''',
        disable        = {
            True : {'settings' : ['big_poe_count']}
        },
        shared         = True,
    ),
    Scale(
        name           = 'big_poe_count',
        gui_text       = "Big Poe Target Count",
        default        = 10,
        min            = 1,
        max            = 10,
        gui_tooltip    = '''\
            The Poe buyer will give a reward for turning
            in the chosen number of Big Poes.
        ''',
        disabled_default = 1,
        shared         = True,
    ),
    Checkbutton(
        name           = 'shuffle_kokiri_sword',
        gui_text       = 'Shuffle Kokiri Sword',
        gui_tooltip    = '''\
            Enabling this shuffles the Kokiri Sword into the pool.

            This will require extensive use of sticks until the
            sword is found.
        ''',
        default        = True,
        shared         = True,
        gui_params     = {
            'randomize_key': 'randomize_settings',
        },
    ),
    Checkbutton(
        name           = 'shuffle_ocarinas',
        gui_text       = 'Shuffle Ocarinas',
        gui_tooltip    = '''\
            Enabling this shuffles the Fairy Ocarina and the Ocarina
            of Time into the pool.

            This will require finding an Ocarina before being able
            to play songs.
        ''',
        default        = False,
        shared         = True,
        gui_params     = {
            'randomize_key': 'randomize_settings',
        },
    ),
    Checkbutton(
        name           = 'shuffle_weird_egg',
        gui_text       = 'Shuffle Weird Egg',
        gui_tooltip    = '''\
            Enabling this shuffles the Weird Egg from Malon into the pool.

            This will require finding the Weird Egg to talk to Zelda in
            Hyrule Castle, which in turn locks rewards from Impa, Saria,
            Malon, and Talon, as well as the Happy Mask sidequest.
            The Weird Egg is also required for Zelda's Letter to open 
            the Kakariko Gate as child which can lock some progression.
        ''',
        disable        = {
            True : {'settings' : ['skip_child_zelda']}
        },
        shared         = True,
        gui_params     = {
            'randomize_key': 'randomize_settings',
        },
    ),
    Checkbutton(
        name           = 'shuffle_gerudo_card',
        gui_text       = "Shuffle Gerudo Card",
        gui_tooltip    = '''\
            Enabling this shuffles the Gerudo Card into the item pool.

            The Gerudo Card is required to enter the Gerudo Training Ground
            and prevents the guards from throwing you in jail.
        ''',
        shared         = True,
        gui_params     = {
            'randomize_key': 'randomize_settings',
        },
    ),
    Combobox(
        name           = 'shuffle_song_items',
        gui_text       = 'Shuffle Songs',
        default        = 'song',
        choices        = {
            'song':    'Song Locations',
            'dungeon': 'Dungeon Rewards',
            'any':     'Anywhere',
            },
        gui_tooltip    = '''\
            This restricts where song items can appear.

            'Song Locations': Song will only appear at locations that
            normally teach songs. In Multiworld, songs will only 
            appear in their own world.

            'Dungeon Rewards': Songs appear at the end of dungeons.
            For major dungeons, they will be at the boss heart
            container location. The remaining 4 songs are placed at:

            - Zelda's Lullaby Location
            - Ice Cavern's Serenade of Water Location
            - Bottom of the Well's Lens of Truth Location
            - Gerudo Training Ground's Ice Arrow Location

            'Anywhere': Songs can appear in any location.
        ''',
        gui_params     = {
            'randomize_key': 'randomize_settings',
            'distribution':  [
                ('song', 2),
                ('dungeon', 1),
                ('any', 1),
            ],
        },
        shared         = True,
    ),
    Checkbutton(
        name           = 'shuffle_cows',
        gui_text       = 'Shuffle Cows',
        gui_tooltip    = '''\
            Enabling this will let cows give you items
            upon performing Epona's song in front of them.
            There are 9 cows, and an extra in MQ Jabu.
        ''',
        default        = False,
        shared         = True,
        gui_params     = {
            'randomize_key': 'randomize_settings',
        },
    ),
    Checkbutton(
        name           = 'shuffle_beans',
        gui_text       = 'Shuffle Magic Beans',
        gui_tooltip    = '''\
            Enabling this adds a pack of 10 beans to the item pool
            and changes the Magic Bean Salesman to sell a random
            item once at the price of 60 Rupees.
        ''',
        default        = False,
        shared         = True,
        gui_params     = {
            'randomize_key': 'randomize_settings',
        },
    ),
    Checkbutton(
        name           = 'shuffle_medigoron_carpet_salesman',
        gui_text       = 'Shuffle Medigoron & Carpet Salesman',
        gui_tooltip    = '''\
            Enabling this adds a Giant's Knife and a pack of Bombchus 
            to the item pool and changes both Medigoron and the 
            Haunted Wasteland Carpet Salesman to sell a random item 
            once at the price of 200 Rupees.
        ''',
        default        = False,
        shared         = True,
        gui_params     = {
            'randomize_key': 'randomize_settings',
        },
    ),
    Combobox(
        name           = 'shuffle_interior_entrances',
        gui_text       = 'Shuffle Interior Entrances',
        default        = 'off',
        choices        = {
            'off':       'Off',
            'simple':    'Simple Interiors',
            'all':       'All Interiors',
        },
        gui_tooltip    = '''\
            'Simple Interiors': 
            Shuffle the pool of interior entrances which contains most Houses 
            and all Great Fairies.
    
            'All Interiors':
            Extended version of 'Simple Interiors' with some extra places:
            Windmill, Link's House, Temple of Time and Kakariko Potion Shop.

            When shuffling any interior entrances, trade quest timers are disabled 
            and items never revert, even when dying or loading a save.
        ''',
        shared         = True,
        gui_params     = {
            'randomize_key': 'randomize_settings',
            'distribution':  [
                ('off', 2),
                ('simple', 1),
                ('all', 1),
            ],
        },
    ),
    Checkbutton(
        name           = 'shuffle_grotto_entrances',
        gui_text       = 'Shuffle Grotto Entrances',
        gui_tooltip    = '''\
            Shuffle the pool of grotto entrances, including all graves, 
            small Fairy Fountains and the Lost Woods Stage.
        ''',
        default        = False,
        shared         = True,
        gui_params     = {
            'randomize_key': 'randomize_settings',
        },
    ),
    Checkbutton(
        name           = 'shuffle_dungeon_entrances',
        gui_text       = 'Shuffle Dungeon Entrances',
        gui_tooltip    = '''\
            Shuffle the pool of dungeon entrances, including Bottom 
            of the Well, Ice Cavern, and Gerudo Training Grounds.
            However, Ganon's Castle is not shuffled.

            Additionally, the entrances of Deku Tree, Fire Temple and 
            Bottom of the Well are opened for both adult and child.
        ''',
        default        = False,
        shared         = True,
        gui_params     = {
            'randomize_key': 'randomize_settings',
        },
    ),
    Checkbutton(
        name           = 'shuffle_overworld_entrances',
        gui_text       = 'Shuffle Overworld Entrances',
        gui_tooltip    = '''\
            Shuffle the pool of Overworld entrances, which corresponds
            to almost all loading zones between Overworld areas.

            Some entrances are kept unshuffled to avoid issues:
            - Hyrule Castle Courtyard and Garden entrances
            - Both Market Back Alley entrances
            - Gerudo Valley to Lake Hylia

            Just like when shuffling interior entrances, shuffling overworld 
            entrances disables trade timers and trade items never revert, 
            even when dying or loading a save.
        ''',
        default        = False,
        shared         = True,
        gui_params     = {
            'randomize_key': 'randomize_settings',
        },
    ),
    Checkbutton(
        name           = 'owl_drops',
        gui_text       = 'Randomize Owl Drops',
        gui_tooltip    = '''\
            Randomize where Kaepora Gaebora (the Owl) drops you at 
            when you talk to him at Lake Hylia or at the top of 
            Death Mountain Trail.
        ''',
        default        = False,
        shared         = True,
        gui_params     = {
            'randomize_key': 'randomize_settings',
        },
    ),
    Checkbutton(
        name           = 'warp_songs',
        gui_text       = 'Randomize Warp Song Destinations',
        gui_tooltip    = '''\
            Randomize where each of the 6 warp songs leads to.
        ''',
        default        = False,
        shared         = True,
        gui_params     = {
            'randomize_key': 'randomize_settings',
        },
    ),
    Checkbutton(
        name           = 'spawn_positions',
        gui_text       = 'Randomize Overworld Spawns',
        gui_tooltip    = '''\
            Randomize where you start as Child or Adult when loading
            a save in the Overworld. This means you may not necessarily
            spawn inside Link's House or Temple of Time.

            This stays consistent after saving and loading the game again.
        ''',
        default        = False,
        shared         = True,
        gui_params     = {
            'randomize_key': 'randomize_settings',
        },
    ),
    Combobox(
        name           = 'shuffle_scrubs',
        gui_text       = 'Scrub Shuffle',
        default        = 'off',
        choices        = {
            'off':     'Off',
            'low':     'On (Affordable)',
            'regular': 'On (Expensive)',
            'random':  'On (Random Prices)',
        },
        gui_tooltip    = '''\
            'Off': Only the 3 Scrubs that give one-time
            items in the vanilla game (PoH, Deku Nut
            capacity, and Deku Stick capacity) will
            have random items.

            'Affordable': All Scrub prices will be
            reduced to 10 rupees each.

            'Expensive': All Scrub prices will be
            their vanilla prices. This will require
            spending over 1000 rupees on Scrubs.

            'Random Prices': All Scrub prices will be
            between 0-99 rupees. This will on average
            be very, very expensive overall.
        ''',
        shared         = True,
        gui_params     = {
            'randomize_key': 'randomize_settings',
            'distribution':  [
                ('off', 1),
                ('low', 1),
            ],
        },
    ),
    Combobox(
        name           = 'shopsanity',
        gui_text       = 'Shopsanity',
        default        = 'off',
        choices        = {
            'off':    'Off',
            '0':      'Shuffled Shops (0 Items)',
            '1':      'Shuffled Shops (1 Items)',
            '2':      'Shuffled Shops (2 Items)',
            '3':      'Shuffled Shops (3 Items)',
            '4':      'Shuffled Shops (4 Items)',
            'random': 'Shuffled Shops (Random)',
        },
        gui_tooltip    = '''\
            Shop contents are randomized.
            (X Items): Shops have X random non-shop (Special
            Deal!) items. They will always be on the left
            side, and some of the lower value shop items
            will be replaced to make room for these.

            (Random): Each shop will have a random number
            of non-shop items up to a maximum of 4.

            The non-shop items have no requirements except
            money, while the normal shop items (such as
            200/300 rupee tunics) have normal vanilla
            requirements. This means that, for example,
            as a child you cannot buy 200/300 rupee
            tunics, but you can buy non-shop tunics.

            Non-shop Bombchus will unlock the chu slot
            in your inventory, which, if Bombchus are in
            logic, is needed to buy Bombchu refills.
            Otherwise, the Bomb Bag is required.
        ''',
        shared         = True,
        gui_params     = {
            'randomize_key': 'randomize_settings',
            'distribution':  [
                ('off',    6),
                ('0',      1),
                ('1',      1),
                ('2',      1),
                ('3',      1),
                ('4',      1),
                ('random', 1),
            ],
        },
    ),
    Combobox(
        name           = 'tokensanity',
        gui_text       = 'Tokensanity',
        default        = 'off',
        choices        = {
            'off':       'Off',
            'dungeons':  'Dungeons Only',
            'overworld': 'Overworld Only',
            'all':       'All Tokens',
            },
        gui_tooltip    = '''\
            Token reward from Gold Skulltulas are
            shuffled into the pool.

            'Dungeons Only': This only shuffles
            the GS locations that are within
            dungeons, increasing the value of
            most dungeons and making internal
            dungeon exploration more diverse.

            'Overworld Only': This only shuffles
            the GS locations that are outside
            of dungeons.

            'All Tokens': Effectively adds 100
            new locations for items to appear.
        ''',
        shared         = True,
        gui_params     = {
            'randomize_key': 'randomize_settings',
        },
    ),
    Combobox(
        name           = 'shuffle_mapcompass',
        gui_text       = 'Maps & Compasses',
        default        = 'dungeon',
        choices        = {
            'remove':      'Remove',
            'startwith':   'Start With',
            'vanilla':     'Vanilla Locations',
            'dungeon':     'Own Dungeon',
            'overworld':   'Overworld Only',
            'any_dungeon': 'Any Dungeon',
            'keysanity':   'Anywhere',
        },
        gui_tooltip    = '''\
            'Remove': Maps and Compasses are removed.
            This will add a small amount of money and
            refill items to the pool.

            'Start With': Maps and Compasses are given to
            you from the start. This will add a small
            amount of money and refill items to the pool.

            'Vanilla': Maps and Compasses will appear in
            their vanilla locations.

            'Own Dungeon': Maps and Compasses can only appear
            in their respective dungeon.
            
            'Overworld Only': Maps and Compasses can only appear
            outside of dungeons.

            'Any Dungeon': Maps and Compasses can only appear in a
            dungeon, but not necessarily the dungeon they are for.            

            'Anywhere': Maps and Compasses can appear
            anywhere in the world.

            Setting 'Remove', 'Start With, 'Overworld', or 'Anywhere'
            will add 2 more possible locations to each Dungeons.
            This makes dungeons more profitable, especially
            Ice Cavern, Water Temple, and Jabu Jabu's Belly.
        ''',
        shared         = True,
        gui_params     = {
            'randomize_key': 'randomize_settings',
        },
    ),
    Combobox(
        name           = 'shuffle_smallkeys',
        gui_text       = 'Small Keys',
        default        = 'dungeon',
        choices        = {
            'remove':      'Remove (Keysy)',
            'vanilla':     'Vanilla Locations',
            'dungeon':     'Own Dungeon',
            'overworld':   'Overworld Only',
            'any_dungeon': 'Any Dungeon',
            'keysanity':   'Anywhere (Keysanity)',
        },
        gui_tooltip    = '''\
            'Remove': Small Keys are removed. All locked
            doors in dungeons will be unlocked. An easier
            mode.

            'Vanilla': Small Keys will appear in their 
            vanilla locations. You start with 3 keys in 
            Spirit Temple MQ because the vanilla key 
            layout is not beatable in logic.

            'Own Dungeon': Small Keys can only appear in their
            respective dungeon. If Fire Temple is not a
            Master Quest dungeon, the door to the Boss Key
            chest will be unlocked.
            
            'Overworld Only': Small Keys can only appear outside
            of dungeons. You may need to enter a dungeon multiple
            times to gain items to access the overworld locations
            with the keys required to finish a dungeon.
            
            'Any Dungeon': Small Keys can only appear inside
            of any dungeon, but won't necessarily be in the
            dungeon that the key is for. A difficult mode since
            it is more likely to need to enter a dungeon
            multiple times.

            'Anywhere': Small Keys can appear
            anywhere in the world. A difficult mode since
            it is more likely to need to enter a dungeon
            multiple times.

            Try different combination out, such as:
            'Small Keys: Dungeon' + 'Boss Keys: Anywhere'
            for a milder Keysanity experience.
        ''',
        disable        = {
            'any_dungeon': {'settings': ['one_item_per_dungeon']},
        },
        shared         = True,
        gui_params     = {
            'randomize_key': 'randomize_settings',
        },
    ),
    Combobox(
        name           = 'shuffle_fortresskeys',
        gui_text       = 'Gerudo Fortress Keys',
        default        = 'vanilla',
        disabled_default = 'remove',
        choices        = {
            'vanilla':     'Vanilla Locations',
            'overworld':   'Overworld Only',
            'any_dungeon': 'Any Dungeon',
            'keysanity':   'Anywhere (Keysanity)',
        },
        gui_tooltip    = '''\
            'Vanilla': Gerudo Fortress Keys will appear in their
            vanilla location, dropping from fighting Gerudo guards
            that attack when trying to free the jailed carpenters.
            
            'Overworld Only': Gerudo Fortress Keys can only appear
             outside of dungeons.
            
            'Dungeons Only': Gerudo Fortress Keys can only appear
             inside of dungeons.

            'Anywhere': Gerudo Fortress Keys can appear anywhere
            in the world.
        ''',
        shared         = True,
        gui_params     = {
            'randomize_key': 'randomize_settings',
        },
    ),
    Combobox(
        name           = 'shuffle_bosskeys',
        gui_text       = 'Boss Keys',
        default        = 'dungeon',
        choices        = {
            'remove':      'Remove (Keysy)',
            'vanilla':     'Vanilla Locations',
            'dungeon':     'Own Dungeon',
            'overworld':   'Overworld Only',
            'any_dungeon': 'Any Dungeon',
            'keysanity':   'Anywhere (Keysanity)',
        },
        gui_tooltip    = '''\
            'Remove': Boss Keys are removed. All locked
            doors in dungeons will be unlocked. An easier
            mode.

            'Vanilla': Boss Keys will appear in their 
            vanilla locations.

            'Own Dungeon': Boss Keys can only appear in their
            respective dungeon.
            
            'Overworld Only': Boss Keys can only appear outside
            of dungeons. You may need to enter a dungeon without
            the boss key to get items required to find the key
            in the overworld.
            
            'Any Dungeon': Boss Keys can only appear inside
            of any dungeon, but won't necessarily be in the
            dungeon that the key is for. A difficult mode since
            it is more likely to need to enter a dungeon
            multiple times.

            'Anywhere': Boss Keys can appear
            anywhere in the world. A difficult mode since
            it is more likely to need to enter a dungeon
            multiple times.

            Try different combination out, such as:
            'Small Keys: Dungeon' + 'Boss Keys: Anywhere'
            for a milder Keysanity experience.
        ''',
        shared         = True,
        gui_params     = {
            'randomize_key': 'randomize_settings',
        },
    ),
    Combobox(
        name           = 'shuffle_ganon_bosskey',
        gui_text       = 'Ganon\'s Boss Key',
        default        = 'dungeon',
        disabled_default = 'triforce',
        choices        = {
            'remove':          "Remove (Keysy)",
            'vanilla':         "Vanilla Location",
            'dungeon':         "Own Dungeon",
            'overworld':       "Overworld Only",
            'any_dungeon':     "Any Dungeon",
            'keysanity':       "Anywhere (Keysanity)",
            'lacs_vanilla':    "On LACS: Vanilla",
            'lacs_stones':     "On LACS: Stones",
            'lacs_medallions': "On LACS: Medallions",
            'lacs_dungeons':   "On LACS: Dungeons",
            'lacs_tokens':     "On LACS: Tokens",
        },
        gui_tooltip    = '''\
            'Remove': Ganon's Castle Boss Key is removed
            and the boss door in Ganon's Tower starts unlocked.

            'Own Dungeon': Ganon's Castle Boss Key can only appear
            inside Ganon's Castle.

            'Vanilla': Ganon's Castle Boss Key will appear in 
            the vanilla location.
            
            'Overworld Only': Ganon's Castle Boss Key can only appear
            outside of dungeons.
            
            'Any Dungeon': Ganon's Castle Boss Key can only appear
            inside of a dungeon, but not necessarily Ganon's Castle.

            'Anywhere': Ganon's Castle Boss Key can appear
            anywhere in the world.
            
            'On LACS': These settings put the boss key on the
            Light Arrow Cutscene location, from Zelda in Temple
            of Time as adult, with differing requirements.
            
            'On LACS: Vanilla': Shadow and Spirit Medallions.
            'On LACS: Medallions': A configurable amount of Medallions.
            'On LACS: Stones': A configurable amount of Spiritual Stones.
            'On LACS: Dungeons': A configurable amount of Dungeon Rewards.
            'On LACS: Tokens': A configurable amount of Gold Skulltula Tokens.
        ''',
        shared         = True,
        disable={
            '!lacs_stones':  {'settings': ['lacs_stones']},
            '!lacs_medallions':  {'settings': ['lacs_medallions']},
            '!lacs_dungeons':  {'settings': ['lacs_rewards']},
            '!lacs_tokens':  {'settings': ['lacs_tokens']},
        },
        gui_params     = {
            'randomize_key': 'randomize_settings',
            'distribution': [
                ('remove',          4),
                ('dungeon',         2),
                ('vanilla',         2),
                ('keysanity',       4),
                ('lacs_vanilla',    1),
                ('lacs_medallions', 1),
                ('lacs_stones',     1),
                ('lacs_dungeons',   1),
            ],
        },
    ),
    Scale(
        name           = 'lacs_medallions',
        gui_text       = "Medallions Required for LACS",
        default        = 6,
        min            = 1,
        max            = 6,
        gui_tooltip    = '''\
            Select the amount of Medallions required to trigger the Light Arrow Cutscene.
        ''',
        shared         = True,
        disabled_default = 0,
        gui_params     = {
            "randomize_key": "randomize_settings",
            "hide_when_disabled": True,
            'distribution': [(6, 1)],
        },
    ),
    Scale(
        name           = 'lacs_stones',
        gui_text       = "Spiritual Stones Required for LACS",
        default        = 3,
        min            = 1,
        max            = 3,
        gui_tooltip    = '''\
            Select the amount of Spiritual Stones required to trigger the Light Arrow Cutscene.
        ''',
        shared         = True,
        disabled_default = 0,
        gui_params     = {
            "randomize_key": "randomize_settings",
            "hide_when_disabled": True,
            'distribution': [(3, 1)],
        },
    ),
    Scale(
        name           = 'lacs_rewards',
        gui_text       = "Dungeon Rewards Required for LACS",
        default        = 9,
        min            = 1,
        max            = 9,
        gui_tooltip    = '''\
            Select the amount of Dungeon Rewards (Medallions and Spiritual Stones)
            required to trigger the Light Arrow Cutscene.
        ''',
        shared         = True,
        disabled_default = 0,
        gui_params     = {
            "randomize_key": "randomize_settings",
            "hide_when_disabled": True,
            'distribution': [(9, 1)],
        },
    ),
    Scale(
        name           = 'lacs_tokens',
        gui_text       = "Gold Skulltula Tokens Required for LACS",
        default        = 100,
        min            = 1,
        max            = 100,
        gui_tooltip    = '''\
            Select the amount of Gold Skulltula Tokens
            required to trigger the Light Arrow Cutscene.
        ''',
        shared         = True,
        disabled_default = 0,
        gui_params     = {
            "hide_when_disabled": True,
        },
    ),
    Checkbutton(
        name           = 'enhance_map_compass',
        gui_text       = 'Maps and Compasses Give Information',
        gui_tooltip    = '''\
            Gives the Map and Compass extra functionality.
            Map will tell if a dungeon is vanilla or Master Quest.
            Compass will tell what medallion or stone is within.
            The Temple of Time Altar will no longer provide
            information on the location of medallions and stones.

            'Maps/Compasses: Remove': The dungeon information is
            not available anywhere in the game.

            'Maps/Compasses: Start With': The dungeon information
            is available immediately from the dungeon menu.
        ''',
        default        = False,
        shared         = True,
        gui_params     = {
            'randomize_key': 'randomize_settings',
        },
    ),
    Checkbutton(
        name           = 'mq_dungeons_random',
        gui_text       = 'Random Number of MQ Dungeons',
        gui_tooltip    = '''\
            If set, a random number of dungeons
            will have Master Quest designs.
        ''',
        shared         = True,
        disable        = {
            True : {'settings' : ['mq_dungeons']}
        },
    ),
    Scale(
        name           = 'mq_dungeons',
        gui_text       = "MQ Dungeon Count",
        default        = 0,
        min            = 0,
        max            = 12,
        gui_tooltip    = '''\
            Specify the number of Master Quest
            dungeons to appear in the game.

            0: All dungeon will have their
            original designs. (default)

            6: Half of all dungeons will
            be from Master Quest.

            12: All dungeons will have
            Master Quest redesigns.
        ''',
        shared         = True,
    ),
    Setting_Info(
        name           = 'disabled_locations',
        type           = list,
        gui_text       = "Exclude Locations",
        gui_type       = "SearchBox",
        shared         = True,
        choices        = [location.name for location in LocationIterator(lambda loc: loc.filter_tags is not None)],
        default        = [],
        gui_tooltip    = '''
            Locations in the left column may contain items
            required to complete the game. 
            
            Locations in the right column will never have 
            items that are required to complete the game, 
            and will only contain junk.

            Most dungeon locations have a MQ alternative.
            If the location does not exist because of MQ
            then it will be ignored. So make sure to
            disable both versions if that is the intent.
        ''',
        gui_params     = {
            'filterdata': {location.name: location.filter_tags for location in LocationIterator(lambda loc: loc.filter_tags is not None)},
        }
    ),
    Setting_Info(
        name           = 'allowed_tricks',
        type           = list,
        gui_text       = "Enable Tricks",
        gui_type       = "SearchBox",
        shared         = True,
        choices        = {
            val['name']: gui_text for gui_text, val in logic_tricks.items()
        },
        default        = [],
        gui_params     = {
            'choice_tooltip': {choice['name']: choice['tooltip'] for choice in logic_tricks.values()},
            'filterdata': {val['name']: val['tags'] for _, val in logic_tricks.items()},
            "hide_when_disabled": True,
        },
        gui_tooltip='''
            Tricks moved to the right column are in-logic
            and MAY be required to complete the game.
            
            Tricks in the left column are NEVER required.
            
            Tricks are only relevant for Glitchless logic.
        '''
    ),
    Combobox(
        name           = 'logic_earliest_adult_trade',
        gui_text       = 'Adult Trade Sequence Earliest Item',
        default        = 'pocket_egg',
        choices        = {
            'pocket_egg':   'Pocket Egg',
            'pocket_cucco': 'Pocket Cucco',
            'cojiro':       'Cojiro',
            'odd_mushroom': 'Odd Mushroom',
            'poachers_saw': "Poacher's Saw",
            'broken_sword': 'Broken Sword',
            'prescription': 'Prescription',
            'eyeball_frog': 'Eyeball Frog',
            'eyedrops':     'Eyedrops',
            'claim_check':  'Claim Check',
        },
        gui_tooltip    = '''\
            Select the earliest item that can appear in the adult trade sequence.
        ''',
        shared         = True,
    ),
    Combobox(
        name           = 'logic_latest_adult_trade',
        gui_text       = 'Adult Trade Sequence Latest Item',
        default        = 'claim_check',
        choices        = {
            'pocket_egg':   'Pocket Egg',
            'pocket_cucco': 'Pocket Cucco',
            'cojiro':       'Cojiro',
            'odd_mushroom': 'Odd Mushroom',
            'poachers_saw': "Poacher's Saw",
            'broken_sword': 'Broken Sword',
            'prescription': 'Prescription',
            'eyeball_frog': 'Eyeball Frog',
            'eyedrops':     'Eyedrops',
            'claim_check':  'Claim Check',
        },
        gui_tooltip    = '''\
            Select the latest item that can appear in the adult trade sequence.
        ''',
        shared         = True,
    ),
    Setting_Info(
        name           = 'starting_equipment',
        type           = list,
        gui_text       = "Starting Equipment",
        gui_type       = "SearchBox",
        shared         = True,
        choices        = {
            key: value.guitext for key, value in StartingItems.equipment.items()
        },
        default        = [],
        gui_tooltip    = '''\
            Begin the game with the selected equipment.
        ''',
    ),
    Setting_Info(
        name           = 'starting_items',
        type           = list,
        gui_text       = "Starting Items",
        gui_type       = "SearchBox",
        shared         = True,
        choices        = {
            key: value.guitext for key, value in StartingItems.inventory.items()
        },
        default        = [],
        gui_tooltip    = '''\
            Begin the game with the selected inventory items.
            Selecting multiple progressive items will give
            the appropriate number of upgrades.
            
            If playing with Open Zora Fountain, the Ruto's Letter
            is converted to a regular Bottle.
        ''',
    ),
    Setting_Info(
        name           = 'starting_songs',
        type           = list,
        gui_text       = "Starting Songs",
        gui_type       = "SearchBox",
        shared         = True,
        choices        = {
            key: value.guitext for key, value in StartingItems.songs.items()
        },
        default        = [],
        gui_tooltip    = '''\
            Begin the game with the selected songs already learnt.
        ''',
    ),
    Checkbutton(
        name           = 'ocarina_songs',
        gui_text       = 'Randomize Ocarina Song Notes',
        gui_tooltip    = '''\
                         Will need to memorize a new set of songs.
                         Can be silly, but difficult. Songs are
                         generally sensible, and warp songs are
                         typically more difficult.
                         ''',
        shared         = True,
    ),
    Checkbutton(
        name           = 'correct_chest_sizes',
        gui_text       = 'Chest Size Matches Contents',
        gui_tooltip    = '''\
            Chests will be large if they contain a major
            item and small if they don't. Boss keys will
            be in gold chests. This allows skipping
            chests if they are small. However, skipping
            small chests will mean having low health,
            ammo, and rupees, so doing so is a risk.
        ''',
        shared         = True,
    ),
    Checkbutton(
        name           = 'clearer_hints',
        gui_text       = 'Clearer Hints',
        gui_tooltip    = '''\
            The hints provided by Gossip Stones will
            be very direct if this option is enabled.
        ''',
        shared         = True,
        default        = True,
    ),
    Checkbutton(
        name           = 'no_collectible_hearts',
        gui_text       = 'Hero Mode',
        gui_tooltip    = '''\
            No recovery hearts will drop from 
            enemies or objects.
            (You might still find some freestanding
            or in chests depending on other settings.)
        ''',
        default        = False,
        shared         = True,
    ),
    Combobox(
        name           = 'hints',
        gui_text       = 'Gossip Stones',
        default        = 'always',
        choices        = {
            'none':   'No Hints',
            'mask':   'Hints; Need Mask of Truth',
            'agony':  'Hints; Need Stone of Agony',
            'always': 'Hints; Need Nothing',
        },
        gui_tooltip    = '''\
            Gossip Stones can be made to give hints
            about where items can be found.

            Different settings can be chosen to
            decide which item is needed to
            speak to Gossip Stones. Choosing to
            stick with the Mask of Truth will
            make the hints very difficult to
            obtain.

            Hints for 'on the way of the hero' are
            locations that contain items that are
            required to beat the game.
        ''',
        shared         = True,
    ),
    Combobox(
        name           = 'hint_dist',
        gui_text       = 'Hint Distribution',
        default        = 'balanced',
        choices        = HintDistList(),
        gui_tooltip    = HintDistTips(),
        shared         = True,
<<<<<<< HEAD
        disable={
            #Very inelegant, but dynamically build the list of non-bingo hint distributions instead of hardcoding it
             read_json(os.path.join(data_path('Hints/'), dist_json))['name']: {'settings' : ['bingosync_url']} \
                                    for dist_json in os.listdir(data_path('Hints/')) \
                                    if read_json(os.path.join(data_path('Hints/'), dist_json))['name']!='bingo'
=======
        disable        = {
            '!bingo' : {'settings' : ['bingosync_url']},
>>>>>>> 41b59023
        },
    ),
    Setting_Info(
        name           = "bingosync_url",
        type           = str,
        choices        = {},
        gui_type       = "Textinput",
        gui_text       = "Bingosync URL",
        shared         = False,
        gui_tooltip    = '''\
            Enter a URL to a Bingosync bingo board in
            order to have hints specific to items needed
            to beat the board. Goals which are completed simply
            by finding a specific item are not hinted
            (e.g. "Boomerang"). 
            In addition, overworld tokensanity will always
            hint the location of Sun's Song, and shopsanity
            will always hint the location of a wallet.

            Leaving this entry blank or providing an
            invalid URL will generate generic item hints
            designed to allow completion of most bingo goals.
            Non Bingosync bingo boards are not directly
            supported, and will also generate generic item hints.
        ''',
        disabled_default = None,
        gui_params       = {
            "size"               : "full",
            "hide_when_disabled" : True,
        },
    ),
    Setting_Info('item_hints',    list, None, None, True, {}),
    Setting_Info('hint_dist_user',    dict, None, None, True, {}),
    Combobox(
        name           = 'text_shuffle',
        gui_text       = 'Text Shuffle',
        default        = 'none',
        choices        = {
            'none':         'No Text Shuffled',
            'except_hints': 'Shuffled except Hints and Keys',
            'complete':     'All Text Shuffled',
        },
        gui_tooltip    = '''\
            Will make things confusing for comedic value.

            'Shuffled except Hints and Keys': Key texts
            are not shuffled because in keysanity it is
            inconvenient to figure out which keys are which
            without the correct text. Similarly, non-shop
            items sold in shops will also retain standard
            text for the purpose of accurate price checks.
        ''',
        shared         = True,
    ),
    Combobox(
        name           = 'ice_trap_appearance',
        gui_text       = 'Ice Trap Appearance',
        default        = 'major_only',
        choices        = {
            'major_only': 'Major Items Only',
            'junk_only':  'Junk Items Only',
            'anything':   'Anything',
        },
        gui_tooltip    = '''\
            Changes the categories of items Ice Traps may
            appear as, both when freestanding and when in
            chests with Chest Size Matches Contents enabled. 

            'Major Items Only': Ice Traps appear as Major
            Items (and in large chests if CSMC enabled).

            'Junk Items Only': Ice Traps appear as Junk
            Items (and in small chests if CSMC enabled).

            'Anything': Ice Traps may appear as anything.
        ''',
        shared         = True,
    ),
    Combobox(
        name           = 'junk_ice_traps',
        gui_text       = 'Ice Traps',
        default        = 'normal',
        choices        = {
            'off':       'No Ice Traps',
            'normal':    'Normal Ice Traps',
            'on':        'Extra Ice Traps',
            'mayhem':    'Ice Trap Mayhem',
            'onslaught': 'Ice Trap Onslaught',
        },
        gui_tooltip    = '''\
            'Off': All Ice Traps are removed.

            'Normal': Only Ice Traps from the base item pool
            are placed.

            'Extra Ice Traps': Chance to add extra Ice Traps
            when junk items are added to the itempool.

            'Ice Trap Mayhem': All added junk items will
            be Ice Traps.

            'Ice Trap Onslaught': All junk items will be
            replaced by Ice Traps, even those in the
            base pool.
        ''',
        shared         = True,
    ),
    Combobox(
        name           = 'item_pool_value',
        gui_text       = 'Item Pool',
        default        = 'balanced',
        choices        = {
            'plentiful': 'Plentiful',
            'balanced':  'Balanced',
            'scarce':    'Scarce',
            'minimal':   'Minimal'
        },
        gui_tooltip    = '''\
            Changes the amount of bonus items that
            are available in the game.

            'Plentiful': Extra major items are added.

            'Balanced': Original item pool.

            'Scarce': Some excess items are removed,
            including health upgrades.

            'Minimal': Most excess items are removed.
        ''',
        shared         = True,
    ),
    Combobox(
        name           = 'damage_multiplier',
        gui_text       = 'Damage Multiplier',
        default        = 'normal',
        choices        = {
            'half':      'Half',
            'normal':    'Normal',
            'double':    'Double',
            'quadruple': 'Quadruple',
            'ohko':      'OHKO',
        },
        gui_tooltip    = '''\
            Changes the amount of damage taken.

            'OHKO': Link dies in one hit.
        ''',
        shared         = True,
    ),
    Combobox(
        name           = 'starting_tod',
        gui_text       = 'Starting Time of Day',
        default        = 'default',
        choices        = {
            'default':       'Default (10:00)',
            'random':        'Random Choice',
            'sunrise':       'Sunrise (6:30)',
            'morning':       'Morning (9:00)',
            'noon':          'Noon (12:00)',
            'afternoon':     'Afternoon (15:00)',
            'sunset':        'Sunset (18:00)',
            'evening':       'Evening (21:00)',
            'midnight':      'Midnight (00:00)',
            'witching-hour': 'Witching Hour (03:00)',
        },
        gui_tooltip    = '''\
            Change up Link's sleep routine.

            Daytime officially starts at 6:30,
            nighttime at 18:00 (6:00 PM).
        ''',
        shared         = True,
    ),
    Combobox(
        name           = 'starting_age',
        gui_text       = 'Starting Age',
        default        = 'child',
        choices        = {
            'child':  'Child',
            'adult':  'Adult',
            'random': 'Random',
        },
        gui_tooltip    = '''\
            Choose which age Link will start as.

            Starting as adult means you start with
            the master sword in your inventory.

            Only the child option is compatible with
            Closed Forest.
        ''',
        shared         = True,
        gui_params     = {
            'randomize_key': 'randomize_settings',
            'distribution': [
                ('random', 1),
            ],
        }
    ),
    Combobox(
        name           = 'default_targeting',
        gui_text       = 'Default Targeting Option',
        shared         = False,
        cosmetic       = True,
        default        = 'hold',
        choices        = {
            'hold':   'Hold',
            'switch': 'Switch',
        },
    ),
    Combobox(
        name           = 'background_music',
        gui_text       = 'Background Music',
        shared         = False,
        cosmetic       = True,
        default        = 'normal',
        choices        = {
            'normal':               'Normal',
            'off':                  'No Music',
            'random':               'Random',
            'random_custom_only':   'Random (Custom Only)',
        },
        gui_tooltip    = '''\
            'No Music': No background music is played.

            'Random': Area background music is randomized. 
            Additional music can be loaded from data/Music/
        ''',
        gui_params  = {
            'randomize_key': 'randomize_all_sfx',
            'distribution': [
                ('random', 1),
            ]
        },
    ),
    Combobox(
        name           = 'fanfares',
        gui_text       = 'Fanfares',
        shared         = False,
        cosmetic       = True,
        default        = 'normal',
        choices        = {
            'normal':               'Normal',
            'off':                  'No Fanfares',
            'random':               'Random',
            'random_custom_only':   'Random (Custom Only)',
        },
        disable        = {
            'normal' : {'settings' : ['ocarina_fanfares']},
        },
        gui_tooltip    = '''\
            'No Fanfares': No fanfares (short non-looping tracks) are played.

            'Random': Fanfares are randomized.
            Additional fanfares can be loaded from data/Music/
        ''',
        gui_params  = {
            'randomize_key': 'randomize_all_sfx',
            'distribution': [
                ('random', 1),
            ]
        },
    ),
    Checkbutton(
        name           = 'ocarina_fanfares',
        gui_text       = 'Ocarina Songs as Fanfares',
        shared         = False,
        cosmetic       = True,
        gui_tooltip    = '''\
            Include the songs that play when an ocarina song
            is played as part of the fanfare pool when
            shuffling or disabling fanfares. Note that these
            are a bit longer than most fanfares.
        ''',
        gui_params  = {
            "hide_when_disabled": True,
            'randomize_key': 'randomize_all_sfx',
            'distribution': [
                (True, 1),
            ]
        },
        default        = False,
    ),
    Checkbutton(
        name           = 'display_dpad',
        gui_text       = 'Display D-Pad HUD',
        shared         = False,
        cosmetic       = True,
        gui_tooltip    = '''\
            Shows an additional HUD element displaying
            current available options on the D-Pad.
        ''',
        default        = True,
    ),
    Checkbutton(
        name           = 'correct_model_colors',
        gui_text       = 'Item Model Colors Match Cosmetics',
        shared         = False,
        cosmetic       = True,
        gui_tooltip    = '''\
            In-game models for items such as Heart Containers have
            colors matching the colors chosen for cosmetic settings.
            Heart and magic drop icons also have matching colors.

            Tunic colors are excluded from this to prevent not being 
            able to discern freestanding Tunics from each other.
        ''',
        default        = False,
    ),
    Checkbutton(
        name           = 'randomize_all_cosmetics',
        gui_text       = 'Randomize All Cosmetics',
        shared         = False,
        cosmetic       = True,
        gui_tooltip    = '''\
            Randomize all cosmetics settings.
        ''',
        default        = False,
        disable    = {
            True : {'sections' : [ "equipment_color_section", "ui_color_section", "misc_color_section" ]
            }
        }
    ),
    Setting_Info(
        name           = 'kokiri_color',
        type           = str,
        gui_text       = "Kokiri Tunic",
        gui_type       = "Combobox",
        shared         = False,
        cosmetic       = True,
        choices        = get_tunic_color_options(),
        default        = 'Kokiri Green',
        gui_tooltip    = '''\
            'Random Choice': Choose a random
            color from this list of colors.
            'Completely Random': Choose a random
            color from any color the N64 can draw.
        ''',
        gui_params     = {
            'randomize_key': 'randomize_all_cosmetics',
            'distribution': [
                ('Completely Random', 1),
            ]
        }
    ),
    Setting_Info(
        name           = 'goron_color',
        type           = str,
        gui_text       = "Goron Tunic",
        gui_type       = "Combobox",
        shared         = False,
        cosmetic       = True,
        choices        = get_tunic_color_options(),
        default        = 'Goron Red',
        gui_tooltip    = '''\
            'Random Choice': Choose a random
            color from this list of colors.
            'Completely Random': Choose a random
            color from any color the N64 can draw.
        ''',
        gui_params     = {
            'randomize_key': 'randomize_all_cosmetics',
            'distribution': [
                ('Completely Random', 1),
            ]
        }

    ),
    Setting_Info(
        name           = 'zora_color',
        type           = str,
        gui_text       = "Zora Tunic",
        gui_type       = "Combobox",
        shared         = False,
        cosmetic       = True,
        choices        = get_tunic_color_options(),
        default        = 'Zora Blue',
        gui_tooltip    = '''\
            'Random Choice': Choose a random
            color from this list of colors.
            'Completely Random': Choose a random
            color from any color the N64 can draw.
        ''',
        gui_params     = {
            'randomize_key': 'randomize_all_cosmetics',
            'distribution': [
                ('Completely Random', 1),
            ]
        }

    ),
    Setting_Info(
        name           = 'navi_color_default_inner',
        type           = str,
        gui_text       = "Navi Idle Inner",
        gui_type       = "Combobox",
        shared         = False,
        cosmetic       = True,
        choices        = get_navi_color_options(),
        default        = 'White',
        gui_tooltip    = '''\
            'Random Choice': Choose a random
            color from this list of colors.
            'Completely Random': Choose a random
            color from any color the N64 can draw.
            'Rainbow': Cycle through a color rainbow.
        ''',
        gui_params     = {
            'no_line_break' : True,
            'randomize_key': 'randomize_all_cosmetics',
            'distribution': [
                ('Completely Random', 1),
            ]
        }
    ),
    Setting_Info(
        name           = 'navi_color_default_outer',
        type           = str,
        gui_text       = "Outer",
        gui_type       = "Combobox",
        shared         = False,
        cosmetic       = True,
        choices        = get_navi_color_options(True),
        default        = '[Same as Inner]',
        gui_tooltip    = '''\
            'Random Choice': Choose a random
            color from this list of colors.
            'Completely Random': Choose a random
            color from any color the N64 can draw.
            'Rainbow': Cycle through a color rainbow.
        ''',
        gui_params     = {
            'randomize_key': 'randomize_all_cosmetics',
            'distribution': [
                ('Completely Random', 1),
            ]
        }

    ),
    Setting_Info(
        name           = 'navi_color_enemy_inner',
        type           = str,
        gui_text       = 'Navi Targeting Enemy Inner',
        gui_type       = "Combobox",
        shared         = False,
        cosmetic       = True,
        choices        = get_navi_color_options(),
        default        = 'Yellow',
        gui_tooltip    = '''\
            'Random Choice': Choose a random
            color from this list of colors.
            'Completely Random': Choose a random
            color from any color the N64 can draw.
            'Rainbow': Cycle through a color rainbow.
        ''',
        gui_params     = {
            'no_line_break' : True,
            'randomize_key': 'randomize_all_cosmetics',
            'distribution': [
                ('Completely Random', 1),
            ]
        }

    ),
    Setting_Info(
        name           = 'navi_color_enemy_outer',
        type           = str,
        gui_text       = 'Outer',
        gui_type       = "Combobox",
        shared         = False,
        cosmetic       = True,
        choices        = get_navi_color_options(True),
        default        = '[Same as Inner]',
        gui_tooltip    = '''\
            'Random Choice': Choose a random
            color from this list of colors.
            'Completely Random': Choose a random
            color from any color the N64 can draw.
            'Rainbow': Cycle through a color rainbow.
        ''',
        gui_params     = {
            'randomize_key': 'randomize_all_cosmetics',
            'distribution': [
                ('Completely Random', 1),
            ]
        }

    ),
    Setting_Info(
        name           = 'navi_color_npc_inner',
        type           = str,
        gui_text       = 'Navi Targeting NPC Inner',
        gui_type       = "Combobox",
        shared         = False,
        cosmetic       = True,
        choices        = get_navi_color_options(),
        default        = 'Light Blue',
        gui_tooltip    = '''\
            'Random Choice': Choose a random
            color from this list of colors.
            'Completely Random': Choose a random
            color from any color the N64 can draw.
            'Rainbow': Cycle through a color rainbow.
        ''',
        gui_params     = {
            'no_line_break' : True,
            'randomize_key': 'randomize_all_cosmetics',
            'distribution': [
                ('Completely Random', 1),
            ]
        }

    ),
    Setting_Info(
        name           = 'navi_color_npc_outer',
        type           = str,
        gui_text       = 'Outer',
        gui_type       = "Combobox",
        shared         = False,
        cosmetic       = True,
        choices        = get_navi_color_options(True),
        default        = '[Same as Inner]',
        gui_tooltip    = '''\
            'Random Choice': Choose a random
            color from this list of colors.
            'Completely Random': Choose a random
            color from any color the N64 can draw.
            'Rainbow': Cycle through a color rainbow.
        ''',
        gui_params     = {
            'randomize_key': 'randomize_all_cosmetics',
            'distribution': [
                ('Completely Random', 1),
            ]
        }

    ),
    Setting_Info(
        name           = 'navi_color_prop_inner',
        type           = str,
        gui_text       = 'Navi Targeting Prop Inner',
        gui_type       = "Combobox",
        shared         = False,
        cosmetic       = True,
        choices        = get_navi_color_options(),
        default        = 'Green',
        gui_tooltip    = '''\
            'Random Choice': Choose a random
            color from this list of colors.
            'Completely Random': Choose a random
            color from any color the N64 can draw.
            'Rainbow': Cycle through a color rainbow.
        ''',
        gui_params     = {
            'no_line_break' : True,
            'randomize_key': 'randomize_all_cosmetics',
            'distribution': [
                ('Completely Random', 1),
            ]
        }

    ),
    Setting_Info(
        name           = 'navi_color_prop_outer',
        type           = str,
        gui_text       = 'Outer',
        gui_type       = "Combobox",
        shared         = False,
        cosmetic       = True,
        choices        = get_navi_color_options(True),
        default        = '[Same as Inner]',
        gui_tooltip    = '''\
            'Random Choice': Choose a random
            color from this list of colors.
            'Completely Random': Choose a random
            color from any color the N64 can draw.
            'Rainbow': Cycle through a color rainbow.
        ''',
        gui_params     = {
            'randomize_key': 'randomize_all_cosmetics',
            'distribution': [
                ('Completely Random', 1),
            ]
        }

    ),
    Setting_Info(
        name           = 'bombchu_trail_color_inner',
        type           = str,
        gui_text       = 'Bombchu Trail Inner',
        gui_type       = "Combobox",
        shared         = False,
        choices        = get_bombchu_trail_color_options(),
        default        = 'Red',
        gui_tooltip    = '''\
            'Random Choice': Choose a random
            color from this list of colors.
            'Completely Random': Choose a random
            color from any color the N64 can draw.
            'Rainbow': Cycle through a color rainbow.
        ''',
        gui_params     = {
            'no_line_break' : True,
            'randomize_key': 'randomize_all_cosmetics',
            'distribution': [
                ('Completely Random', 1),
            ]
        }

    ),
    Setting_Info(
        name           = 'bombchu_trail_color_outer',
        type           = str,
        gui_text       = 'Outer',
        gui_type       = "Combobox",
        shared         = False,
        cosmetic       = True,
        choices        = get_bombchu_trail_color_options(True),
        default        = '[Same as Inner]',
        gui_tooltip    = '''\
            'Random Choice': Choose a random
            color from this list of colors.
            'Completely Random': Choose a random
            color from any color the N64 can draw.
            'Rainbow': Cycle through a color rainbow.
        ''',
        gui_params     = {
            'randomize_key': 'randomize_all_cosmetics',
            'distribution': [
                ('Completely Random', 1),
            ]
        }

    ),
    Setting_Info(
        name           = 'boomerang_trail_color_inner',
        type           = str,
        gui_text       = 'Boomerang Trail Inner',
        gui_type       = "Combobox",
        shared         = False,
        cosmetic       = True,
        choices        = get_boomerang_trail_color_options(),
        default        = 'Yellow',
        gui_tooltip    = '''\
            'Random Choice': Choose a random
            color from this list of colors.
            'Completely Random': Choose a random
            color from any color the N64 can draw.
            'Rainbow': Cycle through a color rainbow.
        ''',
        gui_params     = {
            'no_line_break' : True,
            'randomize_key': 'randomize_all_cosmetics',
            'distribution': [
                ('Completely Random', 1),
            ]
        }

    ),
    Setting_Info(
        name           = 'boomerang_trail_color_outer',
        type           = str,
        gui_text       = 'Outer',
        gui_type       = "Combobox",
        shared         = False,
        cosmetic       = True,
        choices        = get_boomerang_trail_color_options(True),
        default        = '[Same as Inner]',
        gui_tooltip    = '''\
            'Random Choice': Choose a random
            color from this list of colors.
            'Completely Random': Choose a random
            color from any color the N64 can draw.
            'Rainbow': Cycle through a color rainbow.
        ''',
        gui_params     = {
            'randomize_key': 'randomize_all_cosmetics',
            'distribution': [
                ('Completely Random', 1),
            ]
        }

    ),
    Setting_Info(
        name           = 'sword_trail_color_inner',
        type           = str,
        gui_text       = 'Sword Trail Inner',
        gui_type       = "Combobox",
        shared         = False,
        cosmetic       = True,
        choices        = get_sword_trail_color_options(),
        default        = 'White',
        gui_tooltip    = '''\
            'Random Choice': Choose a random
            color from this list of colors.
            'Completely Random': Choose a random
            color from any color the N64 can draw.
            'Rainbow': Cycle through a color rainbow.
        ''',
        gui_params     = {
            'no_line_break' : True,
            'randomize_key': 'randomize_all_cosmetics',
            'distribution': [
                ('Completely Random', 1),
            ]
        }

    ),
    Setting_Info(
        name           = 'sword_trail_color_outer',
        type           = str,
        gui_text       = 'Outer',
        gui_type       = "Combobox",
        shared         = False,
        cosmetic       = True,
        choices        = get_sword_trail_color_options(True),
        default        = '[Same as Inner]',
        gui_tooltip    = '''\
            'Random Choice': Choose a random
            color from this list of colors.
            'Completely Random': Choose a random
            color from any color the N64 can draw.
            'Rainbow': Cycle through a color rainbow.
        ''',
        gui_params     = {
            'randomize_key': 'randomize_all_cosmetics',
            'distribution': [
                ('Completely Random', 1),
            ]
        }

    ),
    Combobox(
        name           = 'sword_trail_duration',
        gui_text       = 'Sword Trail Duration',
        shared         = False,
        cosmetic       = True,
        choices        = {
            4: 'Default',
            10: 'Long',
            15: 'Very Long',
            20: 'Lightsaber',
        },
        default        = 4,
        gui_tooltip    = '''\
            Select the duration for sword trails.
        ''',
        gui_params     = {
            'randomize_key': 'randomize_all_cosmetics',
            'distribution': [
                (4, 1),
                (10, 1),
                (15, 1),
                (20, 1)
            ]
        }
    ),
    Setting_Info(
        name           = 'silver_gauntlets_color',
        type           = str,
        gui_text       = 'Silver Gauntlets Color',
        gui_type       = "Combobox",
        shared         = False,
        cosmetic       = True,
        choices        = get_gauntlet_color_options(),
        default        = 'Silver',
        gui_tooltip    = '''\
            'Random Choice': Choose a random
            color from this list of colors.
            'Completely Random': Choose a random
            color from any color the N64 can draw.
        ''',
        gui_params     = {
            'randomize_key': 'randomize_all_cosmetics',
            'distribution': [
                ('Completely Random', 1),
            ]
        }

    ),
    Setting_Info(
        name           = 'golden_gauntlets_color',
        type           = str,
        gui_text       = 'Golden Gauntlets Color',
        gui_type       = "Combobox",
        shared         = False,
        cosmetic       = True,
        choices        = get_gauntlet_color_options(),
        default        = 'Gold',
        gui_tooltip    = '''\
            'Random Choice': Choose a random
            color from this list of colors.
            'Completely Random': Choose a random
            color from any color the N64 can draw.
        ''',
        gui_params     = {
            'randomize_key': 'randomize_all_cosmetics',
            'distribution': [
                ('Completely Random', 1),
            ]
        }

    ),
    Setting_Info(
        name           = 'mirror_shield_frame_color',
        type           = str,
        gui_text       = 'Mirror Shield Frame Color',
        gui_type       = "Combobox",
        shared         = False,
        choices        = get_shield_frame_color_options(),
        default        = 'Red',
        gui_tooltip    = '''\
            'Random Choice': Choose a random
            color from this list of colors.
            'Completely Random': Choose a random
            color from any color the N64 can draw.
        ''',
        gui_params     = {
            'randomize_key': 'randomize_all_cosmetics',
            'distribution': [
                ('Completely Random', 1),
            ]
        }

    ),
    Setting_Info(
        name           = 'heart_color',
        type           = str,
        gui_text       = 'Heart Color',
        gui_type       = "Combobox",
        shared         = False,
        cosmetic       = True,
        choices        = get_heart_color_options(),
        default        = 'Red',
        gui_tooltip    = '''\
            'Random Choice': Choose a random
            color from this list of colors.
            'Completely Random': Choose a random
            color from any color the N64 can draw.
        ''',
        gui_params     = {
            'randomize_key': 'randomize_all_cosmetics',
            'distribution': [
                ('Completely Random', 1),
            ]
        }

    ),
    Setting_Info(
        name           = 'magic_color',
        type           = str,
        gui_text       = 'Magic Color',
        gui_type       = "Combobox",
        shared         = False,
        cosmetic       = True,
        choices        = get_magic_color_options(),
        default        = 'Green',
        gui_tooltip    = '''\
            'Random Choice': Choose a random
            color from this list of colors.
            'Completely Random': Choose a random
            color from any color the N64 can draw.
        ''',
        gui_params     = {
            'randomize_key': 'randomize_all_cosmetics',
            'distribution': [
                ('Completely Random', 1),
            ]
        }

    ),
    Setting_Info(
        name           = 'a_button_color',
        type           = str,
        gui_text       = 'A Button Color',
        gui_type       = "Combobox",
        shared         = False,
        cosmetic       = True,
        choices        = get_a_button_color_options(),
        default        = 'N64 Blue',
        gui_tooltip    = '''\
            'Random Choice': Choose a random
            color from this list of colors.
            'Completely Random': Choose a random
            color from any color the N64 can draw.
        ''',
        gui_params     = {
            'randomize_key': 'randomize_all_cosmetics',
            'distribution': [
                ('Completely Random', 1),
            ]
        }

    ),
    Setting_Info(
        name           = 'b_button_color',
        type           = str,
        gui_text       = 'B Button Color',
        gui_type       = "Combobox",
        shared         = False,
        cosmetic       = True,
        choices        = get_b_button_color_options(),
        default        = 'N64 Green',
        gui_tooltip    = '''\
            'Random Choice': Choose a random
            color from this list of colors.
            'Completely Random': Choose a random
            color from any color the N64 can draw.
        ''',
        gui_params     = {
            'randomize_key': 'randomize_all_cosmetics',
            'distribution': [
                ('Completely Random', 1),
            ]
        }

    ),
    Setting_Info(
        name           = 'c_button_color',
        type           = str,
        gui_text       = 'C Button Color',
        gui_type       = "Combobox",
        shared         = False,
        cosmetic       = True,
        choices        = get_c_button_color_options(),
        default        = 'Yellow',
        gui_tooltip    = '''\
            'Random Choice': Choose a random
            color from this list of colors.
            'Completely Random': Choose a random
            color from any color the N64 can draw.
        ''',
        gui_params     = {
            'randomize_key': 'randomize_all_cosmetics',
            'distribution': [
                ('Completely Random', 1),
            ]
        }

    ),
    Setting_Info(
        name           = 'start_button_color',
        type           = str,
        gui_text       = 'Start Button Color',
        gui_type       = "Combobox",
        shared         = False,
        cosmetic       = True,
        choices        = get_start_button_color_options(),
        default        = 'N64 Red',
        gui_tooltip    = '''\
            'Random Choice': Choose a random
            color from this list of colors.
            'Completely Random': Choose a random
            color from any color the N64 can draw.
        ''',
        gui_params     = {
            'randomize_key': 'randomize_all_cosmetics',
            'distribution': [
                ('Completely Random', 1),
            ]
        }

    ),
    Checkbutton(
        name           = 'randomize_all_sfx',
        gui_text       = 'Randomize All Sound Effects',
        shared         = False,
        cosmetic       = True,
        gui_tooltip    = '''\
            Randomize all sound effects and music settings (ear safe)
        ''',
        default        = False,
        disable    = {
            True : {'sections' : [ "generalsfx_section", "menusfx_section", "npcsfx_section" ]
            }
        }

    ),
    Combobox(
        name           = 'sfx_low_hp',
        gui_text       = 'Low HP',
        shared         = False,
        cosmetic       = True,
        choices        = sfx.get_setting_choices(sfx.SoundHooks.HP_LOW),
        default        = 'default',
        gui_tooltip    = '''\
            'Random Choice': Choose a random sound from this list.
            'Default': Beep. Beep. Beep.
        ''',
        gui_params     = {
            'randomize_key': 'randomize_all_sfx',
            'distribution': [
                ('random-ear-safe', 1),
            ]
        }
    ),
    Combobox(
        name           = 'sfx_navi_overworld',
        gui_text       = 'Navi Overworld',
        shared         = False,
        cosmetic       = True,
        choices        = sfx.get_setting_choices(sfx.SoundHooks.NAVI_OVERWORLD),
        default        = 'default',
        gui_params     = {
            'randomize_key': 'randomize_all_sfx',
            'distribution': [
                ('random-ear-safe', 1),
            ]
        }
    ),
    Combobox(
        name           = 'sfx_navi_enemy',
        gui_text       = 'Navi Enemy',
        shared         = False,
        cosmetic       = True,
        choices        = sfx.get_setting_choices(sfx.SoundHooks.NAVI_ENEMY),
        default        = 'default',
        gui_params     = {
            'randomize_key': 'randomize_all_sfx',
            'distribution': [
                ('random-ear-safe', 1),
            ]
        }
    ),
    Combobox(
        name           = 'sfx_menu_cursor',
        gui_text       = 'Menu Cursor',
        shared         = False,
        cosmetic       = True,
        choices        = sfx.get_setting_choices(sfx.SoundHooks.MENU_CURSOR),
        default        = 'default',
        gui_params     = {
            'randomize_key': 'randomize_all_sfx',
            'distribution': [
                ('random-ear-safe', 1),
            ]
        }
    ),
    Combobox(
        name           = 'sfx_menu_select',
        gui_text       = 'Menu Select',
        shared         = False,
        cosmetic       = True,
        choices        = sfx.get_setting_choices(sfx.SoundHooks.MENU_SELECT),
        default        = 'default',
        gui_params     = {
            'randomize_key': 'randomize_all_sfx',
            'distribution': [
                ('random-ear-safe', 1),
            ]
        }
    ),
    Combobox(
        name           = 'sfx_horse_neigh',
        gui_text       = 'Horse',
        shared         = False,
        cosmetic       = True,
        choices        = sfx.get_setting_choices(sfx.SoundHooks.HORSE_NEIGH),
        default        = 'default',
        gui_params     = {
            'randomize_key': 'randomize_all_sfx',
            'distribution': [
                ('random-ear-safe', 1),
            ]
        }
    ),
    Combobox(
        name           = 'sfx_nightfall',
        gui_text       = 'Nightfall',
        shared         = False,
        cosmetic       = True,
        choices        = sfx.get_setting_choices(sfx.SoundHooks.NIGHTFALL),
        default        = 'default',
        gui_params     = {
            'randomize_key': 'randomize_all_sfx',
            'distribution': [
                ('random-ear-safe', 1),
            ]
        }
    ),
    Combobox(
        name           = 'sfx_hover_boots',
        gui_text       = 'Hover Boots',
        shared         = False,
        cosmetic       = True,
        choices        = sfx.get_setting_choices(sfx.SoundHooks.BOOTS_HOVER),
        default        = 'default',
        gui_params     = {
            'randomize_key': 'randomize_all_sfx',
            'distribution': [
                ('random-ear-safe', 1),
            ]
        }
    ),
    Combobox(
        name           = 'sfx_ocarina',
        gui_text       = 'Ocarina',
        shared         = False,
        cosmetic       = True,
        choices        = {
            'ocarina':       'Default',
            'random-choice': 'Random Choice',
            'flute':         'Flute',
            'harp':          'Harp',
            'whistle':       'Whistle',
            'malon':         'Malon',
            'grind-organ':   'Grind Organ',
        },
        default        = 'ocarina',
        gui_tooltip    = '''\
            Change the sound of the ocarina.
        ''',
        gui_params     = {
            'randomize_key': 'randomize_all_sfx',
            'distribution': [
                ('random-choice', 1),
            ]
        }
    ),
]


si_dict = {si.name: si for si in setting_infos}
def get_setting_info(name):
    return si_dict[name]


def create_dependency(setting, disabling_setting, option, negative=False):
    disabled_info = get_setting_info(setting)
    op = operator.__ne__ if negative else operator.__eq__
    if disabled_info.dependency is None:
        disabled_info.dependency = lambda settings: op(getattr(settings, disabling_setting.name), option)
    else:
        old_dependency = disabled_info.dependency
        disabled_info.dependency = lambda settings: op(getattr(settings, disabling_setting.name), option) or old_dependency(settings)


def get_settings_from_section(section_name):
    for tab in setting_map['Tabs']:
        for section in tab['sections']:
            if section['name'] == section_name:
                for setting in section['settings']:
                    yield setting
                return


def get_settings_from_tab(tab_name):
    for tab in setting_map['Tabs']:
        if tab['name'] == tab_name:
            for section in tab['sections']:
                for setting in section['settings']:
                    yield setting
            return


def is_mapped(setting_name):
    for tab in setting_map['Tabs']:
        for section in tab['sections']:
            if setting_name in section['settings']:
                return True
    return False


class UnmappedSettingError(Exception):
    pass


with open(data_path('settings_mapping.json')) as f:
    setting_map = json.load(f)

for info in setting_infos:
    if info.gui_text is not None and not is_mapped(info.name):
        raise UnmappedSettingError(f'{info.name} is defined but is not in the settings map. Add it to the settings_mapping or set the gui_text to None to suppress.')

    if info.disable != None:
        for option, disabling in info.disable.items():
            negative = False
            if isinstance(option, str) and option[0] == '!':
                negative = True
                option = option[1:]
            for setting in disabling.get('settings', []):
                create_dependency(setting, info, option, negative)
            for section in disabling.get('sections', []):
                for setting in get_settings_from_section(section):
                    create_dependency(setting, info, option, negative)
            for tab in disabling.get('tabs', []):
                for setting in get_settings_from_tab(tab):
                    create_dependency(setting, info, option, negative)<|MERGE_RESOLUTION|>--- conflicted
+++ resolved
@@ -12,14 +12,10 @@
 from Hints import HintDistList, HintDistTips
 from Location import LocationIterator
 import Sounds as sfx
-<<<<<<< HEAD
-import os
+
+import StartingItems
 from Utils import data_path, read_json
 from itertools import chain
-=======
->>>>>>> 41b59023
-import StartingItems
-from Utils import data_path
 
 # holds the info for a single setting
 class Setting_Info():
@@ -3475,16 +3471,8 @@
         choices        = HintDistList(),
         gui_tooltip    = HintDistTips(),
         shared         = True,
-<<<<<<< HEAD
-        disable={
-            #Very inelegant, but dynamically build the list of non-bingo hint distributions instead of hardcoding it
-             read_json(os.path.join(data_path('Hints/'), dist_json))['name']: {'settings' : ['bingosync_url']} \
-                                    for dist_json in os.listdir(data_path('Hints/')) \
-                                    if read_json(os.path.join(data_path('Hints/'), dist_json))['name']!='bingo'
-=======
         disable        = {
             '!bingo' : {'settings' : ['bingosync_url']},
->>>>>>> 41b59023
         },
     ),
     Setting_Info(
