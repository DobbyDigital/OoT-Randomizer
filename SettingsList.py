--- conflicted
+++ resolved
@@ -1072,18 +1072,12 @@
         gui_text       = 'Entrance Shuffle',
         gui_group      = 'shuffle',
         gui_tooltip    = '''\
-<<<<<<< HEAD
             Shuffle entrances bidirectionally within different pools.
-=======
-                         Shuffle the entrances to dungeons, including medallion
-                         dungeons, stone dungeons, Bottom of the Well, Ice Cavern,
-                         and Gerudo Training Grounds. Ganon's Castle is not shuffled.
->>>>>>> f36af317
 
             'Dungeons Only':
-            Shuffle dungeon entrances within each other, including Bottom 
+            Shuffle dungeon entrances with each other, including Bottom 
             of the Well, Ice Cavern, and Gerudo Training Grounds. 
-            However, Ganons Castle is not shuffled.
+            However, Ganon's Castle is not shuffled.
 
             Additionally, the entrances of Deku Tree, Fire Temple and 
             Bottom of the Well are opened for both adult and child to 
