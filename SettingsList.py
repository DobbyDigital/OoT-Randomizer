import argparse
import re
import math
from Cosmetics import get_tunic_color_options, get_navi_color_options, get_sword_color_options
from LocationList import location_table
import Sounds as sfx

# holds the info for a single setting
class Setting_Info():

    def __init__(self, name, type, shared, choices, default=None, dependency=None, gui_params=None):
        self.name = name # name of the setting, used as a key to retrieve the setting's value everywhere
        self.type = type # type of the setting's value, used to properly convert types in GUI code
        self.bitwidth = self.calc_bitwidth(choices) # number of bits needed to store the setting, used in converting settings to a string
        self.shared = shared # whether or not the setting is one that should be shared, used in converting settings to a string
        if gui_params == None:
            gui_params = {}
        self.gui_params = gui_params # additional parameters that the randomizer uses for the gui
        self.dependency = dependency # lambda that determines if the setting is enabled in the gui

        # dictionary of options to their text names
        if isinstance(choices, list):
            self.choices = {k: k for k in choices}
            self.choice_list = list(choices)
        else:
            self.choices = dict(choices)
            self.choice_list = list(choices.keys())
        self.reverse_choices = {v: k for k, v in self.choices.items()}

        if shared:
            self.bitwidth = self.calc_bitwidth(choices)
        else:
            self.bitwidth = 0

        if default != None:
            self.default = default
        elif self.type == bool:
            self.default = False
        elif self.type == str:
            self.default = ""
        elif self.type == int:
            self.default = 0
        elif self.type == list:
            self.default = []

        if 'randomize_key' in gui_params:
            # initialize random choice distribution if not set
            if 'distribution' not in gui_params:
                self.gui_params['distribution'] = [(choice, 1) for choice in self.choice_list]

            # add dependency for randomize option
            if self.dependency:
                old_dependency = dependency
                self.dependency = lambda settings: self.default if settings.__dict__[self.gui_params['randomize_key']] else old_dependency(settings)
            else:
                self.dependency = lambda settings: self.default if settings.__dict__[self.gui_params['randomize_key']] else None


    def calc_bitwidth(self, choices):
        count = len(choices)
        if count > 0:
            return math.ceil(math.log(count, 2))
        return 0


class Checkbutton(Setting_Info):

    def __init__(self, name, gui_text=None, gui_group=None,
            gui_tooltip=None, dependency=None, default=False,
            shared=False, gui_params=None):

        choices = {
            True:  'checked',
            False: 'unchecked',
        }
        if gui_params == None:
            gui_params = {}       
        gui_params['widget'] = 'Checkbutton'
        if gui_text       is not None: gui_params['text']       = gui_text
        if gui_group      is not None: gui_params['group']      = gui_group
        if gui_tooltip    is not None: gui_params['tooltip']    = gui_tooltip

        super().__init__(name, bool, shared, choices, default, dependency, gui_params)


class Combobox(Setting_Info):

    def __init__(self, name, choices, default, gui_text=None,
            gui_group=None, gui_tooltip=None, dependency=None,
            shared=False, gui_params=None):

        if gui_params == None:
            gui_params = {}       
        gui_params['widget'] = 'Combobox'
        if gui_text       is not None: gui_params['text']       = gui_text
        if gui_group      is not None: gui_params['group']      = gui_group
        if gui_tooltip    is not None: gui_params['tooltip']    = gui_tooltip

        super().__init__(name, str, shared, choices, default, dependency, gui_params)


class Scale(Setting_Info):

    def __init__(self, name, min, max, default, step=1,
            gui_text=None, gui_group=None, gui_tooltip=None,
            dependency=None, shared=False, gui_params=None):

        choices = {
            i: str(i) for i in range(min, max+1, step)
        }
        if gui_params == None:
            gui_params = {}       
        gui_params['min']    = min
        gui_params['max']    = max
        gui_params['step']   = step
        gui_params['widget'] = 'Scale'
        if gui_text       is not None: gui_params['text']       = gui_text
        if gui_group      is not None: gui_params['group']      = gui_group
        if gui_tooltip    is not None: gui_params['tooltip']    = gui_tooltip

        super().__init__(name, int, shared, choices, default, dependency, gui_params)


def logic_tricks_entry_tooltip(widget, pos):
    val = widget.get()
    if val in logic_tricks:
        text = val + '\n\n' + logic_tricks[val]['tooltip']
        text = '\n'.join([line.strip() for line in text.splitlines()]).strip()
        return text
    else:
        return None


def logic_tricks_list_tooltip(widget, pos):
    index = widget.index("@%s,%s" % (pos))
    val = widget.get(index)
    if val in logic_tricks:
        text = val + '\n\n' + logic_tricks[val]['tooltip']
        text = '\n'.join([line.strip() for line in text.splitlines()]).strip()
        return text
    else:
        return None


logic_tricks = {
    'Morpha with Gold Scale': {
        'name'    : 'logic_morpha_with_scale',
        'tooltip' : '''\
                    Allows entering Water Temple and beating
                    Morpha with Gold Scale instead of Iron Boots.
                    Only applicable for keysanity and keysy due
                    to the logic always seeing every chest in
                    Water Temple that could contain the Boss Key
                    as requiring Iron Boots.
                    '''},
    'Fewer Tunic Requirements': {
        'name'    : 'logic_fewer_tunic_requirements',
        'tooltip' : '''\
                    Allows the following possible without Tunics:
                    - Enter Water Temple. The key below the center
                    pillar still requires Zora Tunic.
                    - Enter Fire Temple. Only the first floor is
                    accessible, and not Volvagia.
                    - Zora's Fountain Bottom Freestanding PoH.
                    Might not have enough health to resurface.
                    - Gerudo Training Grounds Underwater
                    Silver Rupee Chest. May need to make multiple
                    trips.
                    '''},

    'Child Deadhand without Kokiri Sword': {
        'name'    : 'logic_child_deadhand',
        'tooltip' : '''\
                    Requires 9 sticks or 5 jump slashes.
                    '''},
    'Man on Roof without Hookshot': {
        'name'    : 'logic_man_on_roof',
        'tooltip' : '''\
                    Can be reached by side-hopping off
                    the watchtower.
                    '''},
    'Dodongo\'s Cavern Staircase with Bow': {
        'name'    : 'logic_dc_staircase',
        'tooltip' : '''\
                    The Bow can be used to knock down the stairs
                    with two well-timed shots.
                    '''},
    'Dodongo\'s Cavern Spike Trap Room Jump without Hover Boots': {
        'name'    : 'logic_dc_jump',
        'tooltip' : '''\
                    Jump is adult only.
                    '''},
    'Gerudo Fortress "Kitchen" with No Additional Items': {
        'name'    : 'logic_gerudo_kitchen',
        'tooltip' : '''\
                    The logic normally guarantees one of Bow, Hookshot,
                    or Hover Boots.
                    '''},
    'Deku Tree Basement Vines GS with Jump Slash': {
        'name'    : 'logic_deku_basement_gs',
        'tooltip' : '''\
                    Can be defeated by doing a precise jump slash.
                    '''},
    'Hammer Rusted Switches Through Walls': {
        'name'    : 'logic_rusted_switches',
        'tooltip' : '''\
                    Applies to:
                    - Fire Temple Highest Goron Chest.
                    - MQ Fire Temple Lizalfos Maze.
                    - MQ Spirit Trial.
                    '''},
    'Bottom of the Well Basement Chest with Strength & Sticks': {
        'name'    : 'logic_botw_basement',
        'tooltip' : '''\
                    The chest in the basement can be reached with
                    strength by doing a jump slash with a lit
                    stick to access the bomb flowers.
                    '''},
    'Skip Forest Temple MQ Block Puzzle with Bombchu': {
        'name'    : 'logic_forest_mq_block_puzzle',
        'tooltip' : '''\
                    Send the Bombchu straight up the center of the
                    wall directly to the left upon entering the room.
                    '''},
    'Spirit Temple Child Side Bridge with Bombchu': {
        'name'    : 'logic_spirit_child_bombchu',
        'tooltip' : '''\
                    A carefully-timed Bombchu can hit the switch.
                    '''},
    'Windmill PoH as Adult with Nothing': {
        'name'    : 'logic_windmill_poh',
        'tooltip' : '''\
                    Can jump up to the spinning platform from
                    below as adult.
                    '''},
    'Crater\'s Bean PoH with Hover Boots': {
        'name'    : 'logic_crater_bean_poh_with_hovers',
        'tooltip' : '''\
                    Hover from the base of the bridge
                    near Goron City and walk up the
                    very steep slope.
                    '''},
    'Gerudo Training Grounds MQ Left Side Silver Rupees with Hookshot': {
        'name'    : 'logic_gtg_mq_with_hookshot',
        'tooltip' : '''\
                    The highest silver rupee can be obtained by
                    hookshotting the target and then immediately jump
                    slashing toward the rupee.
                    '''},
    'Forest Temple East Courtyard Vines with Hookshot': {
        'name'    : 'logic_forest_vines',
        'tooltip' : '''\
                    The vines in Forest Temple leading to where the well
                    drain switch is in the standard form can be barely
                    reached with just the Hookshot.
                    '''},
    'Swim Through Forest Temple MQ Well with Hookshot': {
        'name'    : 'logic_forest_well_swim',
        'tooltip' : '''\
                    Shoot the vines in the well as low and as far to
                    the right as possible, and then immediately swim
                    under the ceiling to the right. This can only be
                    required if Forest Temple is in its Master Quest
                    form.
                    '''},
    'Death Mountain Trail Bombable Chest with Strength': {
        'name'    : 'logic_dmt_bombable',
        'tooltip' : '''\
                    Child Link can blow up the wall using a nearby bomb
                    flower. You must backwalk with the flower and then
                    quickly throw it toward the wall.
                    '''},
    'Water Temple Boss Key Chest with No Additional Items': {
        'name'    : 'logic_water_bk_chest',
        'tooltip' : '''\
                    After reaching the Boss Key chest's area with Iron Boots
                    and Longshot, the chest can be reached with no additional
                    items aside from Small Keys. Stand on the blue switch
                    with the Iron Boots, wait for the water to rise all the
                    way up, and then swim straight to the exit. You should
                    grab the ledge as you surface. It works best if you don't
                    mash B.
                    '''},
    'Adult Kokiri Forest GS with Hover Boots': {
        'name'    : 'logic_adult_kokiri_gs',
        'tooltip' : '''\
                    Can be obtained without Hookshot by using the Hover
                    Boots off of one of the roots.
                    '''},
    'Spirit Temple MQ Frozen Eye Switch without Fire': {
        'name'    : 'logic_spirit_mq_frozen_eye',
        'tooltip' : '''\
                    You can melt the ice by shooting an arrow through a
                    torch. The only way to find a line of sight for this
                    shot is to first spawn a Song of Time block, and then
                    stand on the very edge of it.
                    '''},
    'Fire Temple MQ Boss Key Chest without Bow': {
        'name'    : 'logic_fire_mq_bk_chest',
        'tooltip' : '''\
                    Din\'s alone can be used to unbar the door to
                    the boss key chest's room thanks to an
                    oversight in the way the game counts how many
                    torches have been lit.
                    '''},
    'Zora\'s Domain Entry with Cucco': {
        'name'    : 'logic_zora_with_cucco',
        'tooltip' : '''\
                    Can fly behind the waterfall with
                    a cucco as child.
                    '''},
    'Zora\'s Domain Entry with Hover Boots': {
        'name'    : 'logic_zora_with_hovers',
        'tooltip' : '''\
                    Can hover behind the waterfall as adult.
                    This is very difficult.
                    '''},
}


# a list of the possible settings
setting_infos = [
<<<<<<< HEAD
    Setting_Info('check_version', bool, 0, False,
    {
        'help': '''\
                Checks if you are on the latest version
                ''',
        'action': 'store_true'
    }),
    Setting_Info('checked_version', str, 0, False, {
            'default': '',
            'help': 'Supress version warnings if checked_version is less than __version__.'}),
    Setting_Info('rom', str, 0, False, {
            'default': '',
            'help': 'Path to an OoT 1.0 rom to use as a base.'}),
    Setting_Info('output_dir', str, 0, False, {
            'default': '',
            'help': 'Path to output directory for rom generation.'}),
    Setting_Info('output_file', str, 0, False, {
            'default': '',
            'help': 'File name base to use for all generated files.'}),
    Setting_Info('seed', str, 0, False, {
            'help': 'Define seed number to generate.'}),
    Setting_Info('patch_file', str, 0, False, {
            'default': '',
            'help': 'Path to a patch file.'}),
    Setting_Info('distribution_file', str, 0, False, {
            'default': '',
            'help': 'Path to a JSON distribution file.'}),
    Setting_Info('cosmetics_only', bool, 0, False, 
    {
            'help': 'Patched file will only have cosmetics applied.',
            'action': 'store_true',
    }),
    Setting_Info('count', int, 0, False, {
            'help': '''\
                    Use to batch generate multiple seeds with same settings.
                    If --seed is provided, it will be used for the first seed, then
                    used to derive the next seed (i.e. generating 10 seeds with
                    --seed given will produce the same 10 (different) roms each
                    time).
                    ''',
            'type': int}),
    Setting_Info('world_count', int, 5, True, {
            'default': 1,
            'help': '''\
                    Use to create a multi-world generation for co-op seeds.
                    World count is the number of players. Warning: Increasing
                    the world count will drastically increase generation time.
                    ''',
            'type': int}, {}),
    Setting_Info('player_num', int, 0, False, 
        {
            'default': 1,
            'help': '''\
                    Use to select world to generate when there are multiple worlds.
                    ''',
            'type': int
        },
        {
            'dependency': lambda settings: 1 if settings.compress_rom in ['None', 'Patch'] else None,
        }),
    Checkbutton(
            name           = 'create_spoiler',
            args_help      = '''\
                             Output a Spoiler File
                             ''',
            gui_text       = 'Create Spoiler Log',
            gui_group      = 'rom_tab',
            gui_tooltip    = '''\
                             Enabling this will change the seed.
                             ''',
            default        = True,
            shared         = True,
            ),
=======
    # Non-GUI Settings
    Checkbutton('cosmetics_only'),
    Checkbutton('check_version'),
    Setting_Info('checked_version', str, False, {}),
    Setting_Info('rom',             str, False, {}),
    Setting_Info('output_dir',      str, False, {}),
    Setting_Info('output_file',     str, False, {}),
    Setting_Info('seed',            str, False, {}),
    Setting_Info('patch_file',      str, False, {}),
    Setting_Info('count',           int, False, {}, 
        default        = 1,
    ),
    Scale('world_count', 
        min            = 1, 
        max            = 255, 
        default        = 1,
    ),
    Scale('player_num', 
        min            = 1, 
        max            = 255, 
        default        = 1,
        dependency     = lambda settings: 1 if settings.compress_rom in ['None', 'Patch'] else None,
    ),

    # GUI Settings
>>>>>>> 1271f359
    Checkbutton(
        name           = 'create_spoiler',
        gui_text       = 'Create Spoiler Log',
        gui_group      = 'rom_tab',
        gui_tooltip    = '''\
                         Enabling this will change the seed.
                         ''',
        default        = True,
        shared         = True,
    ),
    Checkbutton(
        name           = 'create_cosmetics_log',
        gui_text       = 'Create Cosmetics Log',
        gui_group      = 'rom_tab',
        default        = True,
        dependency     = lambda settings: False if settings.compress_rom in ['None', 'Patch'] else None,
    ),
    Setting_Info(
        name           = 'compress_rom',
        type           = str,
        shared         = False,
        choices        = {
            'True':  'Compressed [Stable]',
            'False': 'Uncompressed [Crashes]',
            'Patch': 'Patch File',
            'None':  'No Output',
        },
        default        = 'True',
        gui_params={
            'text':   'Output Type',
            'group':  'rom_tab',
            'widget': 'Radiobutton',
            'horizontal': True,
            'tooltip':'''\
                The first time compressed generation will take a while,
                but subsequent generations will be quick. It is highly
                recommended to compress or the game will crash
                frequently except on real N64 hardware.

                Patch files are used to send the patched data to other
                people without sending the ROM file.
            '''
        },
    ),
    Checkbutton(
        name           = 'randomize_settings',
        gui_text       = 'Randomize Main Rule Settings',
        gui_group      = 'rules_tab',
        gui_tooltip    = '''\
                         Randomizes most Main Rules.
                         ''',
        default        = False,
        shared         = True,
    ),
    Checkbutton(
        name           = 'open_forest',
        gui_text       = 'Open Forest',
        gui_group      = 'open',
        gui_tooltip    = '''\
            Mido no longer blocks the path to the Deku Tree,
            and the Kokiri boy no longer blocks the path out
            of the forest.

            When this option is off, the Kokiri Sword and
            Slingshot are always available somewhere
            in the forest.
        ''',
        default        = True,
        shared         = True,
        gui_params     = {
            'randomize_key': 'randomize_settings',
        },
    ),
    Checkbutton(
        name           = 'open_kakariko',
        gui_text       = 'Open Kakariko Gate',
        gui_group      = 'open',
        gui_tooltip    = '''\
            The gate in Kakariko Village to Death Mountain Trail
            is always open instead of needing Zelda's Letter.

            Either way, the gate is always open as an adult.
        ''',
        shared         = True,
        gui_params     = {
            'randomize_key': 'randomize_settings',
        },
    ),
    Checkbutton(
        name           = 'open_door_of_time',
        gui_text       = 'Open Door of Time',
        gui_group      = 'open',
        gui_tooltip    = '''\
            The Door of Time starts opened instead of needing to
            play the Song of Time. If this is not set, only
            an Ocarina and Song of Time must be found to open
            the Door of Time.
        ''',
        shared         = True,
        gui_params     = {
            'randomize_key': 'randomize_settings',
        },
    ),
    Checkbutton(
        name           = 'open_fountain',
        gui_text       = 'Open Zora\'s Fountain',
        gui_group      = 'open',
        gui_tooltip    = '''\
            King Zora starts out as moved. This also removes
            Ruto's Letter from the item pool.
        ''',
        shared         = True,
        gui_params     = {
            'randomize_key': 'randomize_settings',
        },
    ),
    Combobox(
        name           = 'gerudo_fortress',
        default        = 'normal',
        choices        = {
            'normal': 'Default Behavior',
            'fast':   'Rescue One Carpenter',
            'open':   'Start with Gerudo Card',
        },
        gui_text       = 'Gerudo Fortress',
        gui_group      = 'open',
        gui_tooltip    = '''\
            'Rescue One Carpenter': Only the bottom left
            carpenter must be rescued.

            'Start with Gerudo Card': The carpenters are rescued from
            the start of the game, and the player starts with the Gerudo
            Card in the inventory allowing access to Gerudo Training Grounds.
        ''',
        shared         = True,
        gui_params     = {
            'randomize_key': 'randomize_settings',
        },
    ),
    Combobox(
        name           = 'bridge',
        default        = 'medallions',
        choices        = {
            'open':       'Always Open',
            'vanilla':    'Vanilla Requirements',
            'stones':	  'All Spiritual Stones',
            'medallions': 'All Medallions',
            'dungeons':   'All Dungeons',
            'tokens':     '100 Gold Skulltula Tokens'
        },
        gui_text       = 'Rainbow Bridge Requirement',
        gui_group      = 'open',
        gui_tooltip    = '''\
            'Always Open': Rainbow Bridge is always present.
            'Vanilla Requirements': Spirit/Shadow Medallions and Light Arrows.
            'All Spiritual Stones': All 3 Spiritual Stones.
            'All Medallions': All 6 Medallions.
            'All Dungeons': All Medallions and Spiritual Stones.
            '100 Gold Skulltula Tokens': All 100 Gold Skulltula Tokens.
        ''',
        shared         = True,
        gui_params     = {
            'randomize_key': 'randomize_settings',
            'distribution':  [
                ('open',       1),
                ('vanilla',    1),
                ('stones',     1),
                ('medallions', 1),
                ('dungeons',   1),
            ],
        },
    ),
    Combobox(
        name           = 'logic_rules',
        default        = 'glitchless',
        choices        = {
            'glitchless': 'Glitchless',
            'none':       'No Logic',
        },
        gui_text       = 'Logic Rules',
        gui_group      = 'world',
        gui_tooltip    = '''\
            Sets the rules the logic uses
            to determine accessibility.

            'Glitchless': No glitches are
            required, but may require some
            minor tricks

            'No Logic': All locations are
            considered available. May not
            be beatable.
        ''',
        shared         = True,
    ),
    Checkbutton(
        name           = 'all_reachable',
        gui_text       = 'All Locations Reachable',
        gui_group      = 'world',
        gui_tooltip    = '''\
            When this option is enabled, the randomizer will
            guarantee that every item is obtainable and every
            location is reachable.

            When disabled, only required items and locations
            to beat the game will be guaranteed reachable.

            Even when enabled, some locations may still be able
            to hold the keys needed to reach them.
        ''',
        default        = True,
        shared         = True,
        gui_params     = {
            'randomize_key': 'randomize_settings',
        },
    ),
    Checkbutton(
        name           = 'bombchus_in_logic',
        gui_text       = 'Bombchus Are Considered in Logic',
        gui_group      = 'world',
        gui_tooltip    = '''\
            Bombchus are properly considered in logic.

            The first Bombchu pack will always be 20.
            Subsequent packs will be 5 or 10 based on
            how many you have.

            Bombchus can be purchased for 60/99/180
            rupees once they have been found.

            Bombchu Bowling opens with Bombchus.
            Bombchus are available at Kokiri Shop
            and the Bazaar. Bombchu refills cannot
            be bought until Bombchus have been
            obtained.
        ''',
        default        = True,
        shared         = True,
        gui_params     = {
            'randomize_key': 'randomize_settings',
        },
    ),
    Checkbutton(
        name           = 'one_item_per_dungeon',
        gui_text       = 'Dungeons Have One Major Item',
        gui_group      = 'world',
        gui_tooltip    = '''\
            Dungeons have exactly one major
            item. This naturally makes each
            dungeon similar in value instead
            of valued based on chest count.

            Spirit Temple Colossus hands count
            as part of the dungeon. Spirit
            Temple has TWO items to match
            vanilla distribution.

            Dungeon items and GS Tokens do
            not count as major items.
        ''',
        shared         = True,
        gui_params     = {
            'randomize_key': 'randomize_settings',
        },
    ),
    Checkbutton(
        name           = 'trials_random',
        gui_text       = 'Random Number of Ganon\'s Trials',
        gui_group      = 'open',
        gui_tooltip    = '''\
                         Sets a random number of trials to
                         enter Ganon's Tower.
                         ''',
        shared         = True,
        gui_params     = {
            'randomize_key': 'randomize_settings',
            'distribution':  [
                (True, 1),
            ]
        },
    ),
    Scale(
        name           = 'trials',
        default        = 6,
        min            = 0,
        max            = 6,
        gui_group      = 'open',
        gui_tooltip    = '''\
            Trials are randomly selected. If hints are
            enabled, then there will be hints for which
            trials need to be completed.
        ''',
        shared         = True,
        dependency     = lambda settings: 0 if settings.trials_random else None,
        gui_params     = {
            'randomize_key': 'randomize_settings',
        },
    ),
    Checkbutton(
        name           = 'no_escape_sequence',
        gui_text       = 'Skip Tower Escape Sequence',
        gui_group      = 'convenience',
        gui_tooltip    = '''\
            The tower escape sequence between
            Ganondorf and Ganon will be skipped.
        ''',
        shared         = True,
    ),
    Checkbutton(
        name           = 'no_guard_stealth',
        gui_text       = 'Skip Child Stealth',
        gui_group      = 'convenience',
        gui_tooltip    = '''\
            The crawlspace into Hyrule Castle goes
            straight to Zelda, skipping the guards.
        ''',
        shared         = True,
    ),
    Checkbutton(
        name           = 'no_epona_race',
        gui_text       = 'Skip Epona Race',
        gui_group      = 'convenience',
        gui_tooltip    = '''\
            Epona can be summoned with Epona's Song
            without needing to race Ingo.
        ''',
        shared         = True,
    ),
    Checkbutton(
        name           = 'fast_chests',
        gui_text       = 'Fast Chest Cutscenes',
        gui_group      = 'convenience',
        gui_tooltip    = '''\
            All chest animations are fast. If disabled,
            the animation time is slow for major items.
        ''',
        default        = True,
        shared         = True,
    ),
    Checkbutton(
        name           = 'logic_no_night_tokens_without_suns_song',
        gui_text       = 'Nighttime Skulltulas Expect Sun\'s Song',
        gui_group      = 'convenience',
        gui_tooltip    = '''\
            GS Tokens that can only be obtained
            during the night expect you to have Sun's
            Song to collect them. This prevents needing
            to wait until night for some locations.
        ''',
        shared         = True,
    ),
    Checkbutton(
        name           = 'free_scarecrow',
        gui_text       = 'Free Scarecrow\'s Song',
        gui_group      = 'convenience',
        gui_tooltip    = '''\
            Pulling out the Ocarina near a
            spot at which Pierre can spawn will
            do so, without needing the song.
        ''',
        shared         = True,
    ),
    Checkbutton(
        name           = 'start_with_fast_travel',
        gui_text       = 'Start with Fast Travel',
        gui_group      = 'convenience',
        gui_tooltip    = '''\
            Start the game with Prelude of Light,
            Serenade of Water, and Farore's Wind.

            Two song locations will give items,
            instead of Prelude and Serenade.
        ''',
        shared         = True,
    ),
    Checkbutton(
        name           = 'start_with_rupees',
        gui_text       = 'Start with Max Rupees',
        gui_group      = 'convenience',
        gui_tooltip    = '''\
            Start the game with 99 rupees.
        ''',
        shared         = True,
    ),
    Checkbutton(
        name           = 'start_with_wallet',
        gui_text       = 'Start with Tycoon\'s Wallet',
        gui_group      = 'convenience',
        gui_tooltip    = '''\
            Start the game with the largest wallet (999 max).
        ''',
        shared         = True,
    ),
    Checkbutton(
        name           = 'start_with_deku_equipment',
        gui_text       = 'Start with Deku Equipment',
        gui_group      = 'convenience',
        gui_tooltip    = '''\
            Start the game with 10 Deku sticks and 20 Deku nuts.
            Additionally, start the game with a Deku shield equipped,
            unless playing with the Shopsanity setting.
        ''',
        shared         = True,
    ),
    Checkbutton(
        name           = 'big_poe_count_random',
        gui_text       = 'Random Big Poe Target Count',
        gui_group      = 'convenience',
        gui_tooltip    = '''\
            The Poe buyer will give a reward for turning
            in a random number of Big Poes.
        ''',
        shared         = True,
    ),
    Scale(
        name           = 'big_poe_count',
        default        = 10,
        min            = 1,
        max            = 10,
        gui_group      = 'convenience',
        gui_tooltip    = '''\
            The Poe buyer will give a reward for turning
            in the chosen number of Big Poes.
        ''',
        dependency     = lambda settings: 1 if settings.big_poe_count_random else None,
        shared         = True,
    ),
    Checkbutton(
        name           = 'shuffle_kokiri_sword',
        gui_text       = 'Shuffle Kokiri Sword',
        gui_group      = 'shuffle',
        gui_tooltip    = '''\
            Enabling this shuffles the Kokiri Sword into the pool.

            This will require extensive use of sticks until the
            sword is found.
        ''',
        default        = True,
        shared         = True,
        gui_params     = {
            'randomize_key': 'randomize_settings',
        },
    ),
    Checkbutton(
        name           = 'shuffle_ocarinas',
        gui_text       = 'Shuffle Ocarinas',
        gui_group      = 'shuffle',
        gui_tooltip    = '''\
            Enabling this shuffles the Fairy Ocarina and the Ocarina
            of Time into the pool.

            This will require finding an Ocarina before being able
            to play songs.
        ''',
        default        = True,
        shared         = True,
        gui_params     = {
            'randomize_key': 'randomize_settings',
        },
    ),
    Checkbutton(
        name           = 'shuffle_weird_egg',
        gui_text       = 'Shuffle Weird Egg',
        gui_group      = 'shuffle',
        gui_tooltip    = '''\
            Enabling this shuffles the Weird Egg from Malon into the pool.

            This will require finding the Weird Egg to talk to Zelda in
            Hyrule Castle, which in turn locks rewards from Impa, Saria,
            Malon, and Talon, as well as the Happy Mask sidequest.
            If Open Kakariko Gate is disabled, the Weird Egg will also
            be required for Zelda's Letter to open the gate as child.
        ''',
        default        = True,
        shared         = True,
        gui_params     = {
            'randomize_key': 'randomize_settings',
        },
    ),
    Checkbutton(
        name           = 'shuffle_gerudo_card',
        gui_text       = 'Shuffle Gerudo Card',
        gui_group      = 'shuffle',
        gui_tooltip    = '''\
            Enabling this shuffles the Gerudo Card into the item pool.

            The Gerudo Card is required to enter the Gerudo Training Grounds,
            however it does not prevent the guards throwing you in jail.
            This has no effect if the option to Start with Gerudo Card is set.
        ''',
        shared         = True,
        gui_params     = {
            'randomize_key': 'randomize_settings',
        },
    ),
    Checkbutton(
        name           = 'shuffle_song_items',
        gui_text       = 'Shuffle Songs with Items',
        gui_group      = 'shuffle',
        gui_tooltip    = '''\
            Enabling this shuffles the songs into the rest of the
            item pool.

            This means that song locations can contain other items,
            and any location can contain a song. Otherwise, songs
            are only shuffled among themselves.
        ''',
        default        = True,
        shared         = True,
        gui_params     = {
            'randomize_key': 'randomize_settings',
        },
    ),
    Combobox(
        name           = 'shuffle_scrubs',
        default        = 'off',
        choices        = {
            'off':     'Off',
            'low':     'On (Affordable)',
            'regular': 'On (Expensive)',
            'random':  'On (Random Prices)',
        },
        gui_text       = 'Scrub Shuffle',
        gui_group      = 'shuffle',
        gui_tooltip    = '''\
            'Off': Only the 3 Scrubs that give one-time
            items in the vanilla game (PoH, Deku Nut
            capacity, and Deku Stick capacity) will
            have random items.

            'Affordable': All Scrub prices will be
            reduced to 10 rupees each.

            'Expensive': All Scrub prices will be
            their vanilla prices. This will require
            spending over 1000 rupees on Scrubs.

            'Random Prices': All Scrub prices will be
            between 0-99 rupees. This will on average
            be very, very expensive overall.
        ''',
        shared         = True,
        gui_params     = {
            'randomize_key': 'randomize_settings',
            'distribution':  [
                ('off', 1),
                ('low', 1),
            ],
        },
    ),
    Combobox(
        name           = 'shopsanity',
        default        = 'off',
        choices        = {
            'off':    'Off',
            '0':      'Shuffled Shops (0 Items)',
            '1':      'Shuffled Shops (1 Items)',
            '2':      'Shuffled Shops (2 Items)',
            '3':      'Shuffled Shops (3 Items)',
            '4':      'Shuffled Shops (4 Items)',
            'random': 'Shuffled Shops (Random)',
        },
        gui_text       = 'Shopsanity',
        gui_group      = 'shuffle',
        gui_tooltip    = '''\
            Shop contents are randomized.
            (X Items): Shops have X random non-shop (Special
            Deal!) items. They will always be on the left
            side, and some of the lower value shop items
            will be replaced to make room for these.

            (Random): Each shop will have a random number
            of non-shop items up to a maximum of 4.

            The non-shop items have no requirements except
            money, while the normal shop items (such as
            200/300 rupee tunics) have normal vanilla
            requirements. This means that, for example,
            as a child you cannot buy 200/300 rupee
            tunics, but you can buy non-shop tunics.

            Non-shop Bombchus will unlock the chu slot
            in your inventory, which, if Bombchus are in
            logic, is needed to buy Bombchu refills.
            Otherwise, the Bomb Bag is required.
        ''',
        shared         = True,
        gui_params     = {
            'randomize_key': 'randomize_settings',
            'distribution':  [
                ('off',    6),
                ('0',      1),
                ('1',      1),
                ('2',      1),
                ('3',      1),
                ('4',      1),
                ('random', 1),
            ],
        },
    ),
    Combobox(
        name           = 'tokensanity',
        default        = 'off',
        choices        = {
            'off':      'Off',
            'dungeons': 'Dungeons Only',
            'all':      'All Tokens',
            },
        gui_text       = 'Tokensanity',
        gui_group      = 'shuffle',
        gui_tooltip    = '''\
            Token reward from Gold Skulltulas are
            shuffled into the pool.

            'Dungeons Only': This only shuffles
            the GS locations that are within
            dungeons, increasing the value of
            most dungeons and making internal
            dungeon exploration more diverse.

            'All Tokens': Effectively adds 100
            new locations for items to appear.
        ''',
        shared         = True,
        gui_params     = {
            'randomize_key': 'randomize_settings',
        },
    ),
    Combobox(
        name           = 'shuffle_mapcompass',
        default        = 'dungeon',
        choices        = {
            'remove':    'Maps/Compasses: Remove',
            'startwith': 'Maps/Compasses: Start With',
            'dungeon':   'Maps/Compasses: Dungeon Only',
            'keysanity': 'Maps/Compasses: Anywhere'
        },
        gui_text       = 'Shuffle Dungeon Items',
        gui_group      = 'shuffle',
        gui_tooltip    = '''\
            'Remove': Maps and Compasses are removed.
            This will add a small amount of money and
            refill items to the pool.

            'Start With': Maps and Compasses are given to
            you from the start. This will add a small
            amount of money and refill items to the pool.

            'Dungeon': Maps and Compasses can only appear
            in their respective dungeon.

            'Anywhere': Maps and Compasses can appear
            anywhere in the world.

            Setting 'Remove', 'Start With, or 'Anywhere' will
            add 2 more possible locations to each Dungeons.
            This makes dungeons more profitable, especially
            Ice Cavern, Water Temple, and Jabu Jabu's Belly.
        ''',
        shared         = True,
        gui_params     = {
            'randomize_key': 'randomize_settings',
        },
    ),
    Combobox(
        name           = 'shuffle_smallkeys',
        default        = 'dungeon',
        choices        = {
            'remove':    'Small Keys: Remove (Keysy)',
            'dungeon':   'Small Keys: Dungeon Only',
            'keysanity': 'Small Keys: Anywhere (Keysanity)'
        },
        gui_group      = 'shuffle',
        gui_tooltip    = '''\
            'Remove': Small Keys are removed. All locked
            doors in dungeons will be unlocked. An easier
            mode.

            'Dungeon': Small Keys can only appear in their
            respective dungeon. If Fire Temple is not a
            Master Quest dungeon, the door to the Boss Key
            chest will be unlocked

            'Anywhere': Small Keys can appear
            anywhere in the world. A difficult mode since
            it is more likely to need to enter a dungeon
            multiple times.

            Try different combination out, such as:
            'Small Keys: Dungeon' + 'Boss Keys: Anywhere'
            for a milder Keysanity experience.
        ''',
        shared         = True,
        gui_params     = {
            'randomize_key': 'randomize_settings',
        },
    ),
    Combobox(
        name           = 'shuffle_bosskeys',
        default        = 'dungeon',
        choices        = {
            'remove':    'Boss Keys: Remove (Keysy)',
            'dungeon':   'Boss Keys: Dungeon Only',
            'keysanity': 'Boss Keys: Anywhere (Keysanity)',
        },
        gui_group      = 'shuffle',
        gui_tooltip    = '''\
            'Remove': Boss Keys are removed. All locked
            doors in dungeons will be unlocked. An easier
            mode.

            'Dungeon': Boss Keys can only appear in their
            respective dungeon.

            'Anywhere': Boss Keys can appear
            anywhere in the world. A difficult mode since
            it is more likely to need to enter a dungeon
            multiple times.

            Try different combination out, such as:
            'Small Keys: Dungeon' + 'Boss Keys: Anywhere'
            for a milder Keysanity experience.
        ''',
        shared         = True,
        gui_params     = {
            'randomize_key': 'randomize_settings',
        },
    ),
    Checkbutton(
        name           = 'enhance_map_compass',
        gui_text       = 'Maps and Compasses Give Information',
        gui_group      = 'shuffle',
        gui_tooltip    = '''\
            Gives the Map and Compass extra functionality.
            Map will tell if a dungeon is vanilla or Master Quest.
            Compass will tell what medallion or stone is within.
            The Temple of Time Altar will no longer provide any
            information.

            'Maps/Compasses: Remove': The dungeon information is
            not available anywhere in the game.

            'Maps/Compasses: Start With': The dungeon information
            is available immediately from the dungeon menu.
        ''',
        default        = False,
        shared         = True,
        gui_params     = {
            'randomize_key': 'randomize_settings',
        },
    ),
    Checkbutton(
        name           = 'unlocked_ganondorf',
        gui_text       = 'Remove Ganon\'s Boss Door Lock',
        gui_group      = 'shuffle',
        gui_tooltip    = '''\
            The Boss Key door in Ganon's Tower
            will start unlocked. This is intended
            to be used with reduced trial
            requirements to make it more likely
            that skipped trials can be avoided.
        ''',
        shared         = True,
        gui_params     = {
            'randomize_key': 'randomize_settings',
        },
    ),
    Checkbutton(
        name           = 'mq_dungeons_random',
        gui_text       = 'Random Number of MQ Dungeons',
        gui_group      = 'world',
        gui_tooltip    = '''\
            If set, a random number of dungeons
            will have Master Quest designs.
        ''',
        shared         = True,
        gui_params     = {
            'randomize_key': 'randomize_settings',
            'distribution': [
                (True, 1),
            ],
        },
    ),
    Scale(
        name           = 'mq_dungeons',
        default        = 0,
        min            = 0,
        max            = 12,
        gui_group      = 'world',
        gui_tooltip    = '''\
            Select a number of Master Quest
            dungeons to appear in the game.

            0: All dungeon will have their
            original designs. (default)

            6: Half of all dungeons will
            be from Master Quest.

            12: All dungeons will have
            Master Quest redesigns.
        ''',
        dependency     = lambda settings: 0 if settings.mq_dungeons_random else None,
        gui_params     = {
            'randomize_key': 'randomize_settings',
        },
        shared         = True,
    ),
    Setting_Info(
        name           = 'disabled_locations', 
        type           = list, 
        shared         = True,
        choices        = list(location_table.keys()),
        default        = [],
        gui_params     = {
            'text': 'Exclude Locations',
            'widget': 'SearchBox',
            'group': 'logic_tab',
            'tooltip':'''
                Prevent locations from being required. Major
                items can still appear there, however they
                will never be required to beat the game.

                Most dungeon locations have a MQ alternative.
                If the location does not exist because of MQ
                then it will be ignored. So make sure to
                disable both versions if that is the intent.
            '''
        }
    ),
    Setting_Info(
        name           = 'allowed_tricks',
        type           = list,
        shared         = True,
        choices        = {
            val['name']: gui_text for gui_text, val in logic_tricks.items()
        },
        default        = [],
        gui_params     = {
            'text': 'Enable Tricks',
            'widget': 'SearchBox',
            'group': 'logic_tab',
            'entry_tooltip': logic_tricks_entry_tooltip,
            'list_tooltip': logic_tricks_list_tooltip,
        }
    ),
    Combobox(
        name           = 'logic_earliest_adult_trade',
        default        = 'pocket_egg',
        choices        = {
            'pocket_egg':   'Earliest: Pocket Egg',
            'pocket_cucco': 'Earliest: Pocket Cucco',
            'cojiro':       'Earliest: Cojiro',
            'odd_mushroom': 'Earliest: Odd Mushroom',
            'poachers_saw': "Earliest: Poacher's Saw",
            'broken_sword': 'Earliest: Broken Sword',
            'prescription': 'Earliest: Prescription',
            'eyeball_frog': 'Earliest: Eyeball Frog',
            'eyedrops':     'Earliest: Eyedrops',
            'claim_check':  'Earliest: Claim Check',
        },
        gui_group      = 'checks',
        gui_tooltip    = '''\
            Select the earliest item that can appear in the adult trade sequence.
        ''',
        shared         = True,
    ),
    Combobox(
        name           = 'logic_latest_adult_trade',
        default        = 'claim_check',
        choices        = {
            'pocket_egg':   'Latest: Pocket Egg',
            'pocket_cucco': 'Latest: Pocket Cucco',
            'cojiro':       'Latest: Cojiro',
            'odd_mushroom': 'Latest: Odd Mushroom',
            'poachers_saw': "Latest: Poacher's Saw",
            'broken_sword': 'Latest: Broken Sword',
            'prescription': 'Latest: Prescription',
            'eyeball_frog': 'Latest: Eyeball Frog',
            'eyedrops':     'Latest: Eyedrops',
            'claim_check':  'Latest: Claim Check',
        },
        gui_group      = 'checks',
        gui_tooltip    = '''\
            Select the latest item that can appear in the adult trade sequence.
        ''',
        shared         = True,
    ),
    Combobox(
        name           = 'logic_lens',
        default        = 'all',
        choices        = {
            'all':             'Required Everywhere',
            'chest-wasteland': 'Wasteland and Chest Minigame',
            'chest':           'Only Chest Minigame',
        },
        gui_group      = 'tricks',
        gui_tooltip    = '''\
            'Required everywhere': every invisible or
            fake object will expect you to have the
            Lens of Truth and Magic. The exception is
            passing through the first wall in Bottom of
            the Well, since that is required in vanilla.

            'Wasteland': The lens is needed to follow
            the ghost guide across the Haunted Wasteland.
        ''',
        shared         = True,
    ),
    Checkbutton(
        name           = 'ocarina_songs',
        gui_text       = 'Randomize Ocarina Song Notes',
        gui_group      = 'other',
        gui_tooltip    = '''\
                         Will need to memorize a new set of songs.
                         Can be silly, but difficult. Songs are
                         generally sensible, and warp songs are
                         typically more difficult.
                         ''',
        shared         = True,
    ),
    Checkbutton(
        name           = 'correct_chest_sizes',
        gui_text       = 'Chest Size Matches Contents',
        gui_group      = 'other',
        gui_tooltip    = '''\
            Chests will be large if they contain a major
            item and small if they don't. Boss keys will
            be in gold chests. This allows skipping
            chests if they are small. However, skipping
            small chests will mean having low health,
            ammo, and rupees, so doing so is a risk.
        ''',
        shared         = True,
    ),
    Checkbutton(
        name           = 'clearer_hints',
        gui_text       = 'Clearer Hints',
        gui_group      = 'other',
        gui_tooltip    = '''\
            The hints provided by Gossip Stones will
            be very direct if this option is enabled.
        ''',
        shared         = True,
    ),
    Combobox(
        name           = 'hints',
        default        = 'agony',
        choices        = {
            'none':   'No Hints',
            'mask':   'Hints; Need Mask of Truth',
            'agony':  'Hints; Need Stone of Agony',
            'always': 'Hints; Need Nothing',
        },
        gui_text       = 'Gossip Stones',
        gui_group      = 'other',
        gui_tooltip    = '''\
            Gossip Stones can be made to give hints
            about where items can be found.

            Different settings can be chosen to
            decide which item is needed to
            speak to Gossip Stones. Choosing to
            stick with the Mask of Truth will
            make the hints very difficult to
            obtain.

            Hints for 'on the way of the hero' are
            locations that contain items that are
            required to beat the game.
        ''',
        shared         = True,
    ),
    Combobox(
        name           = 'hint_dist',
        default        = 'balanced',
        choices        = {
            'useless':     'Useless',
            'balanced':    'Balanced',
            'strong':      'Strong',
            'very_strong': 'Very Strong',
            'tournament':  'Tournament',
        },
        gui_text       = 'Hint Distribution',
        gui_group      = 'other',
        gui_tooltip    = '''\
            Useless has nothing but junk hints.
            Strong distribution has some
            duplicate hints and no junk hints.
            Very Strong distribution has
            only very useful hints.
            Tournament distribution is
            similar to Strong but with no
            variation in hint types.
        ''',
        shared         = True,
    ),
    Combobox(
        name           = 'text_shuffle',
        default        = 'none',
        choices        = {
            'none':         'No Text Shuffled',
            'except_hints': 'Shuffled except Hints and Keys',
            'complete':     'All Text Shuffled',
        },
        gui_text       = 'Text Shuffle',
        gui_group      = 'other',
        gui_tooltip    = '''\
            Will make things confusing for comedic value.

            'Shuffled except Hints and Keys': Key texts
            are not shuffled because in keysanity it is
            inconvenient to figure out which keys are which
            without the correct text. Similarly, non-shop
            items sold in shops will also retain standard
            text for the purpose of accurate price checks.
        ''',
        shared         = True,
    ),
    Combobox(
        name           = 'junk_ice_traps',
        default        = 'normal',
        choices        = {
            'off':       'No Ice Traps',
            'normal':    'Normal Ice Traps',
            'on':        'Extra Ice Traps',
            'mayhem':    'Ice Trap Mayhem',
            'onslaught': 'Ice Trap Onslaught',
        },
        gui_text       = 'Ice Traps',
        gui_group      = 'other',
        gui_tooltip    = '''\
            Off: All Ice Traps are removed.
            Normal: Only Ice Traps from the base item pool
            are placed.
            Extra Ice Traps: Chance to add extra Ice Traps
            when junk items are added to the itempool.
            Ice Trap Mayhem: All added junk items will
            be Ice Traps.
            Ice Trap Onslaught: All junk items will be
            replaced by Ice Traps, even those in the
            base pool.
        ''',
        shared         = True,
    ),
    Combobox(
        name           = 'item_pool_value',
        default        = 'balanced',
        choices        = {
            'plentiful': 'Plentiful',
            'balanced':  'Balanced',
            'scarce':    'Scarce',
            'minimal':   'Minimal'
        },
        gui_text       = 'Item Pool',
        gui_group      = 'other',
        gui_tooltip    = '''\
            Changes the amount of bonus items that
            are available in the game.

            'Plentiful': Extra major items are added.

            'Balanced': Original item pool.

            'Scarce': Some excess items are removed,
            including health upgrades.

            'Minimal': Most excess items are removed.
        ''',
        shared         = True,
    ),
    Combobox(
        name           = 'damage_multiplier',
        default        = 'normal',
        choices        = {
            'half':      'Half',
            'normal':    'Normal',
            'double':    'Double',
            'quadruple': 'Quadruple',
            'ohko':      'OHKO',
        },
        gui_text       = 'Damage Multiplier',
        gui_group      = 'other',
        gui_tooltip    = '''\
            Changes the amount of damage taken.

            'OHKO': Link dies in one hit.
        ''',
        shared         = True,
    ),
    Combobox(
        name           = 'starting_tod',
        default        = 'default',
        choices        = {
            'default':       'Default',
            'random':        'Random Choice',
            'early-morning': 'Early Morning',
            'morning':       'Morning',
            'noon':          'Noon',
            'afternoon':     'Afternoon',
            'evening':       'Evening',
            'dusk':          'Dusk',
            'midnight':      'Midnight',
            'witching-hour': 'Witching Hour',
        },
        gui_text       = 'Starting Time of Day',
        gui_group      = 'other',
        gui_tooltip    = '''\
            Change up Link's sleep routine.

            Daytime officially starts at 6:30,
            nighttime at 18:00 (6:00 PM).

            Default is 10:00 in the morning.
            The alternatives are multiples of 3 hours.
        ''',
        shared         = True,
    ),
    Combobox(
        name           = 'default_targeting',
        default        = 'hold',
        choices        = {
            'hold':   'Hold',
            'switch': 'Switch',
        },
        gui_text       = 'Default Targeting Option',
        gui_group      = 'cosmetic',
    ),
    Combobox(
        name           = 'background_music',
        default        = 'normal',
        choices        = {
            'normal': 'Normal',
            'off':    'No Music',
            'random': 'Random',
        },
        gui_text       = 'Background Music',
        gui_group      = 'sfx',
        gui_tooltip    = '''\
            'No Music': No background music.
            is played.

            'Random': Area background music is
            randomized.
        ''',
    ),
    Checkbutton(
        name           = 'display_dpad',
        gui_text       = 'Display D-Pad HUD',
        gui_group      = 'cosmetic',
        gui_tooltip    = '''\
            Shows an additional HUD element displaying
            current available options on the D-Pad.
        ''',
        default        = True,
    ),

    Setting_Info(
        name           = 'kokiri_color',
        type           = str,
        shared         = False,
        choices        = get_tunic_color_options(),
        default        = 'Kokiri Green',
        gui_params     = {
            'text':   'Kokiri Tunic',
            'group':  'tunic_colors',
            'widget': 'Combobox',
            'tooltip':'''\
                'Random Choice': Choose a random
                color from this list of colors.
                'Completely Random': Choose a random
                color from any color the N64 can draw.
            '''
        },
    ),
    Setting_Info(
        name           = 'goron_color',
        type           = str,
        shared         = False,
        choices        = get_tunic_color_options(),
        default        = 'Goron Red',
        gui_params     = {
            'text':   'Goron Tunic',
            'group':  'tunic_colors',
            'widget': 'Combobox',
            'tooltip':'''\
                'Random Choice': Choose a random
                color from this list of colors.
                'Completely Random': Choose a random
                color from any color the N64 can draw.
            '''
        },
    ),
    Setting_Info(
        name           = 'zora_color',
        type           = str,
        shared         = False,
        choices        = get_tunic_color_options(),
        default        = 'Zora Blue',
        gui_params     = {
            'text':   'Zora Tunic',
            'group':  'tunic_colors',
            'widget': 'Combobox',
            'tooltip':'''\
                'Random Choice': Choose a random
                color from this list of colors.
                'Completely Random': Choose a random
                color from any color the N64 can draw.
            '''
        },
    ),
    Setting_Info(
        name           = 'navi_color_default',
        type           = str,
        shared         = False,
        choices        = get_navi_color_options(),
        default        = 'White',
        gui_params     = {
            'text':   'Navi Idle',
            'group':  'navi_colors',
            'widget': 'Combobox',
            'tooltip':'''\
                'Random Choice': Choose a random
                color from this list of colors.
                'Completely Random': Choose a random
                color from any color the N64 can draw.
            '''
        },
    ),
    Setting_Info(
        name           = 'navi_color_enemy',
        type           = str,
        shared         = False,
        choices        = get_navi_color_options(),
        default        = 'Yellow',
        gui_params     = {
            'text':   'Navi Targeting Enemy',
            'group':  'navi_colors',
            'widget': 'Combobox',
            'tooltip':'''\
                'Random Choice': Choose a random
                color from this list of colors.
                'Completely Random': Choose a random
                color from any color the N64 can draw.
            '''
        },
    ),
    Setting_Info(
        name           = 'navi_color_npc',
        type           = str,
        shared         = False,
        choices        = get_navi_color_options(),
        default        = 'Light Blue',
        gui_params     = {
            'text':   'Navi Targeting NPC',
            'group':  'navi_colors',
            'widget': 'Combobox',
            'tooltip':'''\
                'Random Choice': Choose a random
                color from this list of colors.
                'Completely Random': Choose a random
                color from any color the N64 can draw.
            '''
        },
    ),
    Setting_Info(
        name           = 'navi_color_prop',
        type           = str,
        shared         = False,
        choices        = get_navi_color_options(),
        default        = 'Green',
        gui_params     = {
            'text':   'Navi Targeting Prop',
            'group':  'navi_colors',
            'widget': 'Combobox',
            'tooltip':'''\
                'Random Choice': Choose a random
                color from this list of colors.
                'Completely Random': Choose a random
                color from any color the N64 can draw.
            '''
        },
    ),
    Combobox(
        name           = 'sword_trail_duration',
        choices        = {
            4: 'Default',
            10: 'Long',
            15: 'Very Long',
            20: 'Lightsaber',
        },
        default        = 4,
        gui_text       = 'Sword Trail Duration',
        gui_group      = 'sword_trails',
        gui_tooltip    = '''\
            Select the duration for sword trails.
        ''',
    ),
    Setting_Info(
        name           = 'sword_trail_color_inner',
        type           = str,
        shared         = False,
        choices        = get_sword_color_options(),
        default        = 'White',
        gui_params     = {
            'text':   'Inner Color',
            'group':  'sword_trails',
            'widget': 'Combobox',
            'tooltip':'''\
                'Random Choice': Choose a random
                color from this list of colors.
                'Completely Random': Choose a random
                color from any color the N64 can draw.
                'Rainbow': Rainbow sword trails.
            '''
        },
    ),
    Setting_Info(
        name           = 'sword_trail_color_outer',
        type           = str,
        shared         = False,
        choices        = get_sword_color_options(),
        default        = 'White',
        gui_params     = {
            'text':   'Outer Color',
            'group':  'sword_trails',
            'widget': 'Combobox',
            'tooltip':'''\
                'Random Choice': Choose a random
                color from this list of colors.
                'Completely Random': Choose a random
                color from any color the N64 can draw.
                'Rainbow': Rainbow sword trails.
            '''
        },
    ),
    Combobox(
        name           = 'sfx_low_hp',
        choices        = sfx.get_setting_choices(sfx.SoundHooks.HP_LOW),
        default        = 'default',
        gui_text       = 'Low HP',
        gui_group      = 'sfx',
        gui_tooltip    = '''\
            'Random Choice': Choose a random
            sound from this list.
            'Default': Beep. Beep. Beep.
        ''',
    ),
    Combobox(
        name           = 'sfx_navi_overworld',
        choices        = sfx.get_setting_choices(sfx.SoundHooks.NAVI_OVERWORLD),
        default        = 'default',
        gui_text       = 'Navi Overworld',
        gui_group      = 'npc_sfx',
    ),
    Combobox(
        name           = 'sfx_navi_enemy',
        choices        = sfx.get_setting_choices(sfx.SoundHooks.NAVI_ENEMY),
        default        = 'default',
        gui_text       = 'Navi Enemy',
        gui_group      = 'npc_sfx',
    ),
    Combobox(
        name           = 'sfx_menu_cursor',
        choices        = sfx.get_setting_choices(sfx.SoundHooks.MENU_CURSOR),
        default        = 'default',
        gui_text       = 'Menu Cursor',
        gui_group      = 'menu_sfx',
    ),
    Combobox(
        name           = 'sfx_menu_select',
        choices        = sfx.get_setting_choices(sfx.SoundHooks.MENU_SELECT),
        default        = 'default',
        gui_text       = 'Menu Select',
        gui_group      = 'menu_sfx',
    ),
    Combobox(
        name           = 'sfx_horse_neigh',
        choices        = sfx.get_setting_choices(sfx.SoundHooks.HORSE_NEIGH),
        default        = 'default',
        gui_text       = 'Horse',
        gui_group      = 'sfx',
    ),
    Combobox(
        name           = 'sfx_nightfall',
        choices        = sfx.get_setting_choices(sfx.SoundHooks.NIGHTFALL),
        default        = 'default',
        gui_text       = 'Nightfall',
        gui_group      = 'sfx',
    ),
    Combobox(
        name           = 'sfx_hover_boots',
        choices        = sfx.get_setting_choices(sfx.SoundHooks.BOOTS_HOVER),
        default        = 'default',
        gui_text       = 'Hover Boots',
        gui_group      = 'sfx',
    ),
    Combobox(
        name           = 'sfx_ocarina',
        choices        = {
            'ocarina':       'Default',
            'random-choice': 'Random Choice',
            'flute':         'Flute',
            'harp':          'Harp',
            'whistle':       'Whistle',
            'malon':         'Malon',
            'grind-organ':   'Grind Organ',
        },
        default        = 'ocarina',
        gui_text       = 'Ocarina',
        gui_group      = 'sfx',
        gui_tooltip    = '''\
            Change the sound of the ocarina.
        ''',
    ),
]

si_dict = {si.name: si for si in setting_infos}
def get_setting_info(name):
    return si_dict[name]<|MERGE_RESOLUTION|>--- conflicted
+++ resolved
@@ -320,81 +320,6 @@
 
 # a list of the possible settings
 setting_infos = [
-<<<<<<< HEAD
-    Setting_Info('check_version', bool, 0, False,
-    {
-        'help': '''\
-                Checks if you are on the latest version
-                ''',
-        'action': 'store_true'
-    }),
-    Setting_Info('checked_version', str, 0, False, {
-            'default': '',
-            'help': 'Supress version warnings if checked_version is less than __version__.'}),
-    Setting_Info('rom', str, 0, False, {
-            'default': '',
-            'help': 'Path to an OoT 1.0 rom to use as a base.'}),
-    Setting_Info('output_dir', str, 0, False, {
-            'default': '',
-            'help': 'Path to output directory for rom generation.'}),
-    Setting_Info('output_file', str, 0, False, {
-            'default': '',
-            'help': 'File name base to use for all generated files.'}),
-    Setting_Info('seed', str, 0, False, {
-            'help': 'Define seed number to generate.'}),
-    Setting_Info('patch_file', str, 0, False, {
-            'default': '',
-            'help': 'Path to a patch file.'}),
-    Setting_Info('distribution_file', str, 0, False, {
-            'default': '',
-            'help': 'Path to a JSON distribution file.'}),
-    Setting_Info('cosmetics_only', bool, 0, False, 
-    {
-            'help': 'Patched file will only have cosmetics applied.',
-            'action': 'store_true',
-    }),
-    Setting_Info('count', int, 0, False, {
-            'help': '''\
-                    Use to batch generate multiple seeds with same settings.
-                    If --seed is provided, it will be used for the first seed, then
-                    used to derive the next seed (i.e. generating 10 seeds with
-                    --seed given will produce the same 10 (different) roms each
-                    time).
-                    ''',
-            'type': int}),
-    Setting_Info('world_count', int, 5, True, {
-            'default': 1,
-            'help': '''\
-                    Use to create a multi-world generation for co-op seeds.
-                    World count is the number of players. Warning: Increasing
-                    the world count will drastically increase generation time.
-                    ''',
-            'type': int}, {}),
-    Setting_Info('player_num', int, 0, False, 
-        {
-            'default': 1,
-            'help': '''\
-                    Use to select world to generate when there are multiple worlds.
-                    ''',
-            'type': int
-        },
-        {
-            'dependency': lambda settings: 1 if settings.compress_rom in ['None', 'Patch'] else None,
-        }),
-    Checkbutton(
-            name           = 'create_spoiler',
-            args_help      = '''\
-                             Output a Spoiler File
-                             ''',
-            gui_text       = 'Create Spoiler Log',
-            gui_group      = 'rom_tab',
-            gui_tooltip    = '''\
-                             Enabling this will change the seed.
-                             ''',
-            default        = True,
-            shared         = True,
-            ),
-=======
     # Non-GUI Settings
     Checkbutton('cosmetics_only'),
     Checkbutton('check_version'),
@@ -420,7 +345,6 @@
     ),
 
     # GUI Settings
->>>>>>> 1271f359
     Checkbutton(
         name           = 'create_spoiler',
         gui_text       = 'Create Spoiler Log',
