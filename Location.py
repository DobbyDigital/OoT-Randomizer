--- conflicted
+++ resolved
@@ -14,12 +14,7 @@
         self.default = default
         self.type = type
         self.scene = scene
-<<<<<<< HEAD
-        self.spot_type = 'Location'
-=======
         self.internal = internal
-        self.recursion_count = { 'child': 0, 'adult': 0 }
->>>>>>> 4aebed29
         self.staleness_count = 0
         self.access_rule = lambda state, **kwargs: True
         self.access_rules = []
