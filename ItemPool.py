--- conflicted
+++ resolved
@@ -1066,8 +1066,7 @@
         pending_junk_pool.append('Gerudo Membership Card')
         placed_items['GF Gerudo Membership Card'] = 'Ice Trap'
     else:
-<<<<<<< HEAD
-        placed_items['Gerudo Fortress Membership Card'] = 'Gerudo Membership Card'
+        placed_items['GF Gerudo Membership Card'] = 'Gerudo Membership Card'
     if world.shuffle_gerudo_card and world.item_pool_value == 'plentiful':
         pending_junk_pool.append('Gerudo Membership Card')
 
@@ -1090,9 +1089,6 @@
 
     if world.item_pool_value == 'plentiful' and world.shuffle_ganon_bosskey == 'keysanity':
         pending_junk_pool.append('Boss Key (Ganons Castle)')
-=======
-        placed_items['GF Gerudo Membership Card'] = 'Gerudo Membership Card'
->>>>>>> dd113530
 
     if world.shopsanity == 'off':
         placed_items.update(vanilla_shop_items)
