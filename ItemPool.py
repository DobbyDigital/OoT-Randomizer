--- conflicted
+++ resolved
@@ -806,13 +806,10 @@
         if world.dungeon_mq['Jabu Jabus Belly']:
             placed_items['Jabu Jabus Belly MQ Cow'] = 'Milk'
 
-<<<<<<< HEAD
-=======
     if world.shuffle_beans:
         pool.append('Magic Bean Pack')
     else:
         placed_items['Magic Bean Salesman'] = 'Magic Bean'
->>>>>>> df429458
 
     if world.dungeon_mq['Deku Tree']:
         skulltula_locations_final = skulltula_locations + [
