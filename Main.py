--- conflicted
+++ resolved
@@ -516,12 +516,9 @@
     logger = logging.getLogger('')
     logger.debug('Building up collection spheres.')
     collection_spheres = []
-<<<<<<< HEAD
     entrance_spheres = []
     remaining_entrances = set(entrance for world in worlds for entrance in world.get_shuffled_entrances())
-    playthrough = Playthrough(state_list)
-=======
->>>>>>> d6147c15
+    
     while True:
         # Not collecting while the generator runs means we only get one sphere at a time
         # Otherwise, an item we collect could influence later item collection in the same sphere
@@ -534,12 +531,7 @@
         remaining_entrances -= accessed_entrances
         for location in collected:
             # Collect the item for the state world it is for
-<<<<<<< HEAD
-            state_list[location.item.world.id].collect(location.item)
-=======
             playthrough.state_list[location.item.world.id].collect(location.item)
-        collection_spheres.append(collected)
->>>>>>> d6147c15
     logger.info('Collected %d spheres', len(collection_spheres))
 
     # Reduce each sphere in reverse order, by checking if the game is beatable
