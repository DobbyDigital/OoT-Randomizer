--- conflicted
+++ resolved
@@ -6,16 +6,6 @@
 #include "quickboots.h"
 #include "z64.h"
 
-<<<<<<< HEAD
-#define BLOCK_QUICK_BOOTS (0x00000001 | \
-	0x00000002 | \
-    0x00000080 | \
-    0x00000400 | \
-    0x10000000 | \
-    0x20000000)
-
-=======
->>>>>>> 61c1995e
 void c_init() {
 	pad_pressed_raw = 0;
 	pad = 0;
@@ -26,15 +16,7 @@
 }
 
 void c_before_game_state_update() {
-<<<<<<< HEAD
-    uint16_t z_pad = z64_ctxt.input[0].raw.pad;
-    pad_pressed_raw = (pad ^ z_pad) & z_pad;
-    pad = z_pad;
-    pad_pressed = 0;
-    pad_pressed |= pad_pressed_raw;
-=======
    
->>>>>>> 61c1995e
 
     handle_quickboots();
 }
@@ -42,15 +24,12 @@
 void c_after_game_state_update() {
     z64_disp_buf_t *db = &(z64_ctxt.gfx->overlay);
 
-<<<<<<< HEAD
-=======
     uint16_t z_pad = z64_ctxt.input[0].raw.pad;
     pad_pressed_raw = (pad ^ z_pad) & z_pad;
     pad = z_pad;
     pad_pressed = 0;
     pad_pressed |= pad_pressed_raw;
 
->>>>>>> 61c1995e
     if (z64_game.pause_state == 6 &&
                 z64_game.pause_screen == 0 &&
                 !z64_game.pause_screen_changing &&
