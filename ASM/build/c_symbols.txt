--- conflicted
+++ resolved
@@ -1,136 +1,77 @@
-
-../build/bundle.o:     file format elf32-bigmips
-
-SYMBOL TABLE:
-00000000 l    d  .MIPS.abiflags	00000000 .MIPS.abiflags
-00000000 l    d  .reginfo	00000000 .reginfo
-00000000 l    d  .text	00000000 .text
-<<<<<<< HEAD
-00000000 l    d  .rodata.str1.4	00000000 .rodata.str1.4
-=======
-00000000 l    d  .rodata	00000000 .rodata
->>>>>>> 61c1995e
-00000000 l    d  .data	00000000 .data
-00000000 l    d  .sdata	00000000 .sdata
-00000000 l    d  .sbss	00000000 .sbss
-00000000 l    d  .bss	00000000 .bss
-00000000 l    d  .comment	00000000 .comment
-00000000 l    d  .pdr	00000000 .pdr
-00000000 l    d  .gnu.attributes	00000000 .gnu.attributes
-00000000 l    d  .mdebug.abi32	00000000 .mdebug.abi32
-00000000 l    df *ABS*	00000000 file_select.c
-00000000 l    df *ABS*	00000000 gfx.c
-00000000 l    df *ABS*	00000000 util.c
-00000000 l    df *ABS*	00000000 main.c
-<<<<<<< HEAD
-00000008 l     O .sbss	00000002 pad
-00000000 l    df *ABS*	00000000 dungeon_info.c
-00000000 l       .rodata.str1.4	00000000 $LC0
-00000004 l       .rodata.str1.4	00000000 $LC1
-00000000 l    df *ABS*	00000000 text.c
-00000020 l     O .sbss	00000004 text_buf
-0000001c l     O .sbss	00000004 text_end
-00000000 l    df *ABS*	00000000 quickboots.c
-000013c8 g     F .text	0000002c text_init
-00000070 g     O .data	00000010 items_sprite
-00000040 g     O .data	00000010 dpad_sprite
-00000000 g     O .sdata	00000008 hash_sprites
-00000954 g     F .text	0000002c c_before_game_state_update
-00000000 g     O .sbss	00000004 cfg_file_select_hash
-0000149c g     F .text	00000148 text_flush
-00000080 g     O .data	00000010 medals_sprite
-0000000c g     O .sdata	00000004 dungeon_count
-00000060 g     O .data	00000010 quest_items_sprite
-000008ac g     F .text	00000034 heap_alloc
-00000a10 g     F .text	000009b8 draw_dungeon_info
-00000000         *UND*	00000000 FONT_TEXTURE
-00000000         *UND*	00000000 DPAD_TEXTURE
-00000000 g     F .text	00000234 draw_file_select_hash
-00000444 g     F .text	000000f0 sprite_draw
-000002a4 g     F .text	000001a0 sprite_load
-00000090 g     O .data	00000010 stones_sprite
-00000000 g     O .bss	00000010 setup_db
-00000534 g     F .text	000001dc draw_setup
-00000050 g     O .data	00000010 font_sprite
-00000274 g     F .text	00000030 sprite_bytes
-00000014 g     O .sbss	00000004 cfg_dungeon_info_mq_need_map
-00000710 g     F .text	00000188 gfx_init
-000015ec g     F .text	00000230 draw_quickboots
-00000234 g     F .text	00000018 disp_buf_init
-00000010 g     O .bss	0000000e cfg_dungeon_is_mq
-000000c4 g     O .data	0000009c dungeons
-000000b0 g     O .data	00000012 medal_colors
-000013f4 g     F .text	000000a8 text_print
-00000924 g     F .text	00000030 c_init
-00000004 g     O .sbss	00000004 heap_next
-000000a0 g     O .data	0000000e cfg_dungeon_rewards
-00000980 g     F .text	00000090 c_after_game_state_update
-00000000 g     O .data	00000040 hash_symbols
-00000898 g     F .text	00000014 heap_init
-00000010 g     O .sbss	00000004 cfg_dungeon_info_reward_need_compass
-00000018 g     O .sbss	00000004 cfg_dungeon_info_mq_enable
-000015e4 g     F .text	00000008 handle_quickboots
-00000000         *UND*	00000000 C_HEAP
-0000024c g     F .text	00000028 sprite_bytes_per_tile
-000008e0 g     F .text	00000044 file_init
-0000000c g     O .sbss	00000004 cfg_dungeon_info_reward_need_altar
-00000008 g     O .sdata	00000004 cfg_dungeon_info_enable
-=======
-00000008 l     O .sbss	00000002 pad_pressed_raw
-0000000a l     O .sbss	00000002 pad
-0000000c l     O .sbss	00000002 pad_pressed
-00000000 l    df *ABS*	00000000 dungeon_info.c
-00000000 l    df *ABS*	00000000 text.c
-00000020 l     O .sbss	00000004 text_buf
-00000024 l     O .sbss	00000004 text_end
-00000000 l    df *ABS*	00000000 quickboots.c
-00000028 l     O .sbss	00000002 pad_pressed_raw
-0000002a l     O .sbss	00000002 pad
-0000002c l     O .sbss	00000002 pad_pressed
-00002990 g     F .text	00000054 text_init
-00000060 g     O .data	00000010 items_sprite
-00000090 g     O .data	00000010 dpad_sprite
-00000000 g     O .sdata	00000008 hash_sprites
-00001610 g     F .text	00000034 c_before_game_state_update
-00000000 g     O .sbss	00000004 cfg_file_select_hash
-00002b08 g     F .text	000001cc text_flush
-00000050 g     O .data	00000010 medals_sprite
-00000008 g     O .sdata	00000004 dungeon_count
-00000070 g     O .data	00000010 quest_items_sprite
-000014a4 g     F .text	0000008c heap_alloc
-0000177c g     F .text	00001214 draw_dungeon_info
-00000000         *UND*	00000000 FONT_TEXTURE
-00000000         *UND*	00000000 DPAD_TEXTURE
-00000000 g     F .text	00000518 draw_file_select_hash
-0000096c g     F .text	000001a0 sprite_draw
-0000062c g     F .text	00000340 sprite_load
-00000040 g     O .data	00000010 stones_sprite
-00000000 g     O .bss	00000010 setup_db
-00000b0c g     F .text	00000744 draw_setup
-00000080 g     O .data	00000010 font_sprite
-000005d8 g     F .text	00000054 sprite_bytes
-00000014 g     O .sbss	00000004 cfg_dungeon_info_mq_need_map
-00001250 g     F .text	00000220 gfx_init
-00002e8c g     F .text	00000484 draw_quickboots
-00000518 g     F .text	00000068 disp_buf_init
-00000010 g     O .bss	0000000e cfg_dungeon_is_mq
-000000a0 g     O .data	0000009c dungeons
-0000013c g     O .data	00000012 medal_colors
-000029e4 g     F .text	00000124 text_print
-000015b4 g     F .text	0000005c c_init
-00000004 g     O .sbss	00000004 heap_next
-00000150 g     O .data	0000000e cfg_dungeon_rewards
-00001644 g     F .text	00000138 c_after_game_state_update
-00000000 g     O .data	00000040 hash_symbols
-00001470 g     F .text	00000034 heap_init
-00000018 g     O .sbss	00000004 cfg_dungeon_info_reward_need_compass
-00000010 g     O .sbss	00000004 cfg_dungeon_info_mq_enable
-00002cd4 g     F .text	000001b8 handle_quickboots
-00000000         *UND*	00000000 C_HEAP
-00000580 g     F .text	00000058 sprite_bytes_per_tile
-00001530 g     F .text	00000084 file_init
-0000001c g     O .sbss	00000004 cfg_dungeon_info_reward_need_altar
-0000000c g     O .sdata	00000004 cfg_dungeon_info_enable
->>>>>>> 61c1995e
-
-
+
+../build/bundle.o:     file format elf32-bigmips
+
+SYMBOL TABLE:
+00000000 l    d  .MIPS.abiflags	00000000 .MIPS.abiflags
+00000000 l    d  .reginfo	00000000 .reginfo
+00000000 l    d  .text	00000000 .text
+00000000 l    d  .rodata	00000000 .rodata
+00000000 l    d  .data	00000000 .data
+00000000 l    d  .sdata	00000000 .sdata
+00000000 l    d  .sbss	00000000 .sbss
+00000000 l    d  .bss	00000000 .bss
+00000000 l    d  .comment	00000000 .comment
+00000000 l    d  .pdr	00000000 .pdr
+00000000 l    d  .gnu.attributes	00000000 .gnu.attributes
+00000000 l    d  .mdebug.abi32	00000000 .mdebug.abi32
+00000000 l    df *ABS*	00000000 file_select.c
+00000000 l    df *ABS*	00000000 gfx.c
+00000000 l    df *ABS*	00000000 util.c
+00000000 l    df *ABS*	00000000 main.c
+00000008 l     O .sbss	00000002 pad_pressed_raw
+0000000a l     O .sbss	00000002 pad
+0000000c l     O .sbss	00000002 pad_pressed
+00000000 l    df *ABS*	00000000 dungeon_info.c
+00000000 l    df *ABS*	00000000 text.c
+00000020 l     O .sbss	00000004 text_buf
+00000024 l     O .sbss	00000004 text_end
+00000000 l    df *ABS*	00000000 quickboots.c
+00000028 l     O .sbss	00000002 pad_pressed_raw
+0000002a l     O .sbss	00000002 pad
+0000002c l     O .sbss	00000002 pad_pressed
+00002990 g     F .text	00000054 text_init
+00000060 g     O .data	00000010 items_sprite
+00000090 g     O .data	00000010 dpad_sprite
+00000000 g     O .sdata	00000008 hash_sprites
+00001610 g     F .text	00000034 c_before_game_state_update
+00000000 g     O .sbss	00000004 cfg_file_select_hash
+00002b08 g     F .text	000001cc text_flush
+00000050 g     O .data	00000010 medals_sprite
+00000008 g     O .sdata	00000004 dungeon_count
+00000070 g     O .data	00000010 quest_items_sprite
+000014a4 g     F .text	0000008c heap_alloc
+0000177c g     F .text	00001214 draw_dungeon_info
+00000000         *UND*	00000000 FONT_TEXTURE
+00000000         *UND*	00000000 DPAD_TEXTURE
+00000000 g     F .text	00000518 draw_file_select_hash
+0000096c g     F .text	000001a0 sprite_draw
+0000062c g     F .text	00000340 sprite_load
+00000040 g     O .data	00000010 stones_sprite
+00000000 g     O .bss	00000010 setup_db
+00000b0c g     F .text	00000744 draw_setup
+00000080 g     O .data	00000010 font_sprite
+000005d8 g     F .text	00000054 sprite_bytes
+00000014 g     O .sbss	00000004 cfg_dungeon_info_mq_need_map
+00001250 g     F .text	00000220 gfx_init
+00002e8c g     F .text	00000484 draw_quickboots
+00000518 g     F .text	00000068 disp_buf_init
+00000010 g     O .bss	0000000e cfg_dungeon_is_mq
+000000a0 g     O .data	0000009c dungeons
+0000013c g     O .data	00000012 medal_colors
+000029e4 g     F .text	00000124 text_print
+000015b4 g     F .text	0000005c c_init
+00000004 g     O .sbss	00000004 heap_next
+00000150 g     O .data	0000000e cfg_dungeon_rewards
+00001644 g     F .text	00000138 c_after_game_state_update
+00000000 g     O .data	00000040 hash_symbols
+00001470 g     F .text	00000034 heap_init
+00000018 g     O .sbss	00000004 cfg_dungeon_info_reward_need_compass
+00000010 g     O .sbss	00000004 cfg_dungeon_info_mq_enable
+00002cd4 g     F .text	000001b8 handle_quickboots
+00000000         *UND*	00000000 C_HEAP
+00000580 g     F .text	00000058 sprite_bytes_per_tile
+00001530 g     F .text	00000084 file_init
+0000001c g     O .sbss	00000004 cfg_dungeon_info_reward_need_altar
+0000000c g     O .sdata	00000004 cfg_dungeon_info_enable
+
+