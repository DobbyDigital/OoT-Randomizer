
build/bundle.o:     file format elf32-bigmips

SYMBOL TABLE:
00000000 l    d  .MIPS.abiflags	00000000 .MIPS.abiflags
00000000 l    d  .reginfo	00000000 .reginfo
00000000 l    d  .text	00000000 .text
00000000 l    d  .rodata	00000000 .rodata
00000000 l    d  .rodata.str1.4	00000000 .rodata.str1.4
00000000 l    d  .rodata.cst4	00000000 .rodata.cst4
00000000 l    d  .rodata.cst8	00000000 .rodata.cst8
00000000 l    d  .data	00000000 .data
00000000 l    d  .sdata	00000000 .sdata
00000000 l    d  .sbss	00000000 .sbss
00000000 l    d  .bss	00000000 .bss
00000000 l    d  .comment	00000000 .comment
00000000 l    d  .pdr	00000000 .pdr
00000000 l    d  .gnu.attributes	00000000 .gnu.attributes
00000000 l    d  .mdebug.abi32	00000000 .mdebug.abi32
00000000 l    df *ABS*	00000000 agony.c
00000000 l     O .data	00000004 alpha_frame
00000000 l     O .rodata	00000028 ALPHA_DATA
00000000 l    df *ABS*	00000000 chests.c
00000000 l    df *ABS*	00000000 dpad.c
00000000 l    df *ABS*	00000000 dungeon_info.c
00000000 l       .rodata.str1.4	00000000 $LC0
00000004 l       .rodata.str1.4	00000000 $LC1
00000000 l    df *ABS*	00000000 extern_ctxt.c
00000000 l       .rodata.cst4	00000000 $LC0
00000004 l       .rodata.cst4	00000000 $LC1
00000000 l    df *ABS*	00000000 file_select.c
00000000 l    df *ABS*	00000000 fog.c
00000000 l    df *ABS*	00000000 ganon.c
00000000 l    df *ABS*	00000000 get_items.c
00000000 l    df *ABS*	00000000 gfx.c
00000000 l    df *ABS*	00000000 hud_colors.c
00000000 l    df *ABS*	00000000 icetrap.c
00000000 l    df *ABS*	00000000 item_effects.c
00000000 l    df *ABS*	00000000 item_table.c
00000000 l    df *ABS*	00000000 item_upgrades.c
00000000 l    df *ABS*	00000000 main.c
00000000 l    df *ABS*	00000000 menu.c
<<<<<<< HEAD
00000000 l    df *ABS*	00000000 models.c
0000000c l       .rodata.cst4	00000000 $LC6
00000008 l       .rodata.cst4	00000000 $LC5
00000010 l       .rodata.cst4	00000000 $LC7
00000014 l       .rodata.cst4	00000000 $LC8
00000018 l       .rodata.cst4	00000000 $LC9
0000001c l       .rodata.cst4	00000000 $LC10
00000000 l    df *ABS*	00000000 rainbow_sword.c
00003eb0 l     F .text	000001f0 get_color
00001198 l     O .data	00000015 colors
=======
00000000 l    df *ABS*	00000000 misc_colors.c
>>>>>>> f5a2f47f
0000004c l     O .sbss	00000004 frames
00000008 l       .rodata.cst4	00000000 $LC0
0000000c l       .rodata.cst4	00000000 $LC1
00000010 l       .rodata.cst4	00000000 $LC2
00000014 l       .rodata.cst4	00000000 $LC3
00000018 l       .rodata.cst4	00000000 $LC4
0000001c l       .rodata.cst4	00000000 $LC5
00000000 l    df *ABS*	00000000 models.c
00000024 l       .rodata.cst4	00000000 $LC6
00000020 l       .rodata.cst4	00000000 $LC5
00000028 l       .rodata.cst4	00000000 $LC7
0000002c l       .rodata.cst4	00000000 $LC8
00000030 l       .rodata.cst4	00000000 $LC9
00000034 l       .rodata.cst4	00000000 $LC10
00000000 l    df *ABS*	00000000 rainbow.c
00001198 l     O .data	00000015 cycle_colors
00000000 l       .rodata.cst8	00000000 $LC0
00000038 l       .rodata.cst4	00000000 $LC1
0000003c l       .rodata.cst4	00000000 $LC2
00000000 l    df *ABS*	00000000 refill.c
00000000 l    df *ABS*	00000000 scarecrow.c
00000000 l    df *ABS*	00000000 text.c
00000050 l     O .sbss	00000004 text_buf
00000054 l     O .sbss	00000004 text_end
00000000 l    df *ABS*	00000000 triforce.c
0000005c l     O .sbss	00000004 render_triforce_flag
00000060 l     O .sbss	00000004 frames
00000008 l       .rodata.cst8	00000000 $LC0
00000010 l       .rodata.cst8	00000000 $LC1
00000018 l       .rodata.cst8	00000000 $LC2
00000020 l       .rodata.cst8	00000000 $LC3
00000000 l    df *ABS*	00000000 util.c
<<<<<<< HEAD
0000388c g     F .text	0000007c scale_factor
00002fe4 g     F .text	0000001c give_defense
000031d8 g     F .text	0000002c call_effect_function
00000000         *UND*	00000000 PLAYER_ID
00002de4 g     F .text	00000080 give_ice_trap
00001a98 g     F .text	0000007c item_overrides_init
00003300 g     F .text	00000018 scale_upgrade
00000048 g     O .sdata	00000004 a_note_glow_max
00000000         *UND*	00000000 CFG_HEART_COLOR
00002d74 g     F .text	0000004c rupee_hud_color
0000320c g     F .text	00000014 hookshot_upgrade
00001ccc g     F .text	0000004c lookup_override
000040a0 g     F .text	000000ac update_color
00003334 g     F .text	0000001c stick_upgrade
000041bc g     F .text	0000002c text_init
=======
000041d8 g     F .text	0000007c scale_factor
00002f9c g     F .text	0000001c give_defense
00003190 g     F .text	0000002c call_effect_function
00000000         *UND*	00000000 PLAYER_ID
00002d9c g     F .text	00000080 give_ice_trap
00003864 g     F .text	00000274 update_bombchu_trail_colors
00001a50 g     F .text	0000007c item_overrides_init
000032b8 g     F .text	00000018 scale_upgrade
00000048 g     O .sdata	00000004 a_note_glow_max
00000000         *UND*	00000000 CFG_HEART_COLOR
00000000         *UND*	00000000 CFG_RAINBOW_NAVI_ENEMY_INNER_ENABLED
00002d2c g     F .text	0000004c rupee_hud_color
00000000         *UND*	00000000 CFG_RAINBOW_NAVI_IDLE_OUTER_ENABLED
000031c4 g     F .text	00000014 hookshot_upgrade
0000361c g     F .text	000000a4 update_sword_trail_colors
00001c84 g     F .text	0000004c lookup_override
000032ec g     F .text	0000001c stick_upgrade
00004a5c g     F .text	0000002c text_init
>>>>>>> f5a2f47f
00000000         *UND*	00000000 INCOMING_PLAYER
00000080 g     O .sdata	00000004 beating_no_dd
00000030 g     O .sdata	00000004 c_note_font_glow_max
00001580 g     F .text	00000290 process_extern_ctxt
00001a34 g     F .text	0000001c override_fog_state
00000034 g     O .sbss	00000004 active_override_is_outgoing
000002fc g     F .text	0000009c get_chest_override_color
0000301c g     F .text	00000024 give_double_magic
00000074 g     O .sdata	00000004 normal_dd
000029c4 g     F .text	000003b0 update_hud_colors
0000340c g     F .text	00000070 letter_to_bottle
00000000         *UND*	00000000 CFG_B_BUTTON_COLOR
<<<<<<< HEAD
00003c60 g     F .text	00000064 ocarina_of_time_draw
00001a50 g     F .text	00000048 check_ganon_entry
=======
000045ac g     F .text	00000064 ocarina_of_time_draw
00001a08 g     F .text	00000048 check_ganon_entry
>>>>>>> f5a2f47f
00000158 g     O .data	00000010 items_sprite
00000000         *UND*	00000000 CFG_DISPLAY_DPAD
00000020 g     O .sbss	00000004 active_item_graphic_id
00000128 g     O .data	00000010 dpad_sprite
00000070 g     O .sdata	00000004 a_button
00000010 g     O .sdata	00000008 hash_sprites
<<<<<<< HEAD
00001d18 g     F .text	000000d8 activate_override
000034b8 g     F .text	00000044 before_game_state_update
00004174 g     F .text	00000048 store_scarecrow_fix
000043e4 g     F .text	00000028 set_triforce_render
=======
00001cd0 g     F .text	000000d8 activate_override
00003470 g     F .text	00000044 before_game_state_update
00004a14 g     F .text	00000048 store_scarecrow_fix
00004c84 g     F .text	00000028 set_triforce_render
>>>>>>> f5a2f47f
00000064 g     O .sdata	00000004 a_note_r
00000000         *UND*	00000000 CFG_C_NOTE_COLOR
00000000         *UND*	00000000 OUTGOING_PLAYER
00001f24 g     F .text	00000040 push_delayed_item
000032a0 g     F .text	00000030 slingshot_upgrade
0000068c g     F .text	000004d0 draw_dpad
00000010 g     O .sbss	00000004 cfg_file_select_hash
<<<<<<< HEAD
0000414c g     F .text	00000028 health_and_magic_refill
00000048 g     O .sbss	00000001 pending_freezes
00002e64 g     F .text	00000008 no_effect
00004290 g     F .text	00000154 text_flush
=======
000049ec g     F .text	00000028 health_and_magic_refill
00000048 g     O .sbss	00000001 pending_freezes
00002e1c g     F .text	00000008 no_effect
00004b30 g     F .text	00000154 text_flush
>>>>>>> f5a2f47f
00000000         *UND*	00000000 CFG_RAINBOW_SWORD_INNER_ENABLED
00000092 g     O .sdata	00000002 triforce_pieces_requied
00000168 g     O .data	00000010 medals_sprite
00001504 g     F .text	00000064 interpolate
00003278 g     F .text	00000028 bow_upgrade
00000034 g     F .text	00000034 agony_vibrate_setup
<<<<<<< HEAD
00002088 g     F .text	0000006c after_item_received
00003204 g     F .text	00000008 no_upgrade
000033b0 g     F .text	0000001c arrows_to_rupee
=======
00002040 g     F .text	0000006c after_item_received
000031bc g     F .text	00000008 no_upgrade
00003d4c g     F .text	00000224 update_navi_colors
00003368 g     F .text	0000001c arrows_to_rupee
>>>>>>> f5a2f47f
00000040 g     O .sdata	00000004 a_note_font_glow_max
00000038 g     O .sbss	00000008 active_override
00000018 g     O .sdata	00000008 empty_dlist
00000000         *UND*	00000000 INCOMING_ITEM
00000068 g     O .sdata	00000004 c_button
00000004 g     O .sdata	00000004 dungeon_count
<<<<<<< HEAD
00002fb0 g     F .text	00000014 give_dungeon_item
00003318 g     F .text	0000001c nut_upgrade
00001ec4 g     F .text	00000060 push_coop_item
0000000c g     O .sdata	00000004 scene_fog_distance
00000260 g     F .text	0000009c get_chest_override_size
000039e4 g     F .text	0000002c models_reset
00000000 g     F .text	00000008 agony_inside_radius_setup
00000148 g     O .data	00000010 quest_items_sprite
00001f98 g     F .text	00000088 after_key_received
00004954 g     F .text	0000003c heap_alloc
=======
00002f68 g     F .text	00000014 give_dungeon_item
000032d0 g     F .text	0000001c nut_upgrade
00000000         *UND*	00000000 CFG_RAINBOW_NAVI_PROP_OUTER_ENABLED
00001e7c g     F .text	00000060 push_coop_item
0000000c g     O .sdata	00000004 scene_fog_distance
00000000         *UND*	00000000 CFG_BOMBCHU_TRAIL_OUTER_COLOR
00000218 g     F .text	0000009c get_chest_override_size
00004330 g     F .text	0000002c models_reset
00000000 g     F .text	00000008 agony_inside_radius_setup
00000148 g     O .data	00000010 quest_items_sprite
00001f50 g     F .text	00000088 after_key_received
000051f4 g     F .text	0000003c heap_alloc
>>>>>>> f5a2f47f
00000030 g     O .sbss	00000004 active_item_row
000034fc g     F .text	0000003c after_game_state_update
00000000         *UND*	00000000 NO_FOG_STATE
00000b5c g     F .text	000009a8 draw_dungeon_info
00003538 g     F .text	0000002c after_scene_init
00000000         *UND*	00000000 FONT_TEXTURE
00000000         *UND*	00000000 OCARINAS_SHUFFLED
000022cc g     F .text	0000010c get_item
0000004c g     O .sdata	00000004 a_note_glow_base
00000000         *UND*	00000000 CHEST_SIZE_MATCH_CONTENTS
00000044 g     O .sdata	00000004 a_note_font_glow_base
00000000         *UND*	00000000 CFG_RAINBOW_BOMBCHU_TRAIL_OUTER_ENABLED
00000000         *UND*	00000000 CFG_RAINBOW_SWORD_OUTER_ENABLED
00003000 g     F .text	0000001c give_magic
00000028 g     O .sbss	00000004 active_item_text_id
00002dc0 g     F .text	00000010 ice_trap_is_pending
00000028 g     O .bss	00001000 cfg_item_overrides
00000020 g     O .sdata	00000004 text_cursor_border_max
00000000         *UND*	00000000 DPAD_TEXTURE
00001e64 g     F .text	00000060 push_pending_item
00000008 g     F .text	0000002c agony_outside_radius_setup
00001e3c g     F .text	00000028 set_outgoing_override
00000024 g     O .sbss	00000004 active_item_object_id
<<<<<<< HEAD
000032d0 g     F .text	00000030 wallet_upgrade
=======
00000000         *UND*	00000000 CFG_RAINBOW_BOOM_TRAIL_INNER_ENABLED
00003288 g     F .text	00000030 wallet_upgrade
>>>>>>> f5a2f47f
0000001c g     O .sbss	00000004 active_item_fast_chest
00000054 g     O .sdata	00000004 c_note_g
00001810 g     F .text	00000224 draw_file_select_hash
00000034 g     O .sdata	00000004 c_note_font_glow_base
<<<<<<< HEAD
00000398 g     F .text	000002f4 handle_dpad
00002760 g     F .text	000000f8 sprite_draw
00002f6c g     F .text	0000000c give_biggoron_sword
000024f8 g     F .text	00000070 give_sarias_gift
00003b10 g     F .text	00000088 small_key_draw
00000038 g     O .sdata	00000004 c_note_glow_max
00003aac g     F .text	00000064 heart_piece_draw
000025c0 g     F .text	000001a0 sprite_load
=======
00000350 g     F .text	000002f4 handle_dpad
00002718 g     F .text	000000f8 sprite_draw
00000000         *UND*	00000000 CFG_BOOM_TRAIL_OUTER_COLOR
00002f24 g     F .text	0000000c give_biggoron_sword
000024b0 g     F .text	00000070 give_sarias_gift
00000000         *UND*	00000000 CFG_RAINBOW_NAVI_ENEMY_OUTER_ENABLED
0000445c g     F .text	00000088 small_key_draw
00000038 g     O .sdata	00000004 c_note_glow_max
000043f8 g     F .text	00000064 heart_piece_draw
00000000         *UND*	00000000 CFG_RAINBOW_BOMBCHU_TRAIL_INNER_ENABLED
00002578 g     F .text	000001a0 sprite_load
>>>>>>> f5a2f47f
00000178 g     O .data	00000010 stones_sprite
00000000         *UND*	00000000 OUTGOING_KEY
000000c4 g     O .data	00000014 extern_ctxt
000033cc g     F .text	0000001c bombs_to_rupee
00000028 g     O .sdata	00000004 text_cursor_inner_max
0000005c g     O .sdata	00000004 a_note_b
00000188 g     O .data	00000028 setup_db
<<<<<<< HEAD
000036f8 g     F .text	00000060 get_object
00002e78 g     F .text	000000bc give_triforce_piece
000001bc g     O .data	00000fdc item_table
00000138 g     O .data	00000010 font_sprite
00000018 g     O .sbss	00000001 satisified_pending_frames
000037a4 g     F .text	00000068 scale_top_matrix
00002020 g     F .text	00000068 pop_ice_trap
00002590 g     F .text	00000030 sprite_bytes
=======
00004044 g     F .text	00000060 get_object
00002e30 g     F .text	000000bc give_triforce_piece
000001bc g     O .data	00000fdc item_table
00000138 g     O .data	00000010 font_sprite
00000018 g     O .sbss	00000001 satisified_pending_frames
000040f0 g     F .text	00000068 scale_top_matrix
00001fd8 g     F .text	00000068 pop_ice_trap
00003f70 g     F .text	00000040 update_misc_colors
00002548 g     F .text	00000030 sprite_bytes
>>>>>>> f5a2f47f
00000058 g     O .sdata	00000004 c_note_r
00000000         *UND*	00000000 CFG_C_BUTTON_COLOR
0000324c g     F .text	0000002c bomb_bag_upgrade
00003350 g     F .text	00000010 magic_upgrade
00003220 g     F .text	0000002c strength_upgrade
000030c4 g     F .text	0000007c open_mask_shop
00000008 g     O .sbss	00000004 cfg_dungeon_info_mq_need_map
<<<<<<< HEAD
000036d0 g     F .text	00000028 load_object
00003390 g     F .text	00000020 ocarina_upgrade
0000317c g     F .text	0000005c resolve_upgrades
00000000         *UND*	00000000 CFG_A_NOTE_COLOR
0000007c g     O .sdata	00000004 normal_no_dd
0000006c g     O .sdata	00000004 b_button
00003e4c g     F .text	00000064 bowling_heart_piece_draw
00002858 g     F .text	0000016c gfx_init
=======
0000401c g     F .text	00000028 load_object
00003348 g     F .text	00000020 ocarina_upgrade
00003134 g     F .text	0000005c resolve_upgrades
00000000         *UND*	00000000 CFG_A_NOTE_COLOR
0000007c g     O .sdata	00000004 normal_no_dd
0000006c g     O .sdata	00000004 b_button
00004798 g     F .text	00000064 bowling_heart_piece_draw
00002810 g     F .text	0000016c gfx_init
>>>>>>> f5a2f47f
00000084 g     O .sdata	00000006 defaultDDHeart
00000028 g     O .rodata	00000042 freecam_modes
00002e6c g     F .text	0000000c full_heal
00000050 g     O .sdata	00000004 c_note_b
<<<<<<< HEAD
000023d8 g     F .text	00000120 get_skulltula_token
00002dd0 g     F .text	00000014 push_pending_ice_trap
00003da8 g     F .text	000000a4 bowling_bomb_bag_draw
00000078 g     O .sdata	00000004 beating_dd
00000000 g     O .bss	0000000e cfg_dungeon_is_mq
00000068 g     F .text	00000158 draw_agony_graphic
000033e8 g     F .text	00000024 seeds_to_rupee
00003040 g     F .text	0000000c give_fairy_ocarina
00003a6c g     F .text	00000040 lookup_model
=======
00002390 g     F .text	00000120 get_skulltula_token
00000000         *UND*	00000000 CFG_RAINBOW_NAVI_IDLE_INNER_ENABLED
00002d88 g     F .text	00000014 push_pending_ice_trap
000046f4 g     F .text	000000a4 bowling_bomb_bag_draw
00000078 g     O .sdata	00000004 beating_dd
00000000 g     O .bss	0000000e cfg_dungeon_is_mq
00000068 g     F .text	0000014c draw_agony_graphic
000033a0 g     F .text	00000024 seeds_to_rupee
00002ff8 g     F .text	0000000c give_fairy_ocarina
000043b8 g     F .text	00000040 lookup_model
>>>>>>> f5a2f47f
0000004a g     O .sbss	00000001 OPEN_KAKARIKO
00000028 g     O .data	0000009c dungeons
00000014 g     O .data	00000012 medal_colors
00000040 g     O .sbss	00000004 dummy_actor
000036c0 g     F .text	000001a4 update_boomerang_trail_colors
00000000         *UND*	00000000 CFG_RAINBOW_NAVI_NPC_OUTER_ENABLED
0000002c g     O .sdata	00000004 text_cursor_inner_base
<<<<<<< HEAD
000041e8 g     F .text	000000a8 text_print
00003a10 g     F .text	0000005c lookup_model_by_override
=======
00004a88 g     F .text	000000a8 text_print
0000435c g     F .text	0000005c lookup_model_by_override
>>>>>>> f5a2f47f
0000003c g     O .sdata	00000004 c_note_glow_base
00002f34 g     F .text	00000038 give_tycoon_wallet
00000024 g     O .sdata	00000004 text_cursor_border_base
00000044 g     O .sbss	00000004 item_overrides_count
<<<<<<< HEAD
000021c4 g     F .text	00000108 handle_pending_items
00003360 g     F .text	00000030 bombchu_upgrade
00003908 g     F .text	00000090 draw_model
00003080 g     F .text	00000018 give_bean_pack
0000304c g     F .text	00000018 give_song
00000008 g     O .sdata	00000004 last_fog_distance
0000008c g     O .sdata	00000006 defaultHeart
00000060 g     O .sdata	00000004 a_note_g
0000347c g     F .text	0000003c c_init
00000118 g     O .data	00000010 triforce_sprite
00000000         *UND*	00000000 EXTERN_DAMAGE_MULTIPLYER
0000004b g     O .sbss	00000001 MAX_RUPEES
00003cc4 g     F .text	000000e4 item_etcetera_draw
=======
00000000         *UND*	00000000 CFG_BOOM_TRAIL_INNER_COLOR
0000217c g     F .text	00000108 handle_pending_items
00003318 g     F .text	00000030 bombchu_upgrade
00004254 g     F .text	00000090 draw_model
00003038 g     F .text	00000018 give_bean_pack
00003ad8 g     F .text	00000274 get_bombchu_back_color
00003004 g     F .text	00000018 give_song
00000008 g     O .sdata	00000004 last_fog_distance
0000008c g     O .sdata	00000006 defaultHeart
00000060 g     O .sdata	00000004 a_note_g
00003434 g     F .text	0000003c c_init
00000000         *UND*	00000000 CFG_RAINBOW_BOOM_TRAIL_OUTER_ENABLED
00000118 g     O .data	00000010 triforce_sprite
00000000         *UND*	00000000 EXTERN_DAMAGE_MULTIPLYER
0000004b g     O .sbss	00000001 MAX_RUPEES
00004610 g     F .text	000000e4 item_etcetera_draw
>>>>>>> f5a2f47f
00000000         *UND*	00000000 SPEED_MULTIPLIER
0000002c g     O .sbss	00000004 active_item_action_id
000020f4 g     F .text	000000d0 try_pending_item
00003098 g     F .text	0000002c fill_wallet_upgrade
00000064 g     O .sbss	00000004 heap_next
00000004 g     O .data	0000000e cfg_dungeon_rewards
00000000         *UND*	00000000 TRIFORCE_ICON_TEXTURE
<<<<<<< HEAD
00003064 g     F .text	0000001c ice_trap_effect
00003564 g     F .text	00000100 c_equipment_menu_slot_filled
00002f78 g     F .text	00000038 give_bottle
00001c28 g     F .text	000000a4 lookup_override_by_key
00003664 g     F .text	0000006c load_object_file
0000380c g     F .text	00000080 draw_model_low_level
00000000         *UND*	00000000 OUTGOING_ITEM
00000010 g     O .bss	00000018 pending_item_queue
00000049 g     O .sbss	00000001 COMPLETE_MASK_QUEST
00003bfc g     F .text	00000064 skull_token_draw
00000000         *UND*	00000000 CFG_TEXT_CURSOR_COLOR
000000d8 g     O .data	00000040 hash_symbols
00001568 g     F .text	00000018 extern_scene_init
00003758 g     F .text	0000004c set_object_segment
000001c0 g     F .text	000000a0 draw_agony
00004940 g     F .text	00000014 heap_init
00003b98 g     F .text	00000064 heart_container_draw
=======
0000301c g     F .text	0000001c ice_trap_effect
0000351c g     F .text	00000100 c_equipment_menu_slot_filled
00002f30 g     F .text	00000038 give_bottle
00001be0 g     F .text	000000a4 lookup_override_by_key
00003fb0 g     F .text	0000006c load_object_file
00000000         *UND*	00000000 CFG_RAINBOW_NAVI_NPC_INNER_ENABLED
00004158 g     F .text	00000080 draw_model_low_level
00000000         *UND*	00000000 OUTGOING_ITEM
00000010 g     O .bss	00000018 pending_item_queue
00000049 g     O .sbss	00000001 COMPLETE_MASK_QUEST
00004548 g     F .text	00000064 skull_token_draw
00000000         *UND*	00000000 CFG_TEXT_CURSOR_COLOR
000000d8 g     O .data	00000040 hash_symbols
00001520 g     F .text	00000018 extern_scene_init
000040a4 g     F .text	0000004c set_object_segment
000001b4 g     F .text	00000064 draw_agony
000051e0 g     F .text	00000014 heap_init
00000000         *UND*	00000000 CFG_RAINBOW_NAVI_PROP_INNER_ENABLED
000044e4 g     F .text	00000064 heart_container_draw
>>>>>>> f5a2f47f
00001028 g     O .bss	00000040 object_slots
00002fc4 g     F .text	00000020 give_small_key
00000004 g     O .sbss	00000004 cfg_dungeon_info_reward_need_compass
00000058 g     O .sbss	00000002 triforce_hunt_enabled
0000000c g     O .sbss	00000004 cfg_dungeon_info_mq_enable
00000000         *UND*	00000000 C_HEAP
<<<<<<< HEAD
00001b14 g     F .text	00000114 get_override_search_key
=======
000047fc g     F .text	000001f0 get_rainbow_color
00000000         *UND*	00000000 CFG_BOMBCHU_TRAIL_INNER_COLOR
00001acc g     F .text	00000114 get_override_search_key
>>>>>>> f5a2f47f
00000014 g     O .sbss	00000001 NO_ESCAPE_SEQUENCE
00001df0 g     F .text	0000004c clear_override
00001f64 g     F .text	00000034 pop_pending_item
00000000         *UND*	00000000 CFG_A_BUTTON_COLOR
<<<<<<< HEAD
00002568 g     F .text	00000028 sprite_bytes_per_tile
00003140 g     F .text	0000003c get_item_row
00004990 g     F .text	00000044 file_init
000001b0 g     O .data	0000000c rupee_colors
00000000         *UND*	00000000 EXTENDED_OBJECT_TABLE
0000440c g     F .text	00000534 draw_triforce_count
00000000         *UND*	00000000 PLAYER_NAME_ID
00000000 g     O .sbss	00000004 cfg_dungeon_info_reward_need_altar
00000000 g     O .sdata	00000004 cfg_dungeon_info_enable
00003998 g     F .text	0000004c models_init
=======
00002520 g     F .text	00000028 sprite_bytes_per_tile
000030f8 g     F .text	0000003c get_item_row
00005230 g     F .text	00000044 file_init
000001b0 g     O .data	0000000c rupee_colors
00000000         *UND*	00000000 EXTENDED_OBJECT_TABLE
00004cac g     F .text	00000534 draw_triforce_count
00000000         *UND*	00000000 PLAYER_NAME_ID
00000000 g     O .sbss	00000004 cfg_dungeon_info_reward_need_altar
00000000 g     O .sdata	00000004 cfg_dungeon_info_enable
000042e4 g     F .text	0000004c models_init
>>>>>>> f5a2f47f

<|MERGE_RESOLUTION|>--- conflicted
+++ resolved
@@ -40,20 +40,7 @@
 00000000 l    df *ABS*	00000000 item_upgrades.c
 00000000 l    df *ABS*	00000000 main.c
 00000000 l    df *ABS*	00000000 menu.c
-<<<<<<< HEAD
-00000000 l    df *ABS*	00000000 models.c
-0000000c l       .rodata.cst4	00000000 $LC6
-00000008 l       .rodata.cst4	00000000 $LC5
-00000010 l       .rodata.cst4	00000000 $LC7
-00000014 l       .rodata.cst4	00000000 $LC8
-00000018 l       .rodata.cst4	00000000 $LC9
-0000001c l       .rodata.cst4	00000000 $LC10
-00000000 l    df *ABS*	00000000 rainbow_sword.c
-00003eb0 l     F .text	000001f0 get_color
-00001198 l     O .data	00000015 colors
-=======
 00000000 l    df *ABS*	00000000 misc_colors.c
->>>>>>> f5a2f47f
 0000004c l     O .sbss	00000004 frames
 00000008 l       .rodata.cst4	00000000 $LC0
 0000000c l       .rodata.cst4	00000000 $LC1
@@ -86,42 +73,24 @@
 00000018 l       .rodata.cst8	00000000 $LC2
 00000020 l       .rodata.cst8	00000000 $LC3
 00000000 l    df *ABS*	00000000 util.c
-<<<<<<< HEAD
-0000388c g     F .text	0000007c scale_factor
+00004220 g     F .text	0000007c scale_factor
 00002fe4 g     F .text	0000001c give_defense
 000031d8 g     F .text	0000002c call_effect_function
 00000000         *UND*	00000000 PLAYER_ID
 00002de4 g     F .text	00000080 give_ice_trap
+000038ac g     F .text	00000274 update_bombchu_trail_colors
 00001a98 g     F .text	0000007c item_overrides_init
 00003300 g     F .text	00000018 scale_upgrade
 00000048 g     O .sdata	00000004 a_note_glow_max
 00000000         *UND*	00000000 CFG_HEART_COLOR
+00000000         *UND*	00000000 CFG_RAINBOW_NAVI_ENEMY_INNER_ENABLED
 00002d74 g     F .text	0000004c rupee_hud_color
+00000000         *UND*	00000000 CFG_RAINBOW_NAVI_IDLE_OUTER_ENABLED
 0000320c g     F .text	00000014 hookshot_upgrade
+00003664 g     F .text	000000a4 update_sword_trail_colors
 00001ccc g     F .text	0000004c lookup_override
-000040a0 g     F .text	000000ac update_color
 00003334 g     F .text	0000001c stick_upgrade
-000041bc g     F .text	0000002c text_init
-=======
-000041d8 g     F .text	0000007c scale_factor
-00002f9c g     F .text	0000001c give_defense
-00003190 g     F .text	0000002c call_effect_function
-00000000         *UND*	00000000 PLAYER_ID
-00002d9c g     F .text	00000080 give_ice_trap
-00003864 g     F .text	00000274 update_bombchu_trail_colors
-00001a50 g     F .text	0000007c item_overrides_init
-000032b8 g     F .text	00000018 scale_upgrade
-00000048 g     O .sdata	00000004 a_note_glow_max
-00000000         *UND*	00000000 CFG_HEART_COLOR
-00000000         *UND*	00000000 CFG_RAINBOW_NAVI_ENEMY_INNER_ENABLED
-00002d2c g     F .text	0000004c rupee_hud_color
-00000000         *UND*	00000000 CFG_RAINBOW_NAVI_IDLE_OUTER_ENABLED
-000031c4 g     F .text	00000014 hookshot_upgrade
-0000361c g     F .text	000000a4 update_sword_trail_colors
-00001c84 g     F .text	0000004c lookup_override
-000032ec g     F .text	0000001c stick_upgrade
-00004a5c g     F .text	0000002c text_init
->>>>>>> f5a2f47f
+00004aa4 g     F .text	0000002c text_init
 00000000         *UND*	00000000 INCOMING_PLAYER
 00000080 g     O .sdata	00000004 beating_no_dd
 00000030 g     O .sdata	00000004 c_note_font_glow_max
@@ -134,30 +103,18 @@
 000029c4 g     F .text	000003b0 update_hud_colors
 0000340c g     F .text	00000070 letter_to_bottle
 00000000         *UND*	00000000 CFG_B_BUTTON_COLOR
-<<<<<<< HEAD
-00003c60 g     F .text	00000064 ocarina_of_time_draw
+000045f4 g     F .text	00000064 ocarina_of_time_draw
 00001a50 g     F .text	00000048 check_ganon_entry
-=======
-000045ac g     F .text	00000064 ocarina_of_time_draw
-00001a08 g     F .text	00000048 check_ganon_entry
->>>>>>> f5a2f47f
 00000158 g     O .data	00000010 items_sprite
 00000000         *UND*	00000000 CFG_DISPLAY_DPAD
 00000020 g     O .sbss	00000004 active_item_graphic_id
 00000128 g     O .data	00000010 dpad_sprite
 00000070 g     O .sdata	00000004 a_button
 00000010 g     O .sdata	00000008 hash_sprites
-<<<<<<< HEAD
 00001d18 g     F .text	000000d8 activate_override
 000034b8 g     F .text	00000044 before_game_state_update
-00004174 g     F .text	00000048 store_scarecrow_fix
-000043e4 g     F .text	00000028 set_triforce_render
-=======
-00001cd0 g     F .text	000000d8 activate_override
-00003470 g     F .text	00000044 before_game_state_update
-00004a14 g     F .text	00000048 store_scarecrow_fix
-00004c84 g     F .text	00000028 set_triforce_render
->>>>>>> f5a2f47f
+00004a5c g     F .text	00000048 store_scarecrow_fix
+00004ccc g     F .text	00000028 set_triforce_render
 00000064 g     O .sdata	00000004 a_note_r
 00000000         *UND*	00000000 CFG_C_NOTE_COLOR
 00000000         *UND*	00000000 OUTGOING_PLAYER
@@ -165,64 +122,38 @@
 000032a0 g     F .text	00000030 slingshot_upgrade
 0000068c g     F .text	000004d0 draw_dpad
 00000010 g     O .sbss	00000004 cfg_file_select_hash
-<<<<<<< HEAD
-0000414c g     F .text	00000028 health_and_magic_refill
+00004a34 g     F .text	00000028 health_and_magic_refill
 00000048 g     O .sbss	00000001 pending_freezes
 00002e64 g     F .text	00000008 no_effect
-00004290 g     F .text	00000154 text_flush
-=======
-000049ec g     F .text	00000028 health_and_magic_refill
-00000048 g     O .sbss	00000001 pending_freezes
-00002e1c g     F .text	00000008 no_effect
-00004b30 g     F .text	00000154 text_flush
->>>>>>> f5a2f47f
+00004b78 g     F .text	00000154 text_flush
 00000000         *UND*	00000000 CFG_RAINBOW_SWORD_INNER_ENABLED
 00000092 g     O .sdata	00000002 triforce_pieces_requied
 00000168 g     O .data	00000010 medals_sprite
 00001504 g     F .text	00000064 interpolate
 00003278 g     F .text	00000028 bow_upgrade
 00000034 g     F .text	00000034 agony_vibrate_setup
-<<<<<<< HEAD
 00002088 g     F .text	0000006c after_item_received
 00003204 g     F .text	00000008 no_upgrade
+00003d94 g     F .text	00000224 update_navi_colors
 000033b0 g     F .text	0000001c arrows_to_rupee
-=======
-00002040 g     F .text	0000006c after_item_received
-000031bc g     F .text	00000008 no_upgrade
-00003d4c g     F .text	00000224 update_navi_colors
-00003368 g     F .text	0000001c arrows_to_rupee
->>>>>>> f5a2f47f
 00000040 g     O .sdata	00000004 a_note_font_glow_max
 00000038 g     O .sbss	00000008 active_override
 00000018 g     O .sdata	00000008 empty_dlist
 00000000         *UND*	00000000 INCOMING_ITEM
 00000068 g     O .sdata	00000004 c_button
 00000004 g     O .sdata	00000004 dungeon_count
-<<<<<<< HEAD
 00002fb0 g     F .text	00000014 give_dungeon_item
 00003318 g     F .text	0000001c nut_upgrade
+00000000         *UND*	00000000 CFG_RAINBOW_NAVI_PROP_OUTER_ENABLED
 00001ec4 g     F .text	00000060 push_coop_item
 0000000c g     O .sdata	00000004 scene_fog_distance
+00000000         *UND*	00000000 CFG_BOMBCHU_TRAIL_OUTER_COLOR
 00000260 g     F .text	0000009c get_chest_override_size
-000039e4 g     F .text	0000002c models_reset
+00004378 g     F .text	0000002c models_reset
 00000000 g     F .text	00000008 agony_inside_radius_setup
 00000148 g     O .data	00000010 quest_items_sprite
 00001f98 g     F .text	00000088 after_key_received
-00004954 g     F .text	0000003c heap_alloc
-=======
-00002f68 g     F .text	00000014 give_dungeon_item
-000032d0 g     F .text	0000001c nut_upgrade
-00000000         *UND*	00000000 CFG_RAINBOW_NAVI_PROP_OUTER_ENABLED
-00001e7c g     F .text	00000060 push_coop_item
-0000000c g     O .sdata	00000004 scene_fog_distance
-00000000         *UND*	00000000 CFG_BOMBCHU_TRAIL_OUTER_COLOR
-00000218 g     F .text	0000009c get_chest_override_size
-00004330 g     F .text	0000002c models_reset
-00000000 g     F .text	00000008 agony_inside_radius_setup
-00000148 g     O .data	00000010 quest_items_sprite
-00001f50 g     F .text	00000088 after_key_received
-000051f4 g     F .text	0000003c heap_alloc
->>>>>>> f5a2f47f
+0000523c g     F .text	0000003c heap_alloc
 00000030 g     O .sbss	00000004 active_item_row
 000034fc g     F .text	0000003c after_game_state_update
 00000000         *UND*	00000000 NO_FOG_STATE
@@ -246,38 +177,23 @@
 00000008 g     F .text	0000002c agony_outside_radius_setup
 00001e3c g     F .text	00000028 set_outgoing_override
 00000024 g     O .sbss	00000004 active_item_object_id
-<<<<<<< HEAD
+00000000         *UND*	00000000 CFG_RAINBOW_BOOM_TRAIL_INNER_ENABLED
 000032d0 g     F .text	00000030 wallet_upgrade
-=======
-00000000         *UND*	00000000 CFG_RAINBOW_BOOM_TRAIL_INNER_ENABLED
-00003288 g     F .text	00000030 wallet_upgrade
->>>>>>> f5a2f47f
 0000001c g     O .sbss	00000004 active_item_fast_chest
 00000054 g     O .sdata	00000004 c_note_g
 00001810 g     F .text	00000224 draw_file_select_hash
 00000034 g     O .sdata	00000004 c_note_font_glow_base
-<<<<<<< HEAD
 00000398 g     F .text	000002f4 handle_dpad
 00002760 g     F .text	000000f8 sprite_draw
+00000000         *UND*	00000000 CFG_BOOM_TRAIL_OUTER_COLOR
 00002f6c g     F .text	0000000c give_biggoron_sword
 000024f8 g     F .text	00000070 give_sarias_gift
-00003b10 g     F .text	00000088 small_key_draw
+00000000         *UND*	00000000 CFG_RAINBOW_NAVI_ENEMY_OUTER_ENABLED
+000044a4 g     F .text	00000088 small_key_draw
 00000038 g     O .sdata	00000004 c_note_glow_max
-00003aac g     F .text	00000064 heart_piece_draw
+00004440 g     F .text	00000064 heart_piece_draw
+00000000         *UND*	00000000 CFG_RAINBOW_BOMBCHU_TRAIL_INNER_ENABLED
 000025c0 g     F .text	000001a0 sprite_load
-=======
-00000350 g     F .text	000002f4 handle_dpad
-00002718 g     F .text	000000f8 sprite_draw
-00000000         *UND*	00000000 CFG_BOOM_TRAIL_OUTER_COLOR
-00002f24 g     F .text	0000000c give_biggoron_sword
-000024b0 g     F .text	00000070 give_sarias_gift
-00000000         *UND*	00000000 CFG_RAINBOW_NAVI_ENEMY_OUTER_ENABLED
-0000445c g     F .text	00000088 small_key_draw
-00000038 g     O .sdata	00000004 c_note_glow_max
-000043f8 g     F .text	00000064 heart_piece_draw
-00000000         *UND*	00000000 CFG_RAINBOW_BOMBCHU_TRAIL_INNER_ENABLED
-00002578 g     F .text	000001a0 sprite_load
->>>>>>> f5a2f47f
 00000178 g     O .data	00000010 stones_sprite
 00000000         *UND*	00000000 OUTGOING_KEY
 000000c4 g     O .data	00000014 extern_ctxt
@@ -285,26 +201,15 @@
 00000028 g     O .sdata	00000004 text_cursor_inner_max
 0000005c g     O .sdata	00000004 a_note_b
 00000188 g     O .data	00000028 setup_db
-<<<<<<< HEAD
-000036f8 g     F .text	00000060 get_object
+0000408c g     F .text	00000060 get_object
 00002e78 g     F .text	000000bc give_triforce_piece
 000001bc g     O .data	00000fdc item_table
 00000138 g     O .data	00000010 font_sprite
 00000018 g     O .sbss	00000001 satisified_pending_frames
-000037a4 g     F .text	00000068 scale_top_matrix
+00004138 g     F .text	00000068 scale_top_matrix
 00002020 g     F .text	00000068 pop_ice_trap
+00003fb8 g     F .text	00000040 update_misc_colors
 00002590 g     F .text	00000030 sprite_bytes
-=======
-00004044 g     F .text	00000060 get_object
-00002e30 g     F .text	000000bc give_triforce_piece
-000001bc g     O .data	00000fdc item_table
-00000138 g     O .data	00000010 font_sprite
-00000018 g     O .sbss	00000001 satisified_pending_frames
-000040f0 g     F .text	00000068 scale_top_matrix
-00001fd8 g     F .text	00000068 pop_ice_trap
-00003f70 g     F .text	00000040 update_misc_colors
-00002548 g     F .text	00000030 sprite_bytes
->>>>>>> f5a2f47f
 00000058 g     O .sdata	00000004 c_note_r
 00000000         *UND*	00000000 CFG_C_BUTTON_COLOR
 0000324c g     F .text	0000002c bomb_bag_upgrade
@@ -312,101 +217,57 @@
 00003220 g     F .text	0000002c strength_upgrade
 000030c4 g     F .text	0000007c open_mask_shop
 00000008 g     O .sbss	00000004 cfg_dungeon_info_mq_need_map
-<<<<<<< HEAD
-000036d0 g     F .text	00000028 load_object
+00004064 g     F .text	00000028 load_object
 00003390 g     F .text	00000020 ocarina_upgrade
 0000317c g     F .text	0000005c resolve_upgrades
 00000000         *UND*	00000000 CFG_A_NOTE_COLOR
 0000007c g     O .sdata	00000004 normal_no_dd
 0000006c g     O .sdata	00000004 b_button
-00003e4c g     F .text	00000064 bowling_heart_piece_draw
+000047e0 g     F .text	00000064 bowling_heart_piece_draw
 00002858 g     F .text	0000016c gfx_init
-=======
-0000401c g     F .text	00000028 load_object
-00003348 g     F .text	00000020 ocarina_upgrade
-00003134 g     F .text	0000005c resolve_upgrades
-00000000         *UND*	00000000 CFG_A_NOTE_COLOR
-0000007c g     O .sdata	00000004 normal_no_dd
-0000006c g     O .sdata	00000004 b_button
-00004798 g     F .text	00000064 bowling_heart_piece_draw
-00002810 g     F .text	0000016c gfx_init
->>>>>>> f5a2f47f
 00000084 g     O .sdata	00000006 defaultDDHeart
 00000028 g     O .rodata	00000042 freecam_modes
 00002e6c g     F .text	0000000c full_heal
 00000050 g     O .sdata	00000004 c_note_b
-<<<<<<< HEAD
 000023d8 g     F .text	00000120 get_skulltula_token
+00000000         *UND*	00000000 CFG_RAINBOW_NAVI_IDLE_INNER_ENABLED
 00002dd0 g     F .text	00000014 push_pending_ice_trap
-00003da8 g     F .text	000000a4 bowling_bomb_bag_draw
+0000473c g     F .text	000000a4 bowling_bomb_bag_draw
 00000078 g     O .sdata	00000004 beating_dd
 00000000 g     O .bss	0000000e cfg_dungeon_is_mq
 00000068 g     F .text	00000158 draw_agony_graphic
 000033e8 g     F .text	00000024 seeds_to_rupee
 00003040 g     F .text	0000000c give_fairy_ocarina
-00003a6c g     F .text	00000040 lookup_model
-=======
-00002390 g     F .text	00000120 get_skulltula_token
-00000000         *UND*	00000000 CFG_RAINBOW_NAVI_IDLE_INNER_ENABLED
-00002d88 g     F .text	00000014 push_pending_ice_trap
-000046f4 g     F .text	000000a4 bowling_bomb_bag_draw
-00000078 g     O .sdata	00000004 beating_dd
-00000000 g     O .bss	0000000e cfg_dungeon_is_mq
-00000068 g     F .text	0000014c draw_agony_graphic
-000033a0 g     F .text	00000024 seeds_to_rupee
-00002ff8 g     F .text	0000000c give_fairy_ocarina
-000043b8 g     F .text	00000040 lookup_model
->>>>>>> f5a2f47f
+00004400 g     F .text	00000040 lookup_model
 0000004a g     O .sbss	00000001 OPEN_KAKARIKO
 00000028 g     O .data	0000009c dungeons
 00000014 g     O .data	00000012 medal_colors
 00000040 g     O .sbss	00000004 dummy_actor
-000036c0 g     F .text	000001a4 update_boomerang_trail_colors
+00003708 g     F .text	000001a4 update_boomerang_trail_colors
 00000000         *UND*	00000000 CFG_RAINBOW_NAVI_NPC_OUTER_ENABLED
 0000002c g     O .sdata	00000004 text_cursor_inner_base
-<<<<<<< HEAD
-000041e8 g     F .text	000000a8 text_print
-00003a10 g     F .text	0000005c lookup_model_by_override
-=======
-00004a88 g     F .text	000000a8 text_print
-0000435c g     F .text	0000005c lookup_model_by_override
->>>>>>> f5a2f47f
+00004ad0 g     F .text	000000a8 text_print
+000043a4 g     F .text	0000005c lookup_model_by_override
 0000003c g     O .sdata	00000004 c_note_glow_base
 00002f34 g     F .text	00000038 give_tycoon_wallet
 00000024 g     O .sdata	00000004 text_cursor_border_base
 00000044 g     O .sbss	00000004 item_overrides_count
-<<<<<<< HEAD
+00000000         *UND*	00000000 CFG_BOOM_TRAIL_INNER_COLOR
 000021c4 g     F .text	00000108 handle_pending_items
 00003360 g     F .text	00000030 bombchu_upgrade
-00003908 g     F .text	00000090 draw_model
+0000429c g     F .text	00000090 draw_model
 00003080 g     F .text	00000018 give_bean_pack
+00003b20 g     F .text	00000274 get_bombchu_back_color
 0000304c g     F .text	00000018 give_song
 00000008 g     O .sdata	00000004 last_fog_distance
 0000008c g     O .sdata	00000006 defaultHeart
 00000060 g     O .sdata	00000004 a_note_g
 0000347c g     F .text	0000003c c_init
-00000118 g     O .data	00000010 triforce_sprite
-00000000         *UND*	00000000 EXTERN_DAMAGE_MULTIPLYER
-0000004b g     O .sbss	00000001 MAX_RUPEES
-00003cc4 g     F .text	000000e4 item_etcetera_draw
-=======
-00000000         *UND*	00000000 CFG_BOOM_TRAIL_INNER_COLOR
-0000217c g     F .text	00000108 handle_pending_items
-00003318 g     F .text	00000030 bombchu_upgrade
-00004254 g     F .text	00000090 draw_model
-00003038 g     F .text	00000018 give_bean_pack
-00003ad8 g     F .text	00000274 get_bombchu_back_color
-00003004 g     F .text	00000018 give_song
-00000008 g     O .sdata	00000004 last_fog_distance
-0000008c g     O .sdata	00000006 defaultHeart
-00000060 g     O .sdata	00000004 a_note_g
-00003434 g     F .text	0000003c c_init
 00000000         *UND*	00000000 CFG_RAINBOW_BOOM_TRAIL_OUTER_ENABLED
 00000118 g     O .data	00000010 triforce_sprite
 00000000         *UND*	00000000 EXTERN_DAMAGE_MULTIPLYER
 0000004b g     O .sbss	00000001 MAX_RUPEES
-00004610 g     F .text	000000e4 item_etcetera_draw
->>>>>>> f5a2f47f
+00004658 g     F .text	000000e4 item_etcetera_draw
 00000000         *UND*	00000000 SPEED_MULTIPLIER
 0000002c g     O .sbss	00000004 active_item_action_id
 000020f4 g     F .text	000000d0 try_pending_item
@@ -414,83 +275,46 @@
 00000064 g     O .sbss	00000004 heap_next
 00000004 g     O .data	0000000e cfg_dungeon_rewards
 00000000         *UND*	00000000 TRIFORCE_ICON_TEXTURE
-<<<<<<< HEAD
 00003064 g     F .text	0000001c ice_trap_effect
 00003564 g     F .text	00000100 c_equipment_menu_slot_filled
 00002f78 g     F .text	00000038 give_bottle
 00001c28 g     F .text	000000a4 lookup_override_by_key
-00003664 g     F .text	0000006c load_object_file
-0000380c g     F .text	00000080 draw_model_low_level
+00003ff8 g     F .text	0000006c load_object_file
+00000000         *UND*	00000000 CFG_RAINBOW_NAVI_NPC_INNER_ENABLED
+000041a0 g     F .text	00000080 draw_model_low_level
 00000000         *UND*	00000000 OUTGOING_ITEM
 00000010 g     O .bss	00000018 pending_item_queue
 00000049 g     O .sbss	00000001 COMPLETE_MASK_QUEST
-00003bfc g     F .text	00000064 skull_token_draw
+00004590 g     F .text	00000064 skull_token_draw
 00000000         *UND*	00000000 CFG_TEXT_CURSOR_COLOR
 000000d8 g     O .data	00000040 hash_symbols
 00001568 g     F .text	00000018 extern_scene_init
-00003758 g     F .text	0000004c set_object_segment
+000040ec g     F .text	0000004c set_object_segment
 000001c0 g     F .text	000000a0 draw_agony
-00004940 g     F .text	00000014 heap_init
-00003b98 g     F .text	00000064 heart_container_draw
-=======
-0000301c g     F .text	0000001c ice_trap_effect
-0000351c g     F .text	00000100 c_equipment_menu_slot_filled
-00002f30 g     F .text	00000038 give_bottle
-00001be0 g     F .text	000000a4 lookup_override_by_key
-00003fb0 g     F .text	0000006c load_object_file
-00000000         *UND*	00000000 CFG_RAINBOW_NAVI_NPC_INNER_ENABLED
-00004158 g     F .text	00000080 draw_model_low_level
-00000000         *UND*	00000000 OUTGOING_ITEM
-00000010 g     O .bss	00000018 pending_item_queue
-00000049 g     O .sbss	00000001 COMPLETE_MASK_QUEST
-00004548 g     F .text	00000064 skull_token_draw
-00000000         *UND*	00000000 CFG_TEXT_CURSOR_COLOR
-000000d8 g     O .data	00000040 hash_symbols
-00001520 g     F .text	00000018 extern_scene_init
-000040a4 g     F .text	0000004c set_object_segment
-000001b4 g     F .text	00000064 draw_agony
-000051e0 g     F .text	00000014 heap_init
+00005228 g     F .text	00000014 heap_init
 00000000         *UND*	00000000 CFG_RAINBOW_NAVI_PROP_INNER_ENABLED
-000044e4 g     F .text	00000064 heart_container_draw
->>>>>>> f5a2f47f
+0000452c g     F .text	00000064 heart_container_draw
 00001028 g     O .bss	00000040 object_slots
 00002fc4 g     F .text	00000020 give_small_key
 00000004 g     O .sbss	00000004 cfg_dungeon_info_reward_need_compass
 00000058 g     O .sbss	00000002 triforce_hunt_enabled
 0000000c g     O .sbss	00000004 cfg_dungeon_info_mq_enable
 00000000         *UND*	00000000 C_HEAP
-<<<<<<< HEAD
+00004844 g     F .text	000001f0 get_rainbow_color
+00000000         *UND*	00000000 CFG_BOMBCHU_TRAIL_INNER_COLOR
 00001b14 g     F .text	00000114 get_override_search_key
-=======
-000047fc g     F .text	000001f0 get_rainbow_color
-00000000         *UND*	00000000 CFG_BOMBCHU_TRAIL_INNER_COLOR
-00001acc g     F .text	00000114 get_override_search_key
->>>>>>> f5a2f47f
 00000014 g     O .sbss	00000001 NO_ESCAPE_SEQUENCE
 00001df0 g     F .text	0000004c clear_override
 00001f64 g     F .text	00000034 pop_pending_item
 00000000         *UND*	00000000 CFG_A_BUTTON_COLOR
-<<<<<<< HEAD
 00002568 g     F .text	00000028 sprite_bytes_per_tile
 00003140 g     F .text	0000003c get_item_row
-00004990 g     F .text	00000044 file_init
+00005278 g     F .text	00000044 file_init
 000001b0 g     O .data	0000000c rupee_colors
 00000000         *UND*	00000000 EXTENDED_OBJECT_TABLE
-0000440c g     F .text	00000534 draw_triforce_count
+00004cf4 g     F .text	00000534 draw_triforce_count
 00000000         *UND*	00000000 PLAYER_NAME_ID
 00000000 g     O .sbss	00000004 cfg_dungeon_info_reward_need_altar
 00000000 g     O .sdata	00000004 cfg_dungeon_info_enable
-00003998 g     F .text	0000004c models_init
-=======
-00002520 g     F .text	00000028 sprite_bytes_per_tile
-000030f8 g     F .text	0000003c get_item_row
-00005230 g     F .text	00000044 file_init
-000001b0 g     O .data	0000000c rupee_colors
-00000000         *UND*	00000000 EXTENDED_OBJECT_TABLE
-00004cac g     F .text	00000534 draw_triforce_count
-00000000         *UND*	00000000 PLAYER_NAME_ID
-00000000 g     O .sbss	00000004 cfg_dungeon_info_reward_need_altar
-00000000 g     O .sdata	00000004 cfg_dungeon_info_enable
-000042e4 g     F .text	0000004c models_init
->>>>>>> f5a2f47f
+0000432c g     F .text	0000004c models_init
 
