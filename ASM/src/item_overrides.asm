inventory_check:
    andi    a0, a0, 0xFF
    li      t0, SAVE_CONTEXT

    beq     a0, 0x8C, @@return ; Deku Nuts (5)
    lbu     v0, 0x75 (t0)

    beq     a0, 0x8D, @@return ; Deku Nuts (10)
    lbu     v0, 0x75 (t0)

    beq     a0, 0x00, @@return ; Deku Stick
    lbu     v0, 0x74 (t0)

    beq     a0, 0x8A, @@return ; Deku Sticks (5)
    lbu     v0, 0x74 (t0)

    beq     a0, 0x8B, @@return ; Deku Sticks (10)
    lbu     v0, 0x74 (t0)

    beq     a0, 0x58, @@return ; Deku Seeds (5)
    li      v0, 0x00

    beq     a0, 0x78, @@return ; Small Magic Jar
    li      v0, 0x00

    beq     a0, 0x79, @@return ; Large Magic Jar
    li      v0, 0x00

    li      v0, 0xFF

@@return:
    jr      ra
    nop

;==================================================================================================

; a1 = pointer to the skulltula token actor

override_skulltula_token:
    addiu   sp, sp, -0x20
    sw      ra, 0x10 (sp)
    sw      s0, 0x14 (sp)

    jal     lookup_override     ; call lookup_override(_, actor)
                                ;   so that v0 = index of overwritten item
    nop
    bgez    v0, @@in_table
    nop
    li      v0, 0x5B            ; default to giving a token

@@in_table:
    ; resolve the item if it is extended
    move    a0, v0
    jal     resolve_extended_item ; v0 = resolved item ID, v1 = ITEM_TABLE entry
    nop
    beqz    v1, @@not_extended
    sw      v1, 0x1C (sp)

    ; check if item is for this player
    li      t0, PLAYER_OVERRIDE_DATA
    lh      t1, 0x02(t0)
    beqz    t1, @@extended_effect ; if item is pending player override
    li      t2, 0x01
    b       @@no_extended_effect
    sh      t2, 0x00(t0)          ; set override collected flag

@@extended_effect:
    ; Run effect function
    li      a0, SAVE_CONTEXT
    lbu     a1, ITEM_ROW_EFFECT_ARG1 (v1)
    lbu     a2, ITEM_ROW_EFFECT_ARG2 (v1)
    lw      t1, ITEM_ROW_EFFECT_FN (v1)
    jalr    t1
    nop

<<<<<<< HEAD
@@no_extended_effect:
=======
    ; run original action
    lw      v1, 0x1C (sp)
    lbu     a1, ITEM_ROW_ACTION_ID (v1)
    jal     0x0006fdcc          ; call ex_06fdcc(ctx, item) ; this gives link the item
    move    a0,s1               ; a0 = ctx

>>>>>>> 72da1a1a
    ; message id is in the extended item table
    lw      v1, 0x1C (sp)
    lbu     a1, ITEM_ROW_TEXT_ID (v1)

    b      @@display_message

@@not_extended:
    ; get the table entry in the get item table for this item
    li      t1, GET_ITEMTABLE   ; t1 = base of get item table
    li      t2, 0x6             ; t2 = size of an element
    mult    v0, t2              ; 
    mflo    t2                  ; t2 = offset into get item table
    addu    s0, t1, t2          ; s0 = pointer to table entry
    lb      a1, 0x0 (s0)        ; a1 = item id

    ; check if item is for this player
    li      t0, PLAYER_OVERRIDE_DATA
    lh      t1, 0x02(t0)
    beqz    t1, @@item_effect  ; if item is pending player override
    li      t2, 0x01
    sh      t2, 0x00(t0)        ; set override collected flag
    li      a1, 0x41            ; a1 = 0x41 (No item)

@@item_effect:
    ; give the item
    jal     0x0006fdcc          ; call ex_06fdcc(ctx, item); this gives link the item
    move    a0,s1               ; a0 = ctx

    ; message id is in the get item table
    lbu     a1, 0x3 (s0)        ; a1 = text id

@@display_message:
    move    a0,s1
    jal     0x000dce14          ; call ex_0dce14(ctx, text_id, 0)
    move    a2,zero

@@return:
    lw      ra, 0x10 (sp)
    lw      s0, 0x14 (sp)
    addiu   sp, sp, 0x20
    jr      ra
    nop

;==================================================================================================

override_object_npc:
    lw      a2, 0x0030 (sp)
    lh      a1, 0x0004 (a2)
    j       override_object
    nop

override_object_chest:
    lw      t9, 0x002C (sp)
    lh      a1, 0x0004 (t9)
    j       override_object
    nop

override_object:
    li      t2, EXTENDED_ITEM_DATA
    lw      t3, ITEM_ROW_IS_EXTENDED (t2)
    beqz    t3, @@return
    nop

    ; Override Object ID
    lhu     a1, ITEM_ROW_OBJECT_ID (t2)

@@return:
    ; Re-enable warping (disabled by pending item)
    li      t2, GLOBAL_CONTEXT + 0x104E4
    sh      r0, 0x00 (t2)

    ; get pending item index
    li      t1, PENDING_SPECIAL_ITEM
    lb      t2, (PENDING_SPECIAL_ITEM_END - PENDING_SPECIAL_ITEM) (t1)
    bltz    t2, @@no_pending_clear
    add     t1, t1, t2

    ; if item is 0x7F, then increment recieved item count
    lb      t0, 0x00 (t1) ; item id
    li      t2, 0x7F
    bne     t0, t2, @@no_count_inc
    nop
    li      t2, SAVE_CONTEXT
    lh      t0, 0x90(t2)
    addi    t0, t0, 1
    sh      t0, 0x90(t2) ; item count++

@@no_count_inc:
    sb      zero, 0x00 (t1)
    
@@no_pending_clear:
    jr ra
    nop

;==================================================================================================

override_graphic:
    li      t0, EXTENDED_ITEM_DATA
    lw      t1, ITEM_ROW_IS_EXTENDED (t0)
    beqz    t1, @@return
    nop

    ; Override Graphic ID
    lb      v1, ITEM_ROW_GRAPHIC_ID (t0)

@@return:
    ; Displaced code
    abs     t0, v1
    sb      t0, 0x0852 (a0)
    jr      ra
    nop

;==================================================================================================

override_text:
    lbu     a1, 0x03 (v0) ; Displaced code

    li      t0, EXTENDED_ITEM_DATA
    lw      t1, ITEM_ROW_IS_EXTENDED (t0)
    beqz    t1, @@return
    nop

    ; Override Text ID
    lbu     a1, ITEM_ROW_TEXT_ID (t0)

@@return:
    jr      ra
    nop

;==================================================================================================

override_action:
    ; Displaced code
    lw      v0, 0x24 (sp)
    lbu     a1, 0x0000 (v0)

    li      t0, PLAYER_OVERRIDE_DATA
    lh      t1, 0x02(t0)
    beqz    t1, @@no_player_override ; if item is pending player override

    li      t2, 0x01
    sh      t2, 0x00(t0)    ; set override collected flag

    b       @@return
    li      a1, 0x41        ; set action to no action


@@no_player_override:
    li      t0, EXTENDED_ITEM_DATA
    lw      t1, ITEM_ROW_IS_EXTENDED (t0)
    beqz    t1, @@return
    nop

    ; Override Action ID
    lbu     a1, ITEM_ROW_ACTION_ID (t0)

    sw      a0, 0x00 (sp)
    sw      a1, 0x04 (sp)
    sw      a2, 0x08 (sp)
    addiu   sp, sp, -0x18
    sw      ra, 0x10 (sp)

    ; Run effect function
    li      a0, SAVE_CONTEXT
    lbu     a1, ITEM_ROW_EFFECT_ARG1 (t0)
    lbu     a2, ITEM_ROW_EFFECT_ARG2 (t0)
    lw      t1, ITEM_ROW_EFFECT_FN (t0)
    jalr    t1
    nop

    lw      ra, 0x10 (sp)
    addiu   sp, sp, 0x18
    lw      a0, 0x00 (sp)
    lw      a1, 0x04 (sp)
    lw      a2, 0x08 (sp)

@@return:
    jr      ra
    nop

;==================================================================================================

store_item_data_hook:
    sb      a2, 0x0424 (a3) ; Displaced code

    addiu   sp, sp, -0x20
    sw      v0, 0x10 (sp)
    sw      v1, 0x14 (sp)
    sw      ra, 0x18 (sp)

    jal     store_item_data
    nop

    lw      v0, 0x10 (sp)
    lw      v1, 0x14 (sp)
    lw      ra, 0x18 (sp)
    addiu   sp, sp, 0x20
    jr      ra
    nop

;==================================================================================================

store_item_data:
    addiu   sp, sp, -0x18
    sw      ra, 0x10 (sp)

    ; Clear current item data
    li      t0, EXTENDED_ITEM_DATA
    sw      r0, 0x00 (t0)
    sw      r0, 0x04 (t0)
    sw      r0, 0x08 (t0)
    sw      r0, 0x0C (t0)

    li      t0, PLAYER_ACTOR
    lb      t1, 0x0424 (t0) ; t1 = item ID being received
    beqz    t1, @@return
    nop

    abs     a0, t1
    lw      a1, 0x0428 (t0) ; a1 = actor giving the item
    jal     lookup_override ; v0 = new item ID from override
    nop
    bltz    v0, @@return
    nop

    ori     a0, v0, 0
    jal     resolve_extended_item ; v0 = resolved item ID, v1 = ITEM_TABLE entry
    nop
    beqz    v1, @@update_base_game
    nop

    ; Store extended item data
    li      t0, EXTENDED_ITEM_DATA
    lw      t1, 0x00 (v1)
    sw      t1, 0x00 (t0)
    lw      t1, 0x04 (v1)
    sw      t1, 0x04 (t0)
    lw      t1, 0x08 (v1)
    sw      t1, 0x08 (t0)
    ; Mark the extended item data as active
    li      t1, 1
    sw      t1, ITEM_ROW_IS_EXTENDED (t0)
    ; Load the base item to be stored back in the player actor / chest
    lbu     v0, ITEM_ROW_BASE_ITEM (v1)

@@update_base_game:
    li      t0, PLAYER_ACTOR
    ; If the giving actor is a chest, update it with new contents
    lw      t1, 0x0428 (t0)
    lhu     t2, 0x00 (t1)
    bne     t2, 0x000A, @@not_chest
    nop
    lhu     t2, 0x1C (t1)
    andi    t2, t2, 0xF01F
    sll     t3, v0, 5
    or      t2, t2, t3
    sh      t2, 0x1C (t1)
@@not_chest:
    ; Update player actor
    lb      t1, 0x0424 (t0)
    bgez    t1, @@not_negative
    nop
    ; The input was negative (item is in a nearby chest), so make the result negative
    subu    v0, r0, v0
@@not_negative:
    sb      v0, 0x0424 (t0)

@@return:
    lw      ra, 0x10 (sp)
    addiu   sp, sp, 0x18
    jr      ra
    nop

;==================================================================================================

lookup_override:
    ; a0 = item ID being received
    ; a1 = actor giving the item

    addiu   sp, sp, -0x18
    sw      ra, 0x10 (sp)

    jal     get_override_search_key
    nop
    beq     v0, -1, @@return
    nop

    ori     a0, v0, 0
    jal     scan_override_table
    nop

@@return:
    lw      ra, 0x10 (sp)
    addiu   sp, sp, 0x18
    jr      ra
    nop

;==================================================================================================

get_override_search_key:
    ; a0 = item ID being received
    ; a1 = actor giving the item

    ; Load the current scene number
    li      v0, GLOBAL_CONTEXT
    lhu     v0, 0xA4 (v0)   ; v0 = scene number

    li      t0, 0x00 ; t0 = override type
    ori     t1, a0, 0 ; t1 = override ID
    lhu     t2, 0x00 (a1) ; t2 = actor ID

    bne     t2, 0x019C, @@not_skulltula     ; if not skulltula, try for other types
    nop

    li      t0, 0x03            ; t0 = skulltula type   
    lhu     t3, 0x1C (a1)       ; t3 = skulltula token variable
    andi    t1, t3, 0x00FF      ; t1 = skulltula flag (used for the lookup)
    andi    v0, t3, 0x1F00      ; v0 = skulltula scene (shifted)
    srl     v0, v0, 8           ; v0 = v0 >> 8 (skulltula scene)
    b       @@not_collectable   ; create the id
    nop

@@not_skulltula:
    bne     t2, 0x000A, @@not_chest
    nop
    lhu     t3, 0x1C (a1)
    bne     v0, 0x10, @@valid_chest
    nop
    ; Current scene is the treasure chest game.
    ; Don't apply the override if the chest contains 0x75 (Winner! purple rupee)
    andi    t4, t3, (0x7F << 5)
    bne     t4, (0x75 << 5), @@valid_chest
    nop
    li      v0, -1
    b       @@return
    nop
@@valid_chest:
    li      t0, 0x01
    andi    t1, t3, 0x1F ; t1 = chest flag
@@not_chest:

    bne     t2, 0x0015, @@not_collectable
    nop
    beq     a0, 0x3E, @@valid_collectable
    nop
    beq     a0, 0x42, @@valid_collectable
    nop
    li      v0, -1
    b       @@return
    nop
@@valid_collectable:
    li      t0, 0x02
    lbu     t1, 0x0141 (a1) ; t1 = collectable flag
@@not_collectable:

    ; Construct ID used to search the override table
    ; v0 = (scene << 16) | (override_type << 8) | override_id
    sll     v0, v0, 8
    or      v0, v0, t0
    sll     v0, v0, 8
    or      v0, v0, t1

@@return:
    jr      ra
    nop

;==================================================================================================

scan_override_table:
    ; a0 = override search key

    li      v0, -1

    li      t0, PLAYER_ID
    lb      t1, 0x00(t0)
    li      t0, SAVE_CONTEXT
    sh      t1, 0x1406(t0) ; set points to current player: default

    ; Look up override
    li      t0, (ITEM_OVERRIDES - 0x04)
@@lookup_loop:
    addiu   t0, t0, 0x04
    lw      t1, 0x00 (t0) ; t1 = override entry
    beqz    t1, @@return ; Reached end of override table
    nop

    srl     t2, t1, 8 ; t2 = override key
    andi    t3, t2, 0xF800
    srl     t3, t3, 11  ; t3 = player id

    lui     t4, 0xFFFF
    ori     t4, t4, 0x03FF ;t4 = 0xFFFF07FF masks out the player id
    and     t2, t2, t4
    bne     t2, a0, @@lookup_loop
    nop

    andi    v0, t1, 0xFF ; v0 = found item ID

    li      t0, SAVE_CONTEXT
    sh      t3, 0x1406(t0) ; set the point value to the player number

    li      t1, PLAYER_OVERRIDE_DATA

    li      t4, PLAYER_ID
    lb      t4, 0x00(t4)
    beq     t3, t4, @@return ; correct player for the item
    sh      zero, 0x02(t1)   ; store no player override

    sb      t3, 0x02(t1)    ; store player override id
    sb      v0, 0x03(t1)    ; store item id
    sw      a0, 0x04(t1)    ; store search key

@@return:
    jr      ra
    nop

;==================================================================================================

resolve_extended_item:
    ; a0 = input item ID

    addiu   sp, sp, -0x20
    sw      s0, 0x10 (sp)
    sw      s1, 0x14 (sp)
    sw      ra, 0x18 (sp)

    ori     v0, a0, 0 ; Return resolved item ID in v0

@@loop:
    ori     s0, v0, 0
    addiu   t0, s0, -0x80 ; t0 = index into extended ITEM_TABLE
    bltz    t0, @@not_extended ; Item IDs in range 0x00 - 0x7F are not extended
    nop
    ; Load table entry
    li      s1, ITEM_TABLE
    li      t1, ITEM_TABLE_ROW_SIZE
    mult    t0, t1
    mflo    t0
    addu    s1, s1, t0 ; s1 = pointer to table entry
    ; Check whether this item will upgrade into another item
    ; Conventions for upgrade functions:
    ; - They receive a pointer to the save context in a0
    ; - They receive their item ID in a1
    ; - They store their result in v0
    li      a0, SAVE_CONTEXT
    ori     a1, s0, 0
    lw      t0, ITEM_ROW_UPGRADE_FN (s1)
    jalr    t0 ; v0 = upgraded item ID
    nop
    ; If the upgrade function returned a new item ID, start resolution over again
    bne     v0, s0, @@loop
    nop

    ori     v1, s1, 0 ; Return pointer to ITEM_TABLE entry in v1
    b       @@return
    nop

@@not_extended:
    li      v1, 0

@@return:
    lw      s0, 0x10 (sp)
    lw      s1, 0x14 (sp)
    lw      ra, 0x18 (sp)
    addiu   sp, sp, 0x20
    jr      ra
    nop
<|MERGE_RESOLUTION|>--- conflicted
+++ resolved
@@ -1,552 +1,549 @@
-inventory_check:
-    andi    a0, a0, 0xFF
-    li      t0, SAVE_CONTEXT
-
-    beq     a0, 0x8C, @@return ; Deku Nuts (5)
-    lbu     v0, 0x75 (t0)
-
-    beq     a0, 0x8D, @@return ; Deku Nuts (10)
-    lbu     v0, 0x75 (t0)
-
-    beq     a0, 0x00, @@return ; Deku Stick
-    lbu     v0, 0x74 (t0)
-
-    beq     a0, 0x8A, @@return ; Deku Sticks (5)
-    lbu     v0, 0x74 (t0)
-
-    beq     a0, 0x8B, @@return ; Deku Sticks (10)
-    lbu     v0, 0x74 (t0)
-
-    beq     a0, 0x58, @@return ; Deku Seeds (5)
-    li      v0, 0x00
-
-    beq     a0, 0x78, @@return ; Small Magic Jar
-    li      v0, 0x00
-
-    beq     a0, 0x79, @@return ; Large Magic Jar
-    li      v0, 0x00
-
-    li      v0, 0xFF
-
-@@return:
-    jr      ra
-    nop
-
-;==================================================================================================
-
-; a1 = pointer to the skulltula token actor
-
-override_skulltula_token:
-    addiu   sp, sp, -0x20
-    sw      ra, 0x10 (sp)
-    sw      s0, 0x14 (sp)
-
-    jal     lookup_override     ; call lookup_override(_, actor)
-                                ;   so that v0 = index of overwritten item
-    nop
-    bgez    v0, @@in_table
-    nop
-    li      v0, 0x5B            ; default to giving a token
-
-@@in_table:
-    ; resolve the item if it is extended
-    move    a0, v0
-    jal     resolve_extended_item ; v0 = resolved item ID, v1 = ITEM_TABLE entry
-    nop
-    beqz    v1, @@not_extended
-    sw      v1, 0x1C (sp)
-
-    ; check if item is for this player
-    li      t0, PLAYER_OVERRIDE_DATA
-    lh      t1, 0x02(t0)
-    beqz    t1, @@extended_effect ; if item is pending player override
-    li      t2, 0x01
-    b       @@no_extended_effect
-    sh      t2, 0x00(t0)          ; set override collected flag
-
-@@extended_effect:
-    ; Run effect function
-    li      a0, SAVE_CONTEXT
-    lbu     a1, ITEM_ROW_EFFECT_ARG1 (v1)
-    lbu     a2, ITEM_ROW_EFFECT_ARG2 (v1)
-    lw      t1, ITEM_ROW_EFFECT_FN (v1)
-    jalr    t1
-    nop
-
-<<<<<<< HEAD
-@@no_extended_effect:
-=======
-    ; run original action
-    lw      v1, 0x1C (sp)
-    lbu     a1, ITEM_ROW_ACTION_ID (v1)
-    jal     0x0006fdcc          ; call ex_06fdcc(ctx, item) ; this gives link the item
-    move    a0,s1               ; a0 = ctx
-
->>>>>>> 72da1a1a
-    ; message id is in the extended item table
-    lw      v1, 0x1C (sp)
-    lbu     a1, ITEM_ROW_TEXT_ID (v1)
-
-    b      @@display_message
-
-@@not_extended:
-    ; get the table entry in the get item table for this item
-    li      t1, GET_ITEMTABLE   ; t1 = base of get item table
-    li      t2, 0x6             ; t2 = size of an element
-    mult    v0, t2              ; 
-    mflo    t2                  ; t2 = offset into get item table
-    addu    s0, t1, t2          ; s0 = pointer to table entry
-    lb      a1, 0x0 (s0)        ; a1 = item id
-
-    ; check if item is for this player
-    li      t0, PLAYER_OVERRIDE_DATA
-    lh      t1, 0x02(t0)
-    beqz    t1, @@item_effect  ; if item is pending player override
-    li      t2, 0x01
-    sh      t2, 0x00(t0)        ; set override collected flag
-    li      a1, 0x41            ; a1 = 0x41 (No item)
-
-@@item_effect:
-    ; give the item
-    jal     0x0006fdcc          ; call ex_06fdcc(ctx, item); this gives link the item
-    move    a0,s1               ; a0 = ctx
-
-    ; message id is in the get item table
-    lbu     a1, 0x3 (s0)        ; a1 = text id
-
-@@display_message:
-    move    a0,s1
-    jal     0x000dce14          ; call ex_0dce14(ctx, text_id, 0)
-    move    a2,zero
-
-@@return:
-    lw      ra, 0x10 (sp)
-    lw      s0, 0x14 (sp)
-    addiu   sp, sp, 0x20
-    jr      ra
-    nop
-
-;==================================================================================================
-
-override_object_npc:
-    lw      a2, 0x0030 (sp)
-    lh      a1, 0x0004 (a2)
-    j       override_object
-    nop
-
-override_object_chest:
-    lw      t9, 0x002C (sp)
-    lh      a1, 0x0004 (t9)
-    j       override_object
-    nop
-
-override_object:
-    li      t2, EXTENDED_ITEM_DATA
-    lw      t3, ITEM_ROW_IS_EXTENDED (t2)
-    beqz    t3, @@return
-    nop
-
-    ; Override Object ID
-    lhu     a1, ITEM_ROW_OBJECT_ID (t2)
-
-@@return:
-    ; Re-enable warping (disabled by pending item)
-    li      t2, GLOBAL_CONTEXT + 0x104E4
-    sh      r0, 0x00 (t2)
-
-    ; get pending item index
-    li      t1, PENDING_SPECIAL_ITEM
-    lb      t2, (PENDING_SPECIAL_ITEM_END - PENDING_SPECIAL_ITEM) (t1)
-    bltz    t2, @@no_pending_clear
-    add     t1, t1, t2
-
-    ; if item is 0x7F, then increment recieved item count
-    lb      t0, 0x00 (t1) ; item id
-    li      t2, 0x7F
-    bne     t0, t2, @@no_count_inc
-    nop
-    li      t2, SAVE_CONTEXT
-    lh      t0, 0x90(t2)
-    addi    t0, t0, 1
-    sh      t0, 0x90(t2) ; item count++
-
-@@no_count_inc:
-    sb      zero, 0x00 (t1)
-    
-@@no_pending_clear:
-    jr ra
-    nop
-
-;==================================================================================================
-
-override_graphic:
-    li      t0, EXTENDED_ITEM_DATA
-    lw      t1, ITEM_ROW_IS_EXTENDED (t0)
-    beqz    t1, @@return
-    nop
-
-    ; Override Graphic ID
-    lb      v1, ITEM_ROW_GRAPHIC_ID (t0)
-
-@@return:
-    ; Displaced code
-    abs     t0, v1
-    sb      t0, 0x0852 (a0)
-    jr      ra
-    nop
-
-;==================================================================================================
-
-override_text:
-    lbu     a1, 0x03 (v0) ; Displaced code
-
-    li      t0, EXTENDED_ITEM_DATA
-    lw      t1, ITEM_ROW_IS_EXTENDED (t0)
-    beqz    t1, @@return
-    nop
-
-    ; Override Text ID
-    lbu     a1, ITEM_ROW_TEXT_ID (t0)
-
-@@return:
-    jr      ra
-    nop
-
-;==================================================================================================
-
-override_action:
-    ; Displaced code
-    lw      v0, 0x24 (sp)
-    lbu     a1, 0x0000 (v0)
-
-    li      t0, PLAYER_OVERRIDE_DATA
-    lh      t1, 0x02(t0)
-    beqz    t1, @@no_player_override ; if item is pending player override
-
-    li      t2, 0x01
-    sh      t2, 0x00(t0)    ; set override collected flag
-
-    b       @@return
-    li      a1, 0x41        ; set action to no action
-
-
-@@no_player_override:
-    li      t0, EXTENDED_ITEM_DATA
-    lw      t1, ITEM_ROW_IS_EXTENDED (t0)
-    beqz    t1, @@return
-    nop
-
-    ; Override Action ID
-    lbu     a1, ITEM_ROW_ACTION_ID (t0)
-
-    sw      a0, 0x00 (sp)
-    sw      a1, 0x04 (sp)
-    sw      a2, 0x08 (sp)
-    addiu   sp, sp, -0x18
-    sw      ra, 0x10 (sp)
-
-    ; Run effect function
-    li      a0, SAVE_CONTEXT
-    lbu     a1, ITEM_ROW_EFFECT_ARG1 (t0)
-    lbu     a2, ITEM_ROW_EFFECT_ARG2 (t0)
-    lw      t1, ITEM_ROW_EFFECT_FN (t0)
-    jalr    t1
-    nop
-
-    lw      ra, 0x10 (sp)
-    addiu   sp, sp, 0x18
-    lw      a0, 0x00 (sp)
-    lw      a1, 0x04 (sp)
-    lw      a2, 0x08 (sp)
-
-@@return:
-    jr      ra
-    nop
-
-;==================================================================================================
-
-store_item_data_hook:
-    sb      a2, 0x0424 (a3) ; Displaced code
-
-    addiu   sp, sp, -0x20
-    sw      v0, 0x10 (sp)
-    sw      v1, 0x14 (sp)
-    sw      ra, 0x18 (sp)
-
-    jal     store_item_data
-    nop
-
-    lw      v0, 0x10 (sp)
-    lw      v1, 0x14 (sp)
-    lw      ra, 0x18 (sp)
-    addiu   sp, sp, 0x20
-    jr      ra
-    nop
-
-;==================================================================================================
-
-store_item_data:
-    addiu   sp, sp, -0x18
-    sw      ra, 0x10 (sp)
-
-    ; Clear current item data
-    li      t0, EXTENDED_ITEM_DATA
-    sw      r0, 0x00 (t0)
-    sw      r0, 0x04 (t0)
-    sw      r0, 0x08 (t0)
-    sw      r0, 0x0C (t0)
-
-    li      t0, PLAYER_ACTOR
-    lb      t1, 0x0424 (t0) ; t1 = item ID being received
-    beqz    t1, @@return
-    nop
-
-    abs     a0, t1
-    lw      a1, 0x0428 (t0) ; a1 = actor giving the item
-    jal     lookup_override ; v0 = new item ID from override
-    nop
-    bltz    v0, @@return
-    nop
-
-    ori     a0, v0, 0
-    jal     resolve_extended_item ; v0 = resolved item ID, v1 = ITEM_TABLE entry
-    nop
-    beqz    v1, @@update_base_game
-    nop
-
-    ; Store extended item data
-    li      t0, EXTENDED_ITEM_DATA
-    lw      t1, 0x00 (v1)
-    sw      t1, 0x00 (t0)
-    lw      t1, 0x04 (v1)
-    sw      t1, 0x04 (t0)
-    lw      t1, 0x08 (v1)
-    sw      t1, 0x08 (t0)
-    ; Mark the extended item data as active
-    li      t1, 1
-    sw      t1, ITEM_ROW_IS_EXTENDED (t0)
-    ; Load the base item to be stored back in the player actor / chest
-    lbu     v0, ITEM_ROW_BASE_ITEM (v1)
-
-@@update_base_game:
-    li      t0, PLAYER_ACTOR
-    ; If the giving actor is a chest, update it with new contents
-    lw      t1, 0x0428 (t0)
-    lhu     t2, 0x00 (t1)
-    bne     t2, 0x000A, @@not_chest
-    nop
-    lhu     t2, 0x1C (t1)
-    andi    t2, t2, 0xF01F
-    sll     t3, v0, 5
-    or      t2, t2, t3
-    sh      t2, 0x1C (t1)
-@@not_chest:
-    ; Update player actor
-    lb      t1, 0x0424 (t0)
-    bgez    t1, @@not_negative
-    nop
-    ; The input was negative (item is in a nearby chest), so make the result negative
-    subu    v0, r0, v0
-@@not_negative:
-    sb      v0, 0x0424 (t0)
-
-@@return:
-    lw      ra, 0x10 (sp)
-    addiu   sp, sp, 0x18
-    jr      ra
-    nop
-
-;==================================================================================================
-
-lookup_override:
-    ; a0 = item ID being received
-    ; a1 = actor giving the item
-
-    addiu   sp, sp, -0x18
-    sw      ra, 0x10 (sp)
-
-    jal     get_override_search_key
-    nop
-    beq     v0, -1, @@return
-    nop
-
-    ori     a0, v0, 0
-    jal     scan_override_table
-    nop
-
-@@return:
-    lw      ra, 0x10 (sp)
-    addiu   sp, sp, 0x18
-    jr      ra
-    nop
-
-;==================================================================================================
-
-get_override_search_key:
-    ; a0 = item ID being received
-    ; a1 = actor giving the item
-
-    ; Load the current scene number
-    li      v0, GLOBAL_CONTEXT
-    lhu     v0, 0xA4 (v0)   ; v0 = scene number
-
-    li      t0, 0x00 ; t0 = override type
-    ori     t1, a0, 0 ; t1 = override ID
-    lhu     t2, 0x00 (a1) ; t2 = actor ID
-
-    bne     t2, 0x019C, @@not_skulltula     ; if not skulltula, try for other types
-    nop
-
-    li      t0, 0x03            ; t0 = skulltula type   
-    lhu     t3, 0x1C (a1)       ; t3 = skulltula token variable
-    andi    t1, t3, 0x00FF      ; t1 = skulltula flag (used for the lookup)
-    andi    v0, t3, 0x1F00      ; v0 = skulltula scene (shifted)
-    srl     v0, v0, 8           ; v0 = v0 >> 8 (skulltula scene)
-    b       @@not_collectable   ; create the id
-    nop
-
-@@not_skulltula:
-    bne     t2, 0x000A, @@not_chest
-    nop
-    lhu     t3, 0x1C (a1)
-    bne     v0, 0x10, @@valid_chest
-    nop
-    ; Current scene is the treasure chest game.
-    ; Don't apply the override if the chest contains 0x75 (Winner! purple rupee)
-    andi    t4, t3, (0x7F << 5)
-    bne     t4, (0x75 << 5), @@valid_chest
-    nop
-    li      v0, -1
-    b       @@return
-    nop
-@@valid_chest:
-    li      t0, 0x01
-    andi    t1, t3, 0x1F ; t1 = chest flag
-@@not_chest:
-
-    bne     t2, 0x0015, @@not_collectable
-    nop
-    beq     a0, 0x3E, @@valid_collectable
-    nop
-    beq     a0, 0x42, @@valid_collectable
-    nop
-    li      v0, -1
-    b       @@return
-    nop
-@@valid_collectable:
-    li      t0, 0x02
-    lbu     t1, 0x0141 (a1) ; t1 = collectable flag
-@@not_collectable:
-
-    ; Construct ID used to search the override table
-    ; v0 = (scene << 16) | (override_type << 8) | override_id
-    sll     v0, v0, 8
-    or      v0, v0, t0
-    sll     v0, v0, 8
-    or      v0, v0, t1
-
-@@return:
-    jr      ra
-    nop
-
-;==================================================================================================
-
-scan_override_table:
-    ; a0 = override search key
-
-    li      v0, -1
-
-    li      t0, PLAYER_ID
-    lb      t1, 0x00(t0)
-    li      t0, SAVE_CONTEXT
-    sh      t1, 0x1406(t0) ; set points to current player: default
-
-    ; Look up override
-    li      t0, (ITEM_OVERRIDES - 0x04)
-@@lookup_loop:
-    addiu   t0, t0, 0x04
-    lw      t1, 0x00 (t0) ; t1 = override entry
-    beqz    t1, @@return ; Reached end of override table
-    nop
-
-    srl     t2, t1, 8 ; t2 = override key
-    andi    t3, t2, 0xF800
-    srl     t3, t3, 11  ; t3 = player id
-
-    lui     t4, 0xFFFF
-    ori     t4, t4, 0x03FF ;t4 = 0xFFFF07FF masks out the player id
-    and     t2, t2, t4
-    bne     t2, a0, @@lookup_loop
-    nop
-
-    andi    v0, t1, 0xFF ; v0 = found item ID
-
-    li      t0, SAVE_CONTEXT
-    sh      t3, 0x1406(t0) ; set the point value to the player number
-
-    li      t1, PLAYER_OVERRIDE_DATA
-
-    li      t4, PLAYER_ID
-    lb      t4, 0x00(t4)
-    beq     t3, t4, @@return ; correct player for the item
-    sh      zero, 0x02(t1)   ; store no player override
-
-    sb      t3, 0x02(t1)    ; store player override id
-    sb      v0, 0x03(t1)    ; store item id
-    sw      a0, 0x04(t1)    ; store search key
-
-@@return:
-    jr      ra
-    nop
-
-;==================================================================================================
-
-resolve_extended_item:
-    ; a0 = input item ID
-
-    addiu   sp, sp, -0x20
-    sw      s0, 0x10 (sp)
-    sw      s1, 0x14 (sp)
-    sw      ra, 0x18 (sp)
-
-    ori     v0, a0, 0 ; Return resolved item ID in v0
-
-@@loop:
-    ori     s0, v0, 0
-    addiu   t0, s0, -0x80 ; t0 = index into extended ITEM_TABLE
-    bltz    t0, @@not_extended ; Item IDs in range 0x00 - 0x7F are not extended
-    nop
-    ; Load table entry
-    li      s1, ITEM_TABLE
-    li      t1, ITEM_TABLE_ROW_SIZE
-    mult    t0, t1
-    mflo    t0
-    addu    s1, s1, t0 ; s1 = pointer to table entry
-    ; Check whether this item will upgrade into another item
-    ; Conventions for upgrade functions:
-    ; - They receive a pointer to the save context in a0
-    ; - They receive their item ID in a1
-    ; - They store their result in v0
-    li      a0, SAVE_CONTEXT
-    ori     a1, s0, 0
-    lw      t0, ITEM_ROW_UPGRADE_FN (s1)
-    jalr    t0 ; v0 = upgraded item ID
-    nop
-    ; If the upgrade function returned a new item ID, start resolution over again
-    bne     v0, s0, @@loop
-    nop
-
-    ori     v1, s1, 0 ; Return pointer to ITEM_TABLE entry in v1
-    b       @@return
-    nop
-
-@@not_extended:
-    li      v1, 0
-
-@@return:
-    lw      s0, 0x10 (sp)
-    lw      s1, 0x14 (sp)
-    lw      ra, 0x18 (sp)
-    addiu   sp, sp, 0x20
-    jr      ra
-    nop
+inventory_check:
+    andi    a0, a0, 0xFF
+    li      t0, SAVE_CONTEXT
+
+    beq     a0, 0x8C, @@return ; Deku Nuts (5)
+    lbu     v0, 0x75 (t0)
+
+    beq     a0, 0x8D, @@return ; Deku Nuts (10)
+    lbu     v0, 0x75 (t0)
+
+    beq     a0, 0x00, @@return ; Deku Stick
+    lbu     v0, 0x74 (t0)
+
+    beq     a0, 0x8A, @@return ; Deku Sticks (5)
+    lbu     v0, 0x74 (t0)
+
+    beq     a0, 0x8B, @@return ; Deku Sticks (10)
+    lbu     v0, 0x74 (t0)
+
+    beq     a0, 0x58, @@return ; Deku Seeds (5)
+    li      v0, 0x00
+
+    beq     a0, 0x78, @@return ; Small Magic Jar
+    li      v0, 0x00
+
+    beq     a0, 0x79, @@return ; Large Magic Jar
+    li      v0, 0x00
+
+    li      v0, 0xFF
+
+@@return:
+    jr      ra
+    nop
+
+;==================================================================================================
+
+; a1 = pointer to the skulltula token actor
+
+override_skulltula_token:
+    addiu   sp, sp, -0x20
+    sw      ra, 0x10 (sp)
+    sw      s0, 0x14 (sp)
+
+    jal     lookup_override     ; call lookup_override(_, actor)
+                                ;   so that v0 = index of overwritten item
+    nop
+    bgez    v0, @@in_table
+    nop
+    li      v0, 0x5B            ; default to giving a token
+
+@@in_table:
+    ; resolve the item if it is extended
+    move    a0, v0
+    jal     resolve_extended_item ; v0 = resolved item ID, v1 = ITEM_TABLE entry
+    nop
+    beqz    v1, @@not_extended
+    sw      v1, 0x1C (sp)
+
+    ; check if item is for this player
+    li      t0, PLAYER_OVERRIDE_DATA
+    lh      t1, 0x02(t0)
+    beqz    t1, @@extended_effect ; if item is pending player override
+    li      t2, 0x01
+    b       @@no_extended_effect
+    sh      t2, 0x00(t0)          ; set override collected flag
+
+@@extended_effect:
+    ; Run effect function
+    li      a0, SAVE_CONTEXT
+    lbu     a1, ITEM_ROW_EFFECT_ARG1 (v1)
+    lbu     a2, ITEM_ROW_EFFECT_ARG2 (v1)
+    lw      t1, ITEM_ROW_EFFECT_FN (v1)
+    jalr    t1
+    nop
+
+    ; run original action
+    lw      v1, 0x1C (sp)
+    lbu     a1, ITEM_ROW_ACTION_ID (v1)
+    jal     0x0006fdcc          ; call ex_06fdcc(ctx, item) ; this gives link the item
+    move    a0,s1               ; a0 = ctx
+
+@@no_extended_effect:
+    ; message id is in the extended item table
+    lw      v1, 0x1C (sp)
+    lbu     a1, ITEM_ROW_TEXT_ID (v1)
+
+    b      @@display_message
+
+@@not_extended:
+    ; get the table entry in the get item table for this item
+    li      t1, GET_ITEMTABLE   ; t1 = base of get item table
+    li      t2, 0x6             ; t2 = size of an element
+    mult    v0, t2              ; 
+    mflo    t2                  ; t2 = offset into get item table
+    addu    s0, t1, t2          ; s0 = pointer to table entry
+    lb      a1, 0x0 (s0)        ; a1 = item id
+
+    ; check if item is for this player
+    li      t0, PLAYER_OVERRIDE_DATA
+    lh      t1, 0x02(t0)
+    beqz    t1, @@item_effect  ; if item is pending player override
+    li      t2, 0x01
+    sh      t2, 0x00(t0)        ; set override collected flag
+    li      a1, 0x41            ; a1 = 0x41 (No item)
+
+@@item_effect:
+    ; give the item
+    jal     0x0006fdcc          ; call ex_06fdcc(ctx, item); this gives link the item
+    move    a0,s1               ; a0 = ctx
+
+    ; message id is in the get item table
+    lbu     a1, 0x3 (s0)        ; a1 = text id
+
+@@display_message:
+    move    a0,s1
+    jal     0x000dce14          ; call ex_0dce14(ctx, text_id, 0)
+    move    a2,zero
+
+@@return:
+    lw      ra, 0x10 (sp)
+    lw      s0, 0x14 (sp)
+    addiu   sp, sp, 0x20
+    jr      ra
+    nop
+
+;==================================================================================================
+
+override_object_npc:
+    lw      a2, 0x0030 (sp)
+    lh      a1, 0x0004 (a2)
+    j       override_object
+    nop
+
+override_object_chest:
+    lw      t9, 0x002C (sp)
+    lh      a1, 0x0004 (t9)
+    j       override_object
+    nop
+
+override_object:
+    li      t2, EXTENDED_ITEM_DATA
+    lw      t3, ITEM_ROW_IS_EXTENDED (t2)
+    beqz    t3, @@return
+    nop
+
+    ; Override Object ID
+    lhu     a1, ITEM_ROW_OBJECT_ID (t2)
+
+@@return:
+    ; Re-enable warping (disabled by pending item)
+    li      t2, GLOBAL_CONTEXT + 0x104E4
+    sh      r0, 0x00 (t2)
+
+    ; get pending item index
+    li      t1, PENDING_SPECIAL_ITEM
+    lb      t2, (PENDING_SPECIAL_ITEM_END - PENDING_SPECIAL_ITEM) (t1)
+    bltz    t2, @@no_pending_clear
+    add     t1, t1, t2
+
+    ; if item is 0x7F, then increment recieved item count
+    lb      t0, 0x00 (t1) ; item id
+    li      t2, 0x7F
+    bne     t0, t2, @@no_count_inc
+    nop
+    li      t2, SAVE_CONTEXT
+    lh      t0, 0x90(t2)
+    addi    t0, t0, 1
+    sh      t0, 0x90(t2) ; item count++
+
+@@no_count_inc:
+    sb      zero, 0x00 (t1)
+    
+@@no_pending_clear:
+    jr ra
+    nop
+
+;==================================================================================================
+
+override_graphic:
+    li      t0, EXTENDED_ITEM_DATA
+    lw      t1, ITEM_ROW_IS_EXTENDED (t0)
+    beqz    t1, @@return
+    nop
+
+    ; Override Graphic ID
+    lb      v1, ITEM_ROW_GRAPHIC_ID (t0)
+
+@@return:
+    ; Displaced code
+    abs     t0, v1
+    sb      t0, 0x0852 (a0)
+    jr      ra
+    nop
+
+;==================================================================================================
+
+override_text:
+    lbu     a1, 0x03 (v0) ; Displaced code
+
+    li      t0, EXTENDED_ITEM_DATA
+    lw      t1, ITEM_ROW_IS_EXTENDED (t0)
+    beqz    t1, @@return
+    nop
+
+    ; Override Text ID
+    lbu     a1, ITEM_ROW_TEXT_ID (t0)
+
+@@return:
+    jr      ra
+    nop
+
+;==================================================================================================
+
+override_action:
+    ; Displaced code
+    lw      v0, 0x24 (sp)
+    lbu     a1, 0x0000 (v0)
+
+    li      t0, PLAYER_OVERRIDE_DATA
+    lh      t1, 0x02(t0)
+    beqz    t1, @@no_player_override ; if item is pending player override
+
+    li      t2, 0x01
+    sh      t2, 0x00(t0)    ; set override collected flag
+
+    b       @@return
+    li      a1, 0x41        ; set action to no action
+
+
+@@no_player_override:
+    li      t0, EXTENDED_ITEM_DATA
+    lw      t1, ITEM_ROW_IS_EXTENDED (t0)
+    beqz    t1, @@return
+    nop
+
+    ; Override Action ID
+    lbu     a1, ITEM_ROW_ACTION_ID (t0)
+
+    sw      a0, 0x00 (sp)
+    sw      a1, 0x04 (sp)
+    sw      a2, 0x08 (sp)
+    addiu   sp, sp, -0x18
+    sw      ra, 0x10 (sp)
+
+    ; Run effect function
+    li      a0, SAVE_CONTEXT
+    lbu     a1, ITEM_ROW_EFFECT_ARG1 (t0)
+    lbu     a2, ITEM_ROW_EFFECT_ARG2 (t0)
+    lw      t1, ITEM_ROW_EFFECT_FN (t0)
+    jalr    t1
+    nop
+
+    lw      ra, 0x10 (sp)
+    addiu   sp, sp, 0x18
+    lw      a0, 0x00 (sp)
+    lw      a1, 0x04 (sp)
+    lw      a2, 0x08 (sp)
+
+@@return:
+    jr      ra
+    nop
+
+;==================================================================================================
+
+store_item_data_hook:
+    sb      a2, 0x0424 (a3) ; Displaced code
+
+    addiu   sp, sp, -0x20
+    sw      v0, 0x10 (sp)
+    sw      v1, 0x14 (sp)
+    sw      ra, 0x18 (sp)
+
+    jal     store_item_data
+    nop
+
+    lw      v0, 0x10 (sp)
+    lw      v1, 0x14 (sp)
+    lw      ra, 0x18 (sp)
+    addiu   sp, sp, 0x20
+    jr      ra
+    nop
+
+;==================================================================================================
+
+store_item_data:
+    addiu   sp, sp, -0x18
+    sw      ra, 0x10 (sp)
+
+    ; Clear current item data
+    li      t0, EXTENDED_ITEM_DATA
+    sw      r0, 0x00 (t0)
+    sw      r0, 0x04 (t0)
+    sw      r0, 0x08 (t0)
+    sw      r0, 0x0C (t0)
+
+    li      t0, PLAYER_ACTOR
+    lb      t1, 0x0424 (t0) ; t1 = item ID being received
+    beqz    t1, @@return
+    nop
+
+    abs     a0, t1
+    lw      a1, 0x0428 (t0) ; a1 = actor giving the item
+    jal     lookup_override ; v0 = new item ID from override
+    nop
+    bltz    v0, @@return
+    nop
+
+    ori     a0, v0, 0
+    jal     resolve_extended_item ; v0 = resolved item ID, v1 = ITEM_TABLE entry
+    nop
+    beqz    v1, @@update_base_game
+    nop
+
+    ; Store extended item data
+    li      t0, EXTENDED_ITEM_DATA
+    lw      t1, 0x00 (v1)
+    sw      t1, 0x00 (t0)
+    lw      t1, 0x04 (v1)
+    sw      t1, 0x04 (t0)
+    lw      t1, 0x08 (v1)
+    sw      t1, 0x08 (t0)
+    ; Mark the extended item data as active
+    li      t1, 1
+    sw      t1, ITEM_ROW_IS_EXTENDED (t0)
+    ; Load the base item to be stored back in the player actor / chest
+    lbu     v0, ITEM_ROW_BASE_ITEM (v1)
+
+@@update_base_game:
+    li      t0, PLAYER_ACTOR
+    ; If the giving actor is a chest, update it with new contents
+    lw      t1, 0x0428 (t0)
+    lhu     t2, 0x00 (t1)
+    bne     t2, 0x000A, @@not_chest
+    nop
+    lhu     t2, 0x1C (t1)
+    andi    t2, t2, 0xF01F
+    sll     t3, v0, 5
+    or      t2, t2, t3
+    sh      t2, 0x1C (t1)
+@@not_chest:
+    ; Update player actor
+    lb      t1, 0x0424 (t0)
+    bgez    t1, @@not_negative
+    nop
+    ; The input was negative (item is in a nearby chest), so make the result negative
+    subu    v0, r0, v0
+@@not_negative:
+    sb      v0, 0x0424 (t0)
+
+@@return:
+    lw      ra, 0x10 (sp)
+    addiu   sp, sp, 0x18
+    jr      ra
+    nop
+
+;==================================================================================================
+
+lookup_override:
+    ; a0 = item ID being received
+    ; a1 = actor giving the item
+
+    addiu   sp, sp, -0x18
+    sw      ra, 0x10 (sp)
+
+    jal     get_override_search_key
+    nop
+    beq     v0, -1, @@return
+    nop
+
+    ori     a0, v0, 0
+    jal     scan_override_table
+    nop
+
+@@return:
+    lw      ra, 0x10 (sp)
+    addiu   sp, sp, 0x18
+    jr      ra
+    nop
+
+;==================================================================================================
+
+get_override_search_key:
+    ; a0 = item ID being received
+    ; a1 = actor giving the item
+
+    ; Load the current scene number
+    li      v0, GLOBAL_CONTEXT
+    lhu     v0, 0xA4 (v0)   ; v0 = scene number
+
+    li      t0, 0x00 ; t0 = override type
+    ori     t1, a0, 0 ; t1 = override ID
+    lhu     t2, 0x00 (a1) ; t2 = actor ID
+
+    bne     t2, 0x019C, @@not_skulltula     ; if not skulltula, try for other types
+    nop
+
+    li      t0, 0x03            ; t0 = skulltula type   
+    lhu     t3, 0x1C (a1)       ; t3 = skulltula token variable
+    andi    t1, t3, 0x00FF      ; t1 = skulltula flag (used for the lookup)
+    andi    v0, t3, 0x1F00      ; v0 = skulltula scene (shifted)
+    srl     v0, v0, 8           ; v0 = v0 >> 8 (skulltula scene)
+    b       @@not_collectable   ; create the id
+    nop
+
+@@not_skulltula:
+    bne     t2, 0x000A, @@not_chest
+    nop
+    lhu     t3, 0x1C (a1)
+    bne     v0, 0x10, @@valid_chest
+    nop
+    ; Current scene is the treasure chest game.
+    ; Don't apply the override if the chest contains 0x75 (Winner! purple rupee)
+    andi    t4, t3, (0x7F << 5)
+    bne     t4, (0x75 << 5), @@valid_chest
+    nop
+    li      v0, -1
+    b       @@return
+    nop
+@@valid_chest:
+    li      t0, 0x01
+    andi    t1, t3, 0x1F ; t1 = chest flag
+@@not_chest:
+
+    bne     t2, 0x0015, @@not_collectable
+    nop
+    beq     a0, 0x3E, @@valid_collectable
+    nop
+    beq     a0, 0x42, @@valid_collectable
+    nop
+    li      v0, -1
+    b       @@return
+    nop
+@@valid_collectable:
+    li      t0, 0x02
+    lbu     t1, 0x0141 (a1) ; t1 = collectable flag
+@@not_collectable:
+
+    ; Construct ID used to search the override table
+    ; v0 = (scene << 16) | (override_type << 8) | override_id
+    sll     v0, v0, 8
+    or      v0, v0, t0
+    sll     v0, v0, 8
+    or      v0, v0, t1
+
+@@return:
+    jr      ra
+    nop
+
+;==================================================================================================
+
+scan_override_table:
+    ; a0 = override search key
+
+    li      v0, -1
+
+    li      t0, PLAYER_ID
+    lb      t1, 0x00(t0)
+    li      t0, SAVE_CONTEXT
+    sh      t1, 0x1406(t0) ; set points to current player: default
+
+    ; Look up override
+    li      t0, (ITEM_OVERRIDES - 0x04)
+@@lookup_loop:
+    addiu   t0, t0, 0x04
+    lw      t1, 0x00 (t0) ; t1 = override entry
+    beqz    t1, @@return ; Reached end of override table
+    nop
+
+    srl     t2, t1, 8 ; t2 = override key
+    andi    t3, t2, 0xF800
+    srl     t3, t3, 11  ; t3 = player id
+
+    lui     t4, 0xFFFF
+    ori     t4, t4, 0x03FF ;t4 = 0xFFFF07FF masks out the player id
+    and     t2, t2, t4
+    bne     t2, a0, @@lookup_loop
+    nop
+
+    andi    v0, t1, 0xFF ; v0 = found item ID
+
+    li      t0, SAVE_CONTEXT
+    sh      t3, 0x1406(t0) ; set the point value to the player number
+
+    li      t1, PLAYER_OVERRIDE_DATA
+
+    li      t4, PLAYER_ID
+    lb      t4, 0x00(t4)
+    beq     t3, t4, @@return ; correct player for the item
+    sh      zero, 0x02(t1)   ; store no player override
+
+    sb      t3, 0x02(t1)    ; store player override id
+    sb      v0, 0x03(t1)    ; store item id
+    sw      a0, 0x04(t1)    ; store search key
+
+@@return:
+    jr      ra
+    nop
+
+;==================================================================================================
+
+resolve_extended_item:
+    ; a0 = input item ID
+
+    addiu   sp, sp, -0x20
+    sw      s0, 0x10 (sp)
+    sw      s1, 0x14 (sp)
+    sw      ra, 0x18 (sp)
+
+    ori     v0, a0, 0 ; Return resolved item ID in v0
+
+@@loop:
+    ori     s0, v0, 0
+    addiu   t0, s0, -0x80 ; t0 = index into extended ITEM_TABLE
+    bltz    t0, @@not_extended ; Item IDs in range 0x00 - 0x7F are not extended
+    nop
+    ; Load table entry
+    li      s1, ITEM_TABLE
+    li      t1, ITEM_TABLE_ROW_SIZE
+    mult    t0, t1
+    mflo    t0
+    addu    s1, s1, t0 ; s1 = pointer to table entry
+    ; Check whether this item will upgrade into another item
+    ; Conventions for upgrade functions:
+    ; - They receive a pointer to the save context in a0
+    ; - They receive their item ID in a1
+    ; - They store their result in v0
+    li      a0, SAVE_CONTEXT
+    ori     a1, s0, 0
+    lw      t0, ITEM_ROW_UPGRADE_FN (s1)
+    jalr    t0 ; v0 = upgraded item ID
+    nop
+    ; If the upgrade function returned a new item ID, start resolution over again
+    bne     v0, s0, @@loop
+    nop
+
+    ori     v1, s1, 0 ; Return pointer to ITEM_TABLE entry in v1
+    b       @@return
+    nop
+
+@@not_extended:
+    li      v1, 0
+
+@@return:
+    lw      s0, 0x10 (sp)
+    lw      s1, 0x14 (sp)
+    lw      ra, 0x18 (sp)
+    addiu   sp, sp, 0x20
+    jr      ra
+    nop