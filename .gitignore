.sw*
/.vs
<<<<<<< HEAD
/.vscode
settings.sav
=======
/.idea
/Output
/build
/dist
>>>>>>> 7b37530e
ARCHIVE.bin

*.[nz]64
*.[nz]64.bak
*.pyc
*.pyo
*.sav
*.spec
.*.sw*

# In order to keep this file tidy, please add any personal conventions to your
# global git configuration.<|MERGE_RESOLUTION|>--- conflicted
+++ resolved
@@ -1,14 +1,10 @@
 .sw*
 /.vs
-<<<<<<< HEAD
 /.vscode
-settings.sav
-=======
 /.idea
 /Output
 /build
 /dist
->>>>>>> 7b37530e
 ARCHIVE.bin
 
 *.[nz]64
