--- conflicted
+++ resolved
@@ -17,14 +17,10 @@
     item_worlds_to_fix = {}
 
     def copy(self, new_world=None):
-<<<<<<< HEAD
-        new_item = Item(self.name, self.advancement, self.priority, self.type, self.index, self.special)
-=======
         if new_world is not None and self.world is not None and new_world.id != self.world.id:
             new_world = None
 
-        new_item = Item(self.name, self.advancement, self.priority, self.type, self.index, self.object, self.model, self.special)
->>>>>>> 7b37530e
+        new_item = Item(self.name, self.advancement, self.priority, self.type, self.index, self.special)
         new_item.world = new_world
         new_item.price = self.price
 
