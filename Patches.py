--- conflicted
+++ resolved
@@ -16,10 +16,7 @@
         get_message_by_id
 from OcarinaSongs import replace_songs
 from MQ import patch_files, File, update_dmadata, insert_space, add_relocations
-<<<<<<< HEAD
-=======
 from SaveContext import SaveContext
->>>>>>> b0b71301
 from ItemList import item_table
 
 
@@ -685,15 +682,12 @@
             rom.write_int16(special, target_indexes[0])
 
     if world.shuffle_dungeon_entrances:
-<<<<<<< HEAD
-=======
 
         remove_entrance_blockers(rom)
         #Tell the Deku tree jaw actor we are always a child.
         rom.write_int32(0x0C72C64, 0x240E0000)
         rom.write_int32(0x0C72C74, 0x240F0001)
 
->>>>>>> b0b71301
         for location in world.get_filled_locations():
             if location.type != "Entrance":
                 continue;
