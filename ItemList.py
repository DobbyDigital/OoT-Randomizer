--- conflicted
+++ resolved
@@ -1,845 +1,819 @@
-from collections import namedtuple
-import logging
-import random
-
-from Items import ItemFactory
-
-#This file sets the item pools for various modes. Timed modes and triforce hunt are enforced first, and then extra items are specified per mode to fill in the remaining space.
-#Some basic items that various modes require are placed here, including pendants and crystals. Medallion requirements for the two relevant entrances are also decided.
-
-alwaysitems = ([
-    'Biggoron Sword', 
-    'Boomerang', 
-    'Lens of Truth', 
-    'Hammer', 
-    'Iron Boots', 
-    'Goron Tunic', 
-    'Zora Tunic', 
-    'Hover Boots', 
-    'Mirror Shield', 
-    'Stone of Agony', 
-    'Fire Arrows', 
-    'Ice Arrows', 
-    'Light Arrows', 
-    'Dins Fire', 
-    'Farores Wind', 
-    'Rupee (1)'] 
-    + ['Progressive Hookshot'] * 2
-    + ['Deku Shield']
-    + ['Hylian Shield']
-    + ['Progressive Strength Upgrade'] * 3
-    + ['Progressive Scale'] * 2
-    + ['Recovery Heart'] * 6
-    + ['Bow'] * 3
-    + ['Slingshot'] * 3
-    + ['Bomb Bag'] * 3
-    + ['Bottle with Letter']
-    + ['Bombs (5)'] * 2
-    + ['Bombs (10)']
-    + ['Bombs (20)']
-    + ['Arrows (5)']
-    + ['Arrows (10)'] * 5
-    + ['Progressive Wallet'] * 2
-    + ['Deku Stick Capacity'] * 2
-    + ['Deku Nut Capacity'] * 2
-    + ['Magic Meter'])
-
-DT_vanilla = (['Recovery Heart'] * 2)
-
-DT_MQ = (['Deku Shield'] * 2
-         + ['Rupees (50)'])
-
-DC_vanilla = (['Rupees (20)'])
-
-DC_MQ = (['Hylian Shield']
-         + ['Rupees (5)'])
-
-JB_MQ = (['Deku Nuts (5)'] * 4
-         + ['Recovery Heart']
-         + ['Deku Shield']
-         + ['Deku Stick (1)'])
-
-FoT_vanilla = (['Recovery Heart']
-               + ['Arrows (10)']
-               + ['Arrows (30)'])
-
-FoT_MQ = (['Arrows (5)'])
-
-FiT_vanilla = (['Rupees (200)'])
-
-FiT_MQ = (['Bombs (20)']
-          + ['Hylian Shield'])
-
-SpT_vanilla = (['Deku Shield'] * 2
-               + ['Recovery Heart']
-               + ['Bombs (20)'])
-
-SpT_MQ = (['Rupees (50)'] * 2
-          + ['Arrows (30)'])
-
-ShT_vanilla = (['Arrows (30)'])
-
-ShT_MQ = (['Arrows (5)'] * 2
-          + ['Rupees (20)'])
-
-BW_vanilla = (['Recovery Heart']
-               + ['Bombs (10)']
-               + ['Rupees (200)']
-               + ['Deku Nuts (5)']
-               + ['Deku Nuts (10)']
-               + ['Deku Shield']
-               + ['Hylian Shield'])
-
-GTG_vanilla = (['Arrows (30)'] * 3
-               + ['Rupees (200)'])
-
-GTG_MQ = (['Rupee (Treasure Chest Game)'] * 2
-          + ['Arrows (10)']
-          + ['Rupee (1)']
-          + ['Rupees (50)'])
-
-GC_vanilla = (['Rupees (5)'] * 3
-               + ['Arrows (30)'])
-
-GC_MQ = (['Arrows (10)'] * 2
-         + ['Bombs (5)']
-         + ['Rupees (20)']
-         + ['Recovery Heart'])
-
-normal_bottles = [
-    'Bottle',
-    'Bottle with Milk',
-    'Bottle with Red Potion',
-    'Bottle with Green Potion',
-    'Bottle with Blue Potion',
-    'Bottle with Fairy',
-    'Bottle with Fish',
-    'Bottle with Bugs',
-    'Bottle with Poe',
-    'Bottle with Big Poe',
-    'Bottle with Blue Fire']
-
-normal_bottle_count = 3
-
-normal_rupees = (
-    ['Rupees (5)'] * 13
-    + ['Rupees (20)'] * 5
-    + ['Rupees (50)'] * 7
-    + ['Rupees (200)'] * 3)
-
-shopsanity_rupees = (
-    ['Rupees (5)'] * 2
-    + ['Rupees (20)'] * 10
-    + ['Rupees (50)'] * 10
-    + ['Rupees (200)'] * 5
-    + ['Progressive Wallet'])
-
-vanilla_shop_items = {
-    'Kokiri Shop Item 1': 'Buy Deku Shield',
-    'Kokiri Shop Item 2': 'Buy Deku Nut (5)',
-    'Kokiri Shop Item 3': 'Buy Deku Nut (10)',
-    'Kokiri Shop Item 4': 'Buy Deku Stick (1)',
-    'Kokiri Shop Item 5': 'Buy Deku Seeds (30)',
-    'Kokiri Shop Item 6': 'Buy Arrows (10)',
-    'Kokiri Shop Item 7': 'Buy Arrows (30)',
-    'Kokiri Shop Item 8': 'Buy Heart',
-    'Kakariko Potion Shop Item 1': 'Buy Deku Nut (5)',
-    'Kakariko Potion Shop Item 2': 'Buy Fish',
-    'Kakariko Potion Shop Item 3': 'Buy Red Potion [30]',
-    'Kakariko Potion Shop Item 4': 'Buy Green Potion',
-    'Kakariko Potion Shop Item 5': 'Buy Blue Fire',
-    'Kakariko Potion Shop Item 6': 'Buy Bottle Bug',
-    'Kakariko Potion Shop Item 7': 'Buy Poe',
-    'Kakariko Potion Shop Item 8': 'Buy Fairy\'s Spirit',
-    'Bombchu Shop Item 1': 'Buy Bombchu (5)',
-    'Bombchu Shop Item 2': 'Buy Bombchu (10)',
-    'Bombchu Shop Item 3': 'Buy Bombchu (10)',
-    'Bombchu Shop Item 4': 'Buy Bombchu (10)',
-    'Bombchu Shop Item 5': 'Buy Bombchu (20)',
-    'Bombchu Shop Item 6': 'Buy Bombchu (20)',
-    'Bombchu Shop Item 7': 'Buy Bombchu (20)',
-    'Bombchu Shop Item 8': 'Buy Bombchu (20)',
-    'Castle Town Potion Shop Item 1': 'Buy Green Potion',
-    'Castle Town Potion Shop Item 2': 'Buy Blue Fire',
-    'Castle Town Potion Shop Item 3': 'Buy Red Potion [30]',
-    'Castle Town Potion Shop Item 4': 'Buy Fairy\'s Spirit',
-    'Castle Town Potion Shop Item 5': 'Buy Deku Nut (5)',
-    'Castle Town Potion Shop Item 6': 'Buy Bottle Bug',
-    'Castle Town Potion Shop Item 7': 'Buy Poe',
-    'Castle Town Potion Shop Item 8': 'Buy Fish',
-    'Castle Town Bazaar Item 1': 'Buy Hylian Shield',
-    'Castle Town Bazaar Item 2': 'Buy Bombs (5) [35]',
-    'Castle Town Bazaar Item 3': 'Buy Deku Nut (5)',
-    'Castle Town Bazaar Item 4': 'Buy Heart',
-    'Castle Town Bazaar Item 5': 'Buy Arrows (10)',
-    'Castle Town Bazaar Item 6': 'Buy Arrows (50)',
-    'Castle Town Bazaar Item 7': 'Buy Deku Stick (1)',
-    'Castle Town Bazaar Item 8': 'Buy Arrows (30)',
-    'Kakariko Bazaar Item 1': 'Buy Hylian Shield',
-    'Kakariko Bazaar Item 2': 'Buy Bombs (5) [35]',
-    'Kakariko Bazaar Item 3': 'Buy Deku Nut (5)',
-    'Kakariko Bazaar Item 4': 'Buy Heart',
-    'Kakariko Bazaar Item 5': 'Buy Arrows (10)',
-    'Kakariko Bazaar Item 6': 'Buy Arrows (50)',
-    'Kakariko Bazaar Item 7': 'Buy Deku Stick (1)',
-    'Kakariko Bazaar Item 8': 'Buy Arrows (30)',
-    'Zora Shop Item 1': 'Buy Zora Tunic',
-    'Zora Shop Item 2': 'Buy Arrows (10)',
-    'Zora Shop Item 3': 'Buy Heart',
-    'Zora Shop Item 4': 'Buy Arrows (30)',
-    'Zora Shop Item 5': 'Buy Deku Nut (5)',
-    'Zora Shop Item 6': 'Buy Arrows (50)',
-    'Zora Shop Item 7': 'Buy Fish',
-    'Zora Shop Item 8': 'Buy Red Potion [50]',
-    'Goron Shop Item 1': 'Buy Bombs (5) [25]',
-    'Goron Shop Item 2': 'Buy Bombs (10)',
-    'Goron Shop Item 3': 'Buy Bombs (20)',
-    'Goron Shop Item 4': 'Buy Bombs (30)',
-    'Goron Shop Item 5': 'Buy Goron Tunic',
-    'Goron Shop Item 6': 'Buy Heart',
-    'Goron Shop Item 7': 'Buy Red Potion [40]',
-    'Goron Shop Item 8': 'Buy Heart',    
-}
-
-min_shop_items = (
-      ['Buy Deku Shield'] 
-    + ['Buy Hylian Shield'] 
-    + ['Buy Goron Tunic'] 
-    + ['Buy Zora Tunic'] 
-    + ['Buy Deku Nut (5)'] * 2 + ['Buy Deku Nut (10)']
-    + ['Buy Deku Stick (1)'] * 2 
-    + ['Buy Deku Seeds (30)']
-    + ['Buy Arrows (10)'] * 2 + ['Buy Arrows (30)'] + ['Buy Arrows (50)']
-    + ['Buy Bombchu (5)'] + ['Buy Bombchu (10)'] * 2 + ['Buy Bombchu (20)']
-    + ['Buy Bombs (5) [25]'] + ['Buy Bombs (5) [35]'] + ['Buy Bombs (10)'] + ['Buy Bombs (20)'] 
-    + ['Buy Green Potion']
-    + ['Buy Red Potion [30]']
-    + ['Buy Blue Fire']
-    + ['Buy Fairy\'s Spirit']
-    + ['Buy Bottle Bug']
-    + ['Buy Fish'])
-
-vanilla_deku_scrubs = {
-    'ZR Grotto Deku Scrub Red Potion': 'Buy Red Potion [30]',
-    'ZR Grotto Deku Scrub Green Potion': 'Buy Green Potion',
-    'SFM Grotto Deku Scrub Red Potion': 'Buy Red Potion [30]',
-    'SFM Grotto Deku Scrub Green Potion': 'Buy Green Potion',
-    'LH Grotto Deku Scrub Deku Nuts': 'Buy Deku Nut (5)',
-    'LH Grotto Deku Scrub Bombs': 'Buy Bombs (5) [35]',
-    'LH Grotto Deku Scrub Arrows': 'Buy Arrows (30)',
-    'Valley Grotto Deku Scrub Red Potion': 'Buy Red Potion [30]',
-    'Valley Grotto Deku Scrub Green Potion': 'Buy Green Potion',
-    'LW Deku Scrub Deku Nuts': 'Buy Deku Nut (5)',
-    'LW Deku Scrub Deku Sticks': 'Buy Deku Stick (1)',
-    'LW Grotto Deku Scrub Arrows': 'Buy Arrows (30)',
-    'Desert Grotto Deku Scrub Red Potion': 'Buy Red Potion [30]',
-    'Desert Grotto Deku Scrub Green Potion': 'Buy Green Potion',
-    'DMC Deku Scrub Bombs': 'Buy Bombs (5) [35]',
-    'DMC Grotto Deku Scrub Deku Nuts': 'Buy Deku Nut (5)',
-    'DMC Grotto Deku Scrub Bombs': 'Buy Bombs (5) [35]',
-    'DMC Grotto Deku Scrub Arrows': 'Buy Arrows (30)',
-    'Goron Grotto Deku Scrub Deku Nuts': 'Buy Deku Nut (5)',
-    'Goron Grotto Deku Scrub Bombs': 'Buy Bombs (5) [35]',
-    'Goron Grotto Deku Scrub Arrows': 'Buy Arrows (30)',
-    'LLR Grotto Deku Scrub Deku Nuts': 'Buy Deku Nut (5)',
-    'LLR Grotto Deku Scrub Bombs': 'Buy Bombs (5) [35]',
-    'LLR Grotto Deku Scrub Arrows': 'Buy Arrows (30)',
-}
-
-deku_scrubs_items = (
-      ['Deku Nuts (5)'] * 5
-    + ['Deku Stick (1)']
-    + ['Bombs (5)'] * 5
-    + ['Recovery Heart'] * 4
-    + ['Rupees (5)'] * 4 # ['Green Potion']
-)
-
-rewardlist = [
-    'Kokiri Emerald',
-    'Goron Ruby', 
-    'Zora Sapphire', 
-    'Forest Medallion', 
-    'Fire Medallion', 
-    'Water Medallion', 
-    'Spirit Medallion', 
-    'Shadow Medallion', 
-    'Light Medallion']
-
-songlist = [
-    'Zeldas Lullaby', 
-    'Eponas Song', 
-    'Suns Song', 
-    'Sarias Song', 
-    'Song of Time', 
-    'Song of Storms', 
-    'Minuet of Forest', 
-    'Prelude of Light', 
-    'Bolero of Fire', 
-    'Serenade of Water', 
-    'Nocturne of Shadow', 
-    'Requiem of Spirit']
-
-skulltulla_locations = ([
-    'GS Kokiri Know It All House',
-    'GS Kokiri Bean Patch',
-    'GS Kokiri House of Twins',
-    'GS Lost Woods Bean Patch Near Bridge',
-    'GS Lost Woods Bean Patch Near Stage',
-    'GS Lost Woods Above Stage',
-    'GS Sacred Forest Meadow',
-    'GS Hyrule Field near Kakariko',
-    'GS Hyrule Field Near Gerudo Valley',
-    'GS Castle Market Guard House',
-    'GS Hyrule Castle Tree',
-    'GS Hyrule Castle Grotto',
-    'GS Outside Ganon\'s Castle',
-    'GS Lon Lon Ranch Tree',
-    'GS Lon Lon Ranch Rain Shed',
-    'GS Lon Lon Ranch House Window',
-    'GS Lon Lon Ranch Back Wall',
-    'GS Kakariko House Under Construction',
-    'GS Kakariko Skulltula House',
-    'GS Kakariko Guard\'s House',
-    'GS Kakariko Tree',
-    'GS Kakariko Watchtower',
-    'GS Kakariko Above Impa\'s House',
-    'GS Graveyard Wall',
-    'GS Graveyard Bean Patch',
-    'GS Mountain Trail Bean Patch',
-    'GS Mountain Trail Bomb Alcove',
-    'GS Mountain Trail Path to Crater',
-    'GS Mountain Trail Above Dodongo\'s Cavern',
-    'GS Goron City Boulder Maze',
-    'GS Goron City Center Platform',
-    'GS Death Mountain Crater Crate',
-    'GS Mountain Crater Bean Patch',
-    'GS Zora River Ladder',
-    'GS Zora River Tree',
-    'GS Zora River Near Raised Grottos',
-    'GS Zora River Above Bridge',
-    'GS Zora\'s Domain Frozen Waterfall',
-    'GS Zora\'s Fountain Tree',
-    'GS Zora\'s Fountain Above the Log',
-    'GS Zora\'s Fountain Hidden Cave',
-    'GS Lake Hylia Bean Patch',
-    'GS Lake Hylia Lab Wall',
-    'GS Lake Hylia Small Island',
-    'GS Lake Hylia Giant Tree',
-    'GS Lab Underwater Crate',
-    'GS Gerudo Valley Small Bridge',
-    'GS Gerudo Valley Bean Patch',
-    'GS Gerudo Valley Behind Tent',
-    'GS Gerudo Valley Pillar',
-    'GS Gerudo Fortress Archery Range',
-    'GS Gerudo Fortress Top Floor',
-    'GS Wasteland Ruins',
-    'GS Desert Colossus Bean Patch',
-    'GS Desert Colossus Tree',
-    'GS Desert Colossus Hill'])
-    
-tradeitems = (
-    'Pocket Egg',
-    'Pocket Cucco', 
-    'Cojiro', 
-    'Odd Mushroom', 
-    'Poachers Saw', 
-    'Broken Sword', 
-    'Prescription', 
-    'Eyeball Frog', 
-    'Eyedrops', 
-    'Claim Check')
-
-tradeitemoptions = (
-    'pocket_egg',
-    'pocket_cucco', 
-    'cojiro', 
-    'odd_mushroom', 
-    'poachers_saw', 
-    'broken_sword', 
-    'prescription', 
-    'eyeball_frog', 
-    'eyedrops', 
-    'claim_check')
-
-
-eventlocations = {
-    'Ganon': 'Triforce',
-    'Zeldas Letter': 'Zeldas Letter',
-    'Magic Bean Salesman': 'Magic Bean',
-    'King Zora Moves': 'Bottle',
-    'Master Sword Pedestal': 'Master Sword',
-    'Epona': 'Epona',
-    'Deku Baba Sticks': 'Deku Stick Drop',
-    'Goron City Stick Pot': 'Deku Stick Drop',
-    'Zoras Domain Stick Pot': 'Deku Stick Drop',
-    'Deku Baba Nuts': 'Deku Nut Drop',
-    'Zoras Domain Nut Pot': 'Deku Nut Drop',
-    'Gerudo Fortress Carpenter Rescue': 'Carpenter Rescue',
-    'Ganons Castle Forest Trial Clear': 'Forest Trial Clear',
-    'Ganons Castle Fire Trial Clear': 'Fire Trial Clear',
-    'Ganons Castle Water Trial Clear': 'Water Trial Clear',
-    'Ganons Castle Shadow Trial Clear': 'Shadow Trial Clear',
-    'Ganons Castle Spirit Trial Clear': 'Spirit Trial Clear',
-    'Ganons Castle Light Trial Clear': 'Light Trial Clear'
-}
-
-junk_pool = (
-    8 *  ['Bombs (5)'] +
-    2 *  ['Bombs (10)'] +
-    8 *  ['Arrows (5)'] +
-    2 *  ['Arrows (10)'] +
-    5 *  ['Deku Stick (1)'] + 
-    5 *  ['Deku Nuts (5)'] + 
-    5 *  ['Deku Seeds (30)'] +
-    10 * ['Rupees (5)'] +
-    4 *  ['Rupees (20)'] + 
-    1 *  ['Rupees (50)'])
-def get_junk_item(count=1):
-    ret_junk = []
-    for _ in range(count):
-        ret_junk.append(random.choice(junk_pool))
-
-    return ret_junk
-
-
-def generate_itempool(world):
-    for location, item in eventlocations.items():
-        world.push_item(location, ItemFactory(item))
-        world.get_location(location).event = True
-
-    # set up item pool
-    (pool, placed_items) = get_pool_core(world)
-    world.itempool = ItemFactory(pool)
-    for (location, item) in placed_items.items():
-        new_item = ItemFactory(item)
-        new_item.world = world
-        world.push_item(location, new_item)
-        world.get_location(location).event = True
-
-    choose_trials(world)
-    fill_bosses(world)
-
-    world.initialize_items()
-
-
-def get_pool_core(world):
-    pool = []
-    placed_items = {}
-        
-    if world.shuffle_kokiri_sword:
-        pool.append('Kokiri Sword')
-    else:
-        placed_items['Kokiri Sword Chest'] = 'Kokiri Sword'
-
-    if world.shuffle_weird_egg:
-        pool.append('Weird Egg')
-    else:
-        placed_items['Malon Egg'] = 'Weird Egg'
-
-    if world.shuffle_ocarinas:
-        pool.extend(['Ocarina'] * 2)
-    else:
-        placed_items['Gift from Saria'] = 'Ocarina'
-        placed_items['Ocarina of Time'] = 'Ocarina'
-
-    if world.dungeon_mq['DT']:
-        skulltulla_locations_final = skulltulla_locations + [
-            'GS Deku Tree MQ Lobby',
-            'GS Deku Tree MQ Compass Room',
-            'GS Deku Tree MQ Basement Ceiling',
-            'GS Deku Tree MQ Basement Back Room']
-    else:
-        skulltulla_locations_final = skulltulla_locations + [
-            'GS Deku Tree Compass Room',
-            'GS Deku Tree Basement Vines',
-            'GS Deku Tree Basement Gate',
-            'GS Deku Tree Basement Back Room']
-    if world.dungeon_mq['DC']:
-        skulltulla_locations_final.extend([
-            'GS Dodongo\'s Cavern MQ Scrub Room',
-            'GS Dodongo\'s Cavern MQ Song of Time Block Room',
-            'GS Dodongo\'s Cavern MQ Lizalfos Room',
-            'GS Dodongo\'s Cavern MQ Larva Room',
-            'GS Dodongo\'s Cavern MQ Back Area'])
-    else:
-        skulltulla_locations_final.extend([
-            'GS Dodongo\'s Cavern East Side Room',
-            'GS Dodongo\'s Cavern Vines Above Stairs',
-            'GS Dodongo\'s Cavern Back Room',
-            'GS Dodongo\'s Cavern Alcove Above Stairs',
-            'GS Dodongo\'s Cavern Scarecrow'])
-    if world.dungeon_mq['JB']:
-        skulltulla_locations_final.extend([
-            'GS Jabu Jabu MQ Tailpasaran Room',
-            'GS Jabu Jabu MQ Invisible Enemies Room',
-            'GS Jabu Jabu MQ Boomerang Room',
-            'GS Jabu Jabu MQ Near Boss'])
-    else:
-        skulltulla_locations_final.extend([
-            'GS Jabu Jabu Water Switch Room',
-            'GS Jabu Jabu Lobby Basement Lower',
-            'GS Jabu Jabu Lobby Basement Upper',
-            'GS Jabu Jabu Near Boss'])
-    if world.dungeon_mq['FoT']:
-        skulltulla_locations_final.extend([
-            'GS Forest Temple MQ First Hallway',
-            'GS Forest Temple MQ Block Push Room',
-            'GS Forest Temple MQ Outdoor East',
-            'GS Forest Temple MQ Outdoor West',
-            'GS Forest Temple MQ Well'])
-    else:
-        skulltulla_locations_final.extend([
-            'GS Forest Temple First Room',
-            'GS Forest Temple Lobby',
-            'GS Forest Temple Outdoor East',
-            'GS Forest Temple Outdoor West',
-            'GS Forest Temple Basement'])
-    if world.dungeon_mq['FiT']:
-        skulltulla_locations_final.extend([
-            'GS Fire Temple MQ Above Fire Wall Maze',
-            'GS Fire Temple MQ Fire Wall Maze Center',
-            'GS Fire Temple MQ Big Lava Room',
-            'GS Fire Temple MQ Fire Wall Maze Side Room',
-            'GS Fire Temple MQ East Tower Top'])
-    else:
-        skulltulla_locations_final.extend([
-            'GS Fire Temple Song of Time Room',
-            'GS Fire Temple Unmarked Bomb Wall',
-            'GS Fire Temple East Tower Climb',
-            'GS Fire Temple East Tower Top',
-            'GS Fire Temple Basement'])
-    if world.dungeon_mq['WT']:
-        skulltulla_locations_final.extend([
-            'GS Water Temple MQ Before Upper Water Switch',
-            'GS Water Temple MQ North Basement',
-            'GS Water Temple MQ Lizalfos Hallway',
-            'GS Water Temple MQ Serpent River',
-            'GS Water Temple MQ South Basement'])
-    else:
-        skulltulla_locations_final.extend([
-            'GS Water Temple South Basement',
-            'GS Water Temple Serpent River',
-            'GS Water Temple Falling Platform Room',
-            'GS Water Temple Central Room',
-            'GS Water Temple Near Boss Key Chest'])
-    if world.dungeon_mq['SpT']:
-        skulltulla_locations_final.extend([
-            'GS Spirit Temple MQ Lower Adult Right',
-            'GS Spirit Temple MQ Lower Adult Left',
-            'GS Spirit Temple MQ Iron Knuckle West',
-            'GS Spirit Temple MQ Iron Knuckle North',
-            'GS Spirit Temple MQ Sun Block Room'])
-    else:
-        skulltulla_locations_final.extend([
-            'GS Spirit Temple Metal Fence',
-            'GS Spirit Temple Bomb for Light Room',
-            'GS Spirit Temple Hall to West Iron Knuckle',
-            'GS Spirit Temple Boulder Room',
-            'GS Spirit Temple Lobby'])
-    if world.dungeon_mq['ShT']:
-        skulltulla_locations_final.extend([
-            'GS Shadow Temple MQ Crusher Room',
-            'GS Shadow Temple MQ Wind Hint Room',
-            'GS Shadow Temple MQ After Wind',
-            'GS Shadow Temple MQ After Ship',
-            'GS Shadow Temple MQ Near Boss'])
-    else:
-        skulltulla_locations_final.extend([
-            'GS Shadow Temple Like Like Room',
-            'GS Shadow Temple Crusher Room',
-            'GS Shadow Temple Single Giant Pot',
-            'GS Shadow Temple Near Ship',
-            'GS Shadow Temple Tripple Giant Pot'])
-    if world.dungeon_mq['BW']:
-        skulltulla_locations_final.extend([
-            'GS Well MQ Basement',
-            'GS Well MQ Coffin Room',
-            'GS Well MQ West Inner Room'])
-    else:
-        skulltulla_locations_final.extend([
-            'GS Well West Inner Room',
-            'GS Well East Inner Room',
-            'GS Well Like Like Cage'])
-    if world.dungeon_mq['IC']:
-        skulltulla_locations_final.extend([
-            'GS Ice Cavern MQ Scarecrow',
-            'GS Ice Cavern MQ Ice Block',
-            'GS Ice Cavern MQ Red Ice'])
-    else:
-        skulltulla_locations_final.extend([
-            'GS Ice Cavern Spinning Scythe Room',
-            'GS Ice Cavern Heart Piece Room',
-            'GS Ice Cavern Push Block Room'])
-    if world.tokensanity == 'off':
-        for location in skulltulla_locations_final:
-            placed_items[location] = 'Gold Skulltulla Token'
-    elif world.tokensanity == 'dungeons':
-        for location in skulltulla_locations_final:
-            if world.get_location(location).scene >= 0x0A:
-                placed_items[location] = 'Gold Skulltulla Token'
-            else:
-                pool.append('Gold Skulltulla Token')
-    else:
-        pool.extend(['Gold Skulltulla Token'] * 100)
-
-    if world.bombchus_in_logic:
-        pool.extend(['Bombchus'] * 4)
-        if world.dungeon_mq['JB']:
-            pool.extend(['Bombchus'])
-        if world.dungeon_mq['SpT']:
-            pool.extend(['Bombchus'] * 2)
-        if not world.dungeon_mq['BW']:
-            pool.extend(['Bombchus'])
-        if world.dungeon_mq['GTG']:
-            pool.extend(['Bombchus'])
-    else:
-        pool.extend(['Bombchus (5)'] + ['Bombchus (10)'] * 2)
-        if world.dungeon_mq['JB']:
-            pool.extend(['Bombchus (10)'])
-        if world.dungeon_mq['SpT']:
-            pool.extend(['Bombchus (10)'] * 2)
-        if not world.dungeon_mq['BW']:
-            pool.extend(['Bombchus (10)'])
-        if world.dungeon_mq['GTG']:
-            pool.extend(['Bombchus (10)'])
-        if world.dungeon_mq['GC']:
-            pool.extend(['Bombchus (10)'])
-        else:
-            pool.extend(['Bombchus (20)'])
-
-    if world.difficulty == 'ohko':
-        pool.extend(['Recovery Heart'])
-        if not world.dungeon_mq['GTG']:
-            pool.extend(['Recovery Heart'])
-        if not world.dungeon_mq['GC']:
-            pool.extend(['Recovery Heart'] * 4)
-    else:
-        pool.extend(['Ice Trap'])
-        if not world.dungeon_mq['GTG']:
-            pool.extend(['Ice Trap'])
-        if not world.dungeon_mq['GC']:
-            pool.extend(['Ice Trap'] * 4)
-
-    if world.difficulty == 'normal':
-        pool.extend(['Magic Meter', 'Double Defense'] + ['Heart Container'] * 8)
-    else:
-        pool.extend(get_junk_item(10))
-
-    if world.difficulty == 'very_hard' or world.difficulty == 'ohko':
-        pool.extend(get_junk_item(37))
-    else:
-        pool.extend(['Nayrus Love', 'Piece of Heart (Treasure Chest Game)'] + ['Piece of Heart'] * 35)
-
-    if world.gerudo_fortress == 'open':
-        placed_items['Gerudo Fortress North F1 Carpenter'] = 'Recovery Heart'
-        placed_items['Gerudo Fortress North F2 Carpenter'] = 'Recovery Heart'
-        placed_items['Gerudo Fortress South F1 Carpenter'] = 'Recovery Heart'
-        placed_items['Gerudo Fortress South F2 Carpenter'] = 'Recovery Heart'
-    elif world.shuffle_smallkeys == 'keysanity':
-        if world.gerudo_fortress == 'fast':
-            pool.append('Small Key (Gerudo Fortress)')
-            placed_items['Gerudo Fortress North F2 Carpenter'] = 'Recovery Heart'
-            placed_items['Gerudo Fortress South F1 Carpenter'] = 'Recovery Heart'
-            placed_items['Gerudo Fortress South F2 Carpenter'] = 'Recovery Heart'
-        else:
-            pool.extend(['Small Key (Gerudo Fortress)'] * 4)
-    else:
-        if world.gerudo_fortress == 'fast':
-            placed_items['Gerudo Fortress North F1 Carpenter'] = 'Small Key (Gerudo Fortress)'
-            placed_items['Gerudo Fortress North F2 Carpenter'] = 'Recovery Heart'
-            placed_items['Gerudo Fortress South F1 Carpenter'] = 'Recovery Heart'
-            placed_items['Gerudo Fortress South F2 Carpenter'] = 'Recovery Heart'
-        else:
-            placed_items['Gerudo Fortress North F1 Carpenter'] = 'Small Key (Gerudo Fortress)'
-            placed_items['Gerudo Fortress North F2 Carpenter'] = 'Small Key (Gerudo Fortress)'
-            placed_items['Gerudo Fortress South F1 Carpenter'] = 'Small Key (Gerudo Fortress)'
-            placed_items['Gerudo Fortress South F2 Carpenter'] = 'Small Key (Gerudo Fortress)'
-
-    if world.shuffle_gerudo_card and world.gerudo_fortress != 'open':
-        pool.append('Gerudo Membership Card')
-    else:
-        placed_items['Gerudo Fortress Membership Card'] = 'Gerudo Membership Card'
-
-    if world.shopsanity == 'off':
-        placed_items.update(vanilla_shop_items)
-        if world.bombchus_in_logic:
-            placed_items['Kokiri Shop Item 8'] = 'Buy Bombchu (5)'
-            placed_items['Castle Town Bazaar Item 4'] = 'Buy Bombchu (5)'
-            placed_items['Kakariko Bazaar Item 4'] = 'Buy Bombchu (5)'
-        pool.extend(normal_rupees)
-
-    else:
-        remain_shop_items = [item for _,item in vanilla_shop_items.items()]
-        pool.extend(min_shop_items)
-        for item in min_shop_items:
-            remain_shop_items.remove(item)
-
-        shop_slots_count = len(remain_shop_items)
-        shop_nonitem_count = len(world.shop_prices)
-        shop_item_count = shop_slots_count - shop_nonitem_count
-
-        pool.extend(random.sample(remain_shop_items, shop_item_count))
-        pool.extend(get_junk_item(shop_nonitem_count))
-        pool.extend(shopsanity_rupees)
-
-    if world.shuffle_scrubs:
-        arrows_or_seeds = 0
-        if world.dungeon_mq['DT']:
-            pool.append('Deku Shield')
-        if world.dungeon_mq['DC']:
-            pool.extend(['Deku Stick (1)', 'Deku Shield', 'Recovery Heart'])
-        else:
-            pool.extend(['Deku Nuts (5)', 'Deku Stick (1)', 'Deku Shield'])
-        if not world.dungeon_mq['JB']:
-            pool.append('Deku Nuts (5)')
-        if world.dungeon_mq['GC']:
-            pool.extend(['Bombs (5)', 'Recovery Heart', 'Rupees (5)', 'Deku Nuts (5)'])
-        else:
-            pool.extend(['Bombs (5)', 'Recovery Heart', 'Rupees (5)'])
-        pool.extend(deku_scrubs_items)
-        for _ in range(7):
-            pool.append('Arrows (30)' if random.randint(0,3) > 0 else 'Deku Seeds (30)')
-
-    else:        
-        if world.dungeon_mq['DT']:
-            placed_items['DT MQ Deku Scrub Deku Shield'] = 'Buy Deku Shield'
-        if world.dungeon_mq['DC']:
-            placed_items['DC MQ Deku Scrub Deku Sticks'] = 'Buy Deku Stick (1)'
-            placed_items['DC MQ Deku Scrub Deku Seeds'] = 'Buy Deku Seeds (30)'
-            placed_items['DC MQ Deku Scrub Deku Shield'] = 'Buy Deku Shield'
-            placed_items['DC MQ Deku Scrub Red Potion'] = 'Buy Red Potion [30]'
-        else:
-            placed_items['DC Deku Scrub Deku Nuts'] = 'Buy Deku Nut (5)'
-            placed_items['DC Deku Scrub Deku Sticks'] = 'Buy Deku Stick (1)'
-            placed_items['DC Deku Scrub Deku Seeds'] = 'Buy Deku Seeds (30)'
-            placed_items['DC Deku Scrub Deku Shield'] = 'Buy Deku Shield'
-        if not world.dungeon_mq['JB']:
-            placed_items['Jabu Deku Scrub Deku Nuts'] = 'Buy Deku Nut (5)'
-        if world.dungeon_mq['GC']:
-            placed_items['GC MQ Deku Scrub Deku Nuts'] = 'Buy Deku Nut (5)'
-            placed_items['GC MQ Deku Scrub Bombs'] = 'Buy Bombs (5) [35]'
-            placed_items['GC MQ Deku Scrub Arrows'] = 'Buy Arrows (30)'
-            placed_items['GC MQ Deku Scrub Red Potion'] = 'Buy Red Potion [30]'
-            placed_items['GC MQ Deku Scrub Green Potion'] = 'Buy Green Potion'
-        else:
-            placed_items['GC Deku Scrub Bombs'] = 'Buy Bombs (5) [35]'
-            placed_items['GC Deku Scrub Arrows'] = 'Buy Arrows (30)'
-            placed_items['GC Deku Scrub Red Potion'] = 'Buy Red Potion [30]'
-            placed_items['GC Deku Scrub Green Potion'] = 'Buy Green Potion'
-        placed_items.update(vanilla_deku_scrubs)
-
-    pool.extend(alwaysitems)
-    if world.dungeon_mq['DT']:
-        pool.extend(DT_MQ)
-    else:
-        pool.extend(DT_vanilla)
-    if world.dungeon_mq['DC']:
-        pool.extend(DC_MQ)
-    else:
-        pool.extend(DC_vanilla)
-<<<<<<< HEAD
-
-    for _ in range(normal_bottle_count):
-        bottle = random.choice(normal_bottles)
-        pool.append(bottle)
-
-    earliest_trade = tradeitemoptions.index(world.logic_earliest_adult_trade)
-    latest_trade = tradeitemoptions.index(world.logic_latest_adult_trade)
-    if earliest_trade > latest_trade:
-        earliest_trade, latest_trade = latest_trade, earliest_trade
-    tradeitem = random.choice(tradeitems[earliest_trade:latest_trade+1])
-=======
-    if world.dungeon_mq['JB']:
-        pool.extend(JB_MQ)
-    if world.dungeon_mq['FoT']:
-        pool.extend(FoT_MQ)
-    else:
-        pool.extend(FoT_vanilla)
-    if world.dungeon_mq['FiT']:
-        pool.extend(FiT_MQ)
-    else:
-        pool.extend(FiT_vanilla)
-    if world.dungeon_mq['SpT']:
-        pool.extend(SpT_MQ)
-    else:
-        placed_items['Spirit Temple Nut Crate'] = 'Deku Nut Drop'
-        pool.extend(SpT_vanilla)
-    if world.dungeon_mq['ShT']:
-        pool.extend(ShT_MQ)
-    else:
-        pool.extend(ShT_vanilla)
-    if not world.dungeon_mq['BW']:
-        placed_items['Bottom of the Well Stick Pot'] = 'Deku Stick Drop'
-        pool.extend(BW_vanilla)
-    if world.dungeon_mq['GTG']:
-        pool.extend(GTG_MQ)
-    else:
-        pool.extend(GTG_vanilla)
-    if world.dungeon_mq['GC']:
-        pool.extend(GC_MQ)
-    else:
-        pool.extend(GC_vanilla)
-    for _ in range(normal_bottle_count):
-        bottle = random.choice(normal_bottles)
-        pool.append(bottle)
+from collections import namedtuple
+import logging
+import random
+
+from Items import ItemFactory
+
+#This file sets the item pools for various modes. Timed modes and triforce hunt are enforced first, and then extra items are specified per mode to fill in the remaining space.
+#Some basic items that various modes require are placed here, including pendants and crystals. Medallion requirements for the two relevant entrances are also decided.
+
+alwaysitems = ([
+    'Biggoron Sword', 
+    'Boomerang', 
+    'Lens of Truth', 
+    'Hammer', 
+    'Iron Boots', 
+    'Goron Tunic', 
+    'Zora Tunic', 
+    'Hover Boots', 
+    'Mirror Shield', 
+    'Stone of Agony', 
+    'Fire Arrows', 
+    'Ice Arrows', 
+    'Light Arrows', 
+    'Dins Fire', 
+    'Farores Wind', 
+    'Rupee (1)'] 
+    + ['Progressive Hookshot'] * 2
+    + ['Deku Shield']
+    + ['Hylian Shield']
+    + ['Progressive Strength Upgrade'] * 3
+    + ['Progressive Scale'] * 2
+    + ['Recovery Heart'] * 6
+    + ['Bow'] * 3
+    + ['Slingshot'] * 3
+    + ['Bomb Bag'] * 3
+    + ['Bottle with Letter']
+    + ['Bombs (5)'] * 2
+    + ['Bombs (10)']
+    + ['Bombs (20)']
+    + ['Arrows (5)']
+    + ['Arrows (10)'] * 5
+    + ['Progressive Wallet'] * 2
+    + ['Deku Stick Capacity'] * 2
+    + ['Deku Nut Capacity'] * 2
+    + ['Magic Meter'])
+
+DT_vanilla = (['Recovery Heart'] * 2)
+
+DT_MQ = (['Deku Shield'] * 2
+         + ['Rupees (50)'])
+
+DC_vanilla = (['Rupees (20)'])
+
+DC_MQ = (['Hylian Shield']
+         + ['Rupees (5)'])
+
+JB_MQ = (['Deku Nuts (5)'] * 4
+         + ['Recovery Heart']
+         + ['Deku Shield']
+         + ['Deku Stick (1)'])
+
+FoT_vanilla = (['Recovery Heart']
+               + ['Arrows (10)']
+               + ['Arrows (30)'])
+
+FoT_MQ = (['Arrows (5)'])
+
+FiT_vanilla = (['Rupees (200)'])
+
+FiT_MQ = (['Bombs (20)']
+          + ['Hylian Shield'])
+
+SpT_vanilla = (['Deku Shield'] * 2
+               + ['Recovery Heart']
+               + ['Bombs (20)'])
+
+SpT_MQ = (['Rupees (50)'] * 2
+          + ['Arrows (30)'])
+
+ShT_vanilla = (['Arrows (30)'])
+
+ShT_MQ = (['Arrows (5)'] * 2
+          + ['Rupees (20)'])
+
+BW_vanilla = (['Recovery Heart']
+               + ['Bombs (10)']
+               + ['Rupees (200)']
+               + ['Deku Nuts (5)']
+               + ['Deku Nuts (10)']
+               + ['Deku Shield']
+               + ['Hylian Shield'])
+
+GTG_vanilla = (['Arrows (30)'] * 3
+               + ['Rupees (200)'])
+
+GTG_MQ = (['Rupee (Treasure Chest Game)'] * 2
+          + ['Arrows (10)']
+          + ['Rupee (1)']
+          + ['Rupees (50)'])
+
+GC_vanilla = (['Rupees (5)'] * 3
+               + ['Arrows (30)'])
+
+GC_MQ = (['Arrows (10)'] * 2
+         + ['Bombs (5)']
+         + ['Rupees (20)']
+         + ['Recovery Heart'])
+
+normal_bottles = [
+    'Bottle',
+    'Bottle with Milk',
+    'Bottle with Red Potion',
+    'Bottle with Green Potion',
+    'Bottle with Blue Potion',
+    'Bottle with Fairy',
+    'Bottle with Fish',
+    'Bottle with Bugs',
+    'Bottle with Poe',
+    'Bottle with Big Poe',
+    'Bottle with Blue Fire']
+
+normal_bottle_count = 3
+
+normal_rupees = (
+    ['Rupees (5)'] * 13
+    + ['Rupees (20)'] * 5
+    + ['Rupees (50)'] * 7
+    + ['Rupees (200)'] * 3)
+
+shopsanity_rupees = (
+    ['Rupees (5)'] * 2
+    + ['Rupees (20)'] * 10
+    + ['Rupees (50)'] * 10
+    + ['Rupees (200)'] * 5
+    + ['Progressive Wallet'])
+
+vanilla_shop_items = {
+    'Kokiri Shop Item 1': 'Buy Deku Shield',
+    'Kokiri Shop Item 2': 'Buy Deku Nut (5)',
+    'Kokiri Shop Item 3': 'Buy Deku Nut (10)',
+    'Kokiri Shop Item 4': 'Buy Deku Stick (1)',
+    'Kokiri Shop Item 5': 'Buy Deku Seeds (30)',
+    'Kokiri Shop Item 6': 'Buy Arrows (10)',
+    'Kokiri Shop Item 7': 'Buy Arrows (30)',
+    'Kokiri Shop Item 8': 'Buy Heart',
+    'Kakariko Potion Shop Item 1': 'Buy Deku Nut (5)',
+    'Kakariko Potion Shop Item 2': 'Buy Fish',
+    'Kakariko Potion Shop Item 3': 'Buy Red Potion [30]',
+    'Kakariko Potion Shop Item 4': 'Buy Green Potion',
+    'Kakariko Potion Shop Item 5': 'Buy Blue Fire',
+    'Kakariko Potion Shop Item 6': 'Buy Bottle Bug',
+    'Kakariko Potion Shop Item 7': 'Buy Poe',
+    'Kakariko Potion Shop Item 8': 'Buy Fairy\'s Spirit',
+    'Bombchu Shop Item 1': 'Buy Bombchu (5)',
+    'Bombchu Shop Item 2': 'Buy Bombchu (10)',
+    'Bombchu Shop Item 3': 'Buy Bombchu (10)',
+    'Bombchu Shop Item 4': 'Buy Bombchu (10)',
+    'Bombchu Shop Item 5': 'Buy Bombchu (20)',
+    'Bombchu Shop Item 6': 'Buy Bombchu (20)',
+    'Bombchu Shop Item 7': 'Buy Bombchu (20)',
+    'Bombchu Shop Item 8': 'Buy Bombchu (20)',
+    'Castle Town Potion Shop Item 1': 'Buy Green Potion',
+    'Castle Town Potion Shop Item 2': 'Buy Blue Fire',
+    'Castle Town Potion Shop Item 3': 'Buy Red Potion [30]',
+    'Castle Town Potion Shop Item 4': 'Buy Fairy\'s Spirit',
+    'Castle Town Potion Shop Item 5': 'Buy Deku Nut (5)',
+    'Castle Town Potion Shop Item 6': 'Buy Bottle Bug',
+    'Castle Town Potion Shop Item 7': 'Buy Poe',
+    'Castle Town Potion Shop Item 8': 'Buy Fish',
+    'Castle Town Bazaar Item 1': 'Buy Hylian Shield',
+    'Castle Town Bazaar Item 2': 'Buy Bombs (5) [35]',
+    'Castle Town Bazaar Item 3': 'Buy Deku Nut (5)',
+    'Castle Town Bazaar Item 4': 'Buy Heart',
+    'Castle Town Bazaar Item 5': 'Buy Arrows (10)',
+    'Castle Town Bazaar Item 6': 'Buy Arrows (50)',
+    'Castle Town Bazaar Item 7': 'Buy Deku Stick (1)',
+    'Castle Town Bazaar Item 8': 'Buy Arrows (30)',
+    'Kakariko Bazaar Item 1': 'Buy Hylian Shield',
+    'Kakariko Bazaar Item 2': 'Buy Bombs (5) [35]',
+    'Kakariko Bazaar Item 3': 'Buy Deku Nut (5)',
+    'Kakariko Bazaar Item 4': 'Buy Heart',
+    'Kakariko Bazaar Item 5': 'Buy Arrows (10)',
+    'Kakariko Bazaar Item 6': 'Buy Arrows (50)',
+    'Kakariko Bazaar Item 7': 'Buy Deku Stick (1)',
+    'Kakariko Bazaar Item 8': 'Buy Arrows (30)',
+    'Zora Shop Item 1': 'Buy Zora Tunic',
+    'Zora Shop Item 2': 'Buy Arrows (10)',
+    'Zora Shop Item 3': 'Buy Heart',
+    'Zora Shop Item 4': 'Buy Arrows (30)',
+    'Zora Shop Item 5': 'Buy Deku Nut (5)',
+    'Zora Shop Item 6': 'Buy Arrows (50)',
+    'Zora Shop Item 7': 'Buy Fish',
+    'Zora Shop Item 8': 'Buy Red Potion [50]',
+    'Goron Shop Item 1': 'Buy Bombs (5) [25]',
+    'Goron Shop Item 2': 'Buy Bombs (10)',
+    'Goron Shop Item 3': 'Buy Bombs (20)',
+    'Goron Shop Item 4': 'Buy Bombs (30)',
+    'Goron Shop Item 5': 'Buy Goron Tunic',
+    'Goron Shop Item 6': 'Buy Heart',
+    'Goron Shop Item 7': 'Buy Red Potion [40]',
+    'Goron Shop Item 8': 'Buy Heart',    
+}
+
+min_shop_items = (
+      ['Buy Deku Shield'] 
+    + ['Buy Hylian Shield'] 
+    + ['Buy Goron Tunic'] 
+    + ['Buy Zora Tunic'] 
+    + ['Buy Deku Nut (5)'] * 2 + ['Buy Deku Nut (10)']
+    + ['Buy Deku Stick (1)'] * 2 
+    + ['Buy Deku Seeds (30)']
+    + ['Buy Arrows (10)'] * 2 + ['Buy Arrows (30)'] + ['Buy Arrows (50)']
+    + ['Buy Bombchu (5)'] + ['Buy Bombchu (10)'] * 2 + ['Buy Bombchu (20)']
+    + ['Buy Bombs (5) [25]'] + ['Buy Bombs (5) [35]'] + ['Buy Bombs (10)'] + ['Buy Bombs (20)'] 
+    + ['Buy Green Potion']
+    + ['Buy Red Potion [30]']
+    + ['Buy Blue Fire']
+    + ['Buy Fairy\'s Spirit']
+    + ['Buy Bottle Bug']
+    + ['Buy Fish'])
+
+vanilla_deku_scrubs = {
+    'ZR Grotto Deku Scrub Red Potion': 'Buy Red Potion [30]',
+    'ZR Grotto Deku Scrub Green Potion': 'Buy Green Potion',
+    'SFM Grotto Deku Scrub Red Potion': 'Buy Red Potion [30]',
+    'SFM Grotto Deku Scrub Green Potion': 'Buy Green Potion',
+    'LH Grotto Deku Scrub Deku Nuts': 'Buy Deku Nut (5)',
+    'LH Grotto Deku Scrub Bombs': 'Buy Bombs (5) [35]',
+    'LH Grotto Deku Scrub Arrows': 'Buy Arrows (30)',
+    'Valley Grotto Deku Scrub Red Potion': 'Buy Red Potion [30]',
+    'Valley Grotto Deku Scrub Green Potion': 'Buy Green Potion',
+    'LW Deku Scrub Deku Nuts': 'Buy Deku Nut (5)',
+    'LW Deku Scrub Deku Sticks': 'Buy Deku Stick (1)',
+    'LW Grotto Deku Scrub Arrows': 'Buy Arrows (30)',
+    'Desert Grotto Deku Scrub Red Potion': 'Buy Red Potion [30]',
+    'Desert Grotto Deku Scrub Green Potion': 'Buy Green Potion',
+    'DMC Deku Scrub Bombs': 'Buy Bombs (5) [35]',
+    'DMC Grotto Deku Scrub Deku Nuts': 'Buy Deku Nut (5)',
+    'DMC Grotto Deku Scrub Bombs': 'Buy Bombs (5) [35]',
+    'DMC Grotto Deku Scrub Arrows': 'Buy Arrows (30)',
+    'Goron Grotto Deku Scrub Deku Nuts': 'Buy Deku Nut (5)',
+    'Goron Grotto Deku Scrub Bombs': 'Buy Bombs (5) [35]',
+    'Goron Grotto Deku Scrub Arrows': 'Buy Arrows (30)',
+    'LLR Grotto Deku Scrub Deku Nuts': 'Buy Deku Nut (5)',
+    'LLR Grotto Deku Scrub Bombs': 'Buy Bombs (5) [35]',
+    'LLR Grotto Deku Scrub Arrows': 'Buy Arrows (30)',
+}
+
+deku_scrubs_items = (
+      ['Deku Nuts (5)'] * 5
+    + ['Deku Stick (1)']
+    + ['Bombs (5)'] * 5
+    + ['Recovery Heart'] * 4
+    + ['Rupees (5)'] * 4 # ['Green Potion']
+)
+
+rewardlist = [
+    'Kokiri Emerald',
+    'Goron Ruby', 
+    'Zora Sapphire', 
+    'Forest Medallion', 
+    'Fire Medallion', 
+    'Water Medallion', 
+    'Spirit Medallion', 
+    'Shadow Medallion', 
+    'Light Medallion']
+
+songlist = [
+    'Zeldas Lullaby', 
+    'Eponas Song', 
+    'Suns Song', 
+    'Sarias Song', 
+    'Song of Time', 
+    'Song of Storms', 
+    'Minuet of Forest', 
+    'Prelude of Light', 
+    'Bolero of Fire', 
+    'Serenade of Water', 
+    'Nocturne of Shadow', 
+    'Requiem of Spirit']
+
+skulltulla_locations = ([
+    'GS Kokiri Know It All House',
+    'GS Kokiri Bean Patch',
+    'GS Kokiri House of Twins',
+    'GS Lost Woods Bean Patch Near Bridge',
+    'GS Lost Woods Bean Patch Near Stage',
+    'GS Lost Woods Above Stage',
+    'GS Sacred Forest Meadow',
+    'GS Hyrule Field near Kakariko',
+    'GS Hyrule Field Near Gerudo Valley',
+    'GS Castle Market Guard House',
+    'GS Hyrule Castle Tree',
+    'GS Hyrule Castle Grotto',
+    'GS Outside Ganon\'s Castle',
+    'GS Lon Lon Ranch Tree',
+    'GS Lon Lon Ranch Rain Shed',
+    'GS Lon Lon Ranch House Window',
+    'GS Lon Lon Ranch Back Wall',
+    'GS Kakariko House Under Construction',
+    'GS Kakariko Skulltula House',
+    'GS Kakariko Guard\'s House',
+    'GS Kakariko Tree',
+    'GS Kakariko Watchtower',
+    'GS Kakariko Above Impa\'s House',
+    'GS Graveyard Wall',
+    'GS Graveyard Bean Patch',
+    'GS Mountain Trail Bean Patch',
+    'GS Mountain Trail Bomb Alcove',
+    'GS Mountain Trail Path to Crater',
+    'GS Mountain Trail Above Dodongo\'s Cavern',
+    'GS Goron City Boulder Maze',
+    'GS Goron City Center Platform',
+    'GS Death Mountain Crater Crate',
+    'GS Mountain Crater Bean Patch',
+    'GS Zora River Ladder',
+    'GS Zora River Tree',
+    'GS Zora River Near Raised Grottos',
+    'GS Zora River Above Bridge',
+    'GS Zora\'s Domain Frozen Waterfall',
+    'GS Zora\'s Fountain Tree',
+    'GS Zora\'s Fountain Above the Log',
+    'GS Zora\'s Fountain Hidden Cave',
+    'GS Lake Hylia Bean Patch',
+    'GS Lake Hylia Lab Wall',
+    'GS Lake Hylia Small Island',
+    'GS Lake Hylia Giant Tree',
+    'GS Lab Underwater Crate',
+    'GS Gerudo Valley Small Bridge',
+    'GS Gerudo Valley Bean Patch',
+    'GS Gerudo Valley Behind Tent',
+    'GS Gerudo Valley Pillar',
+    'GS Gerudo Fortress Archery Range',
+    'GS Gerudo Fortress Top Floor',
+    'GS Wasteland Ruins',
+    'GS Desert Colossus Bean Patch',
+    'GS Desert Colossus Tree',
+    'GS Desert Colossus Hill'])
+    
+tradeitems = [
+    'Pocket Egg',
+    'Pocket Cucco', 
+    'Cojiro', 
+    'Odd Mushroom', 
+    'Poachers Saw', 
+    'Broken Sword', 
+    'Prescription', 
+    'Eyeball Frog', 
+    'Eyedrops', 
+    'Claim Check']
+
+
+eventlocations = {
+    'Ganon': 'Triforce',
+    'Zeldas Letter': 'Zeldas Letter',
+    'Magic Bean Salesman': 'Magic Bean',
+    'King Zora Moves': 'Bottle',
+    'Master Sword Pedestal': 'Master Sword',
+    'Epona': 'Epona',
+    'Deku Baba Sticks': 'Deku Stick Drop',
+    'Goron City Stick Pot': 'Deku Stick Drop',
+    'Zoras Domain Stick Pot': 'Deku Stick Drop',
+    'Deku Baba Nuts': 'Deku Nut Drop',
+    'Zoras Domain Nut Pot': 'Deku Nut Drop',
+    'Gerudo Fortress Carpenter Rescue': 'Carpenter Rescue',
+    'Ganons Castle Forest Trial Clear': 'Forest Trial Clear',
+    'Ganons Castle Fire Trial Clear': 'Fire Trial Clear',
+    'Ganons Castle Water Trial Clear': 'Water Trial Clear',
+    'Ganons Castle Shadow Trial Clear': 'Shadow Trial Clear',
+    'Ganons Castle Spirit Trial Clear': 'Spirit Trial Clear',
+    'Ganons Castle Light Trial Clear': 'Light Trial Clear'
+}
+
+junk_pool = (
+    8 *  ['Bombs (5)'] +
+    2 *  ['Bombs (10)'] +
+    8 *  ['Arrows (5)'] +
+    2 *  ['Arrows (10)'] +
+    5 *  ['Deku Stick (1)'] + 
+    5 *  ['Deku Nuts (5)'] + 
+    5 *  ['Deku Seeds (30)'] +
+    10 * ['Rupees (5)'] +
+    4 *  ['Rupees (20)'] + 
+    1 *  ['Rupees (50)'])
+def get_junk_item(count=1):
+    ret_junk = []
+    for _ in range(count):
+        ret_junk.append(random.choice(junk_pool))
+
+    return ret_junk
+
+
+def generate_itempool(world):
+    for location, item in eventlocations.items():
+        world.push_item(location, ItemFactory(item))
+        world.get_location(location).event = True
+
+    # set up item pool
+    (pool, placed_items) = get_pool_core(world)
+    world.itempool = ItemFactory(pool)
+    for (location, item) in placed_items.items():
+        new_item = ItemFactory(item)
+        new_item.world = world
+        world.push_item(location, new_item)
+        world.get_location(location).event = True
+
+    choose_trials(world)
+    fill_bosses(world)
+
+    world.initialize_items()
+
+
+def get_pool_core(world):
+    pool = []
+    placed_items = {}
+        
+    if world.shuffle_kokiri_sword:
+        pool.append('Kokiri Sword')
+    else:
+        placed_items['Kokiri Sword Chest'] = 'Kokiri Sword'
+
+    if world.shuffle_weird_egg:
+        pool.append('Weird Egg')
+    else:
+        placed_items['Malon Egg'] = 'Weird Egg'
+
+    if world.shuffle_ocarinas:
+        pool.extend(['Ocarina'] * 2)
+    else:
+        placed_items['Gift from Saria'] = 'Ocarina'
+        placed_items['Ocarina of Time'] = 'Ocarina'
+
+    if world.dungeon_mq['DT']:
+        skulltulla_locations_final = skulltulla_locations + [
+            'GS Deku Tree MQ Lobby',
+            'GS Deku Tree MQ Compass Room',
+            'GS Deku Tree MQ Basement Ceiling',
+            'GS Deku Tree MQ Basement Back Room']
+    else:
+        skulltulla_locations_final = skulltulla_locations + [
+            'GS Deku Tree Compass Room',
+            'GS Deku Tree Basement Vines',
+            'GS Deku Tree Basement Gate',
+            'GS Deku Tree Basement Back Room']
+    if world.dungeon_mq['DC']:
+        skulltulla_locations_final.extend([
+            'GS Dodongo\'s Cavern MQ Scrub Room',
+            'GS Dodongo\'s Cavern MQ Song of Time Block Room',
+            'GS Dodongo\'s Cavern MQ Lizalfos Room',
+            'GS Dodongo\'s Cavern MQ Larva Room',
+            'GS Dodongo\'s Cavern MQ Back Area'])
+    else:
+        skulltulla_locations_final.extend([
+            'GS Dodongo\'s Cavern East Side Room',
+            'GS Dodongo\'s Cavern Vines Above Stairs',
+            'GS Dodongo\'s Cavern Back Room',
+            'GS Dodongo\'s Cavern Alcove Above Stairs',
+            'GS Dodongo\'s Cavern Scarecrow'])
+    if world.dungeon_mq['JB']:
+        skulltulla_locations_final.extend([
+            'GS Jabu Jabu MQ Tailpasaran Room',
+            'GS Jabu Jabu MQ Invisible Enemies Room',
+            'GS Jabu Jabu MQ Boomerang Room',
+            'GS Jabu Jabu MQ Near Boss'])
+    else:
+        skulltulla_locations_final.extend([
+            'GS Jabu Jabu Water Switch Room',
+            'GS Jabu Jabu Lobby Basement Lower',
+            'GS Jabu Jabu Lobby Basement Upper',
+            'GS Jabu Jabu Near Boss'])
+    if world.dungeon_mq['FoT']:
+        skulltulla_locations_final.extend([
+            'GS Forest Temple MQ First Hallway',
+            'GS Forest Temple MQ Block Push Room',
+            'GS Forest Temple MQ Outdoor East',
+            'GS Forest Temple MQ Outdoor West',
+            'GS Forest Temple MQ Well'])
+    else:
+        skulltulla_locations_final.extend([
+            'GS Forest Temple First Room',
+            'GS Forest Temple Lobby',
+            'GS Forest Temple Outdoor East',
+            'GS Forest Temple Outdoor West',
+            'GS Forest Temple Basement'])
+    if world.dungeon_mq['FiT']:
+        skulltulla_locations_final.extend([
+            'GS Fire Temple MQ Above Fire Wall Maze',
+            'GS Fire Temple MQ Fire Wall Maze Center',
+            'GS Fire Temple MQ Big Lava Room',
+            'GS Fire Temple MQ Fire Wall Maze Side Room',
+            'GS Fire Temple MQ East Tower Top'])
+    else:
+        skulltulla_locations_final.extend([
+            'GS Fire Temple Song of Time Room',
+            'GS Fire Temple Unmarked Bomb Wall',
+            'GS Fire Temple East Tower Climb',
+            'GS Fire Temple East Tower Top',
+            'GS Fire Temple Basement'])
+    if world.dungeon_mq['WT']:
+        skulltulla_locations_final.extend([
+            'GS Water Temple MQ Before Upper Water Switch',
+            'GS Water Temple MQ North Basement',
+            'GS Water Temple MQ Lizalfos Hallway',
+            'GS Water Temple MQ Serpent River',
+            'GS Water Temple MQ South Basement'])
+    else:
+        skulltulla_locations_final.extend([
+            'GS Water Temple South Basement',
+            'GS Water Temple Serpent River',
+            'GS Water Temple Falling Platform Room',
+            'GS Water Temple Central Room',
+            'GS Water Temple Near Boss Key Chest'])
+    if world.dungeon_mq['SpT']:
+        skulltulla_locations_final.extend([
+            'GS Spirit Temple MQ Lower Adult Right',
+            'GS Spirit Temple MQ Lower Adult Left',
+            'GS Spirit Temple MQ Iron Knuckle West',
+            'GS Spirit Temple MQ Iron Knuckle North',
+            'GS Spirit Temple MQ Sun Block Room'])
+    else:
+        skulltulla_locations_final.extend([
+            'GS Spirit Temple Metal Fence',
+            'GS Spirit Temple Bomb for Light Room',
+            'GS Spirit Temple Hall to West Iron Knuckle',
+            'GS Spirit Temple Boulder Room',
+            'GS Spirit Temple Lobby'])
+    if world.dungeon_mq['ShT']:
+        skulltulla_locations_final.extend([
+            'GS Shadow Temple MQ Crusher Room',
+            'GS Shadow Temple MQ Wind Hint Room',
+            'GS Shadow Temple MQ After Wind',
+            'GS Shadow Temple MQ After Ship',
+            'GS Shadow Temple MQ Near Boss'])
+    else:
+        skulltulla_locations_final.extend([
+            'GS Shadow Temple Like Like Room',
+            'GS Shadow Temple Crusher Room',
+            'GS Shadow Temple Single Giant Pot',
+            'GS Shadow Temple Near Ship',
+            'GS Shadow Temple Tripple Giant Pot'])
+    if world.dungeon_mq['BW']:
+        skulltulla_locations_final.extend([
+            'GS Well MQ Basement',
+            'GS Well MQ Coffin Room',
+            'GS Well MQ West Inner Room'])
+    else:
+        skulltulla_locations_final.extend([
+            'GS Well West Inner Room',
+            'GS Well East Inner Room',
+            'GS Well Like Like Cage'])
+    if world.dungeon_mq['IC']:
+        skulltulla_locations_final.extend([
+            'GS Ice Cavern MQ Scarecrow',
+            'GS Ice Cavern MQ Ice Block',
+            'GS Ice Cavern MQ Red Ice'])
+    else:
+        skulltulla_locations_final.extend([
+            'GS Ice Cavern Spinning Scythe Room',
+            'GS Ice Cavern Heart Piece Room',
+            'GS Ice Cavern Push Block Room'])
+    if world.tokensanity == 'off':
+        for location in skulltulla_locations_final:
+            placed_items[location] = 'Gold Skulltulla Token'
+    elif world.tokensanity == 'dungeons':
+        for location in skulltulla_locations_final:
+            if world.get_location(location).scene >= 0x0A:
+                placed_items[location] = 'Gold Skulltulla Token'
+            else:
+                pool.append('Gold Skulltulla Token')
+    else:
+        pool.extend(['Gold Skulltulla Token'] * 100)
+
+    if world.bombchus_in_logic:
+        pool.extend(['Bombchus'] * 4)
+        if world.dungeon_mq['JB']:
+            pool.extend(['Bombchus'])
+        if world.dungeon_mq['SpT']:
+            pool.extend(['Bombchus'] * 2)
+        if not world.dungeon_mq['BW']:
+            pool.extend(['Bombchus'])
+        if world.dungeon_mq['GTG']:
+            pool.extend(['Bombchus'])
+    else:
+        pool.extend(['Bombchus (5)'] + ['Bombchus (10)'] * 2)
+        if world.dungeon_mq['JB']:
+            pool.extend(['Bombchus (10)'])
+        if world.dungeon_mq['SpT']:
+            pool.extend(['Bombchus (10)'] * 2)
+        if not world.dungeon_mq['BW']:
+            pool.extend(['Bombchus (10)'])
+        if world.dungeon_mq['GTG']:
+            pool.extend(['Bombchus (10)'])
+        if world.dungeon_mq['GC']:
+            pool.extend(['Bombchus (10)'])
+        else:
+            pool.extend(['Bombchus (20)'])
+
+    if world.difficulty == 'ohko':
+        pool.extend(['Recovery Heart'])
+        if not world.dungeon_mq['GTG']:
+            pool.extend(['Recovery Heart'])
+        if not world.dungeon_mq['GC']:
+            pool.extend(['Recovery Heart'] * 4)
+    else:
+        pool.extend(['Ice Trap'])
+        if not world.dungeon_mq['GTG']:
+            pool.extend(['Ice Trap'])
+        if not world.dungeon_mq['GC']:
+            pool.extend(['Ice Trap'] * 4)
+
+    if world.difficulty == 'normal':
+        pool.extend(['Magic Meter', 'Double Defense'] + ['Heart Container'] * 8)
+    else:
+        pool.extend(get_junk_item(10))
+
+    if world.difficulty == 'very_hard' or world.difficulty == 'ohko':
+        pool.extend(get_junk_item(37))
+    else:
+        pool.extend(['Nayrus Love', 'Piece of Heart (Treasure Chest Game)'] + ['Piece of Heart'] * 35)
+
+    if world.gerudo_fortress == 'open':
+        placed_items['Gerudo Fortress North F1 Carpenter'] = 'Recovery Heart'
+        placed_items['Gerudo Fortress North F2 Carpenter'] = 'Recovery Heart'
+        placed_items['Gerudo Fortress South F1 Carpenter'] = 'Recovery Heart'
+        placed_items['Gerudo Fortress South F2 Carpenter'] = 'Recovery Heart'
+    elif world.shuffle_smallkeys == 'keysanity':
+        if world.gerudo_fortress == 'fast':
+            pool.append('Small Key (Gerudo Fortress)')
+            placed_items['Gerudo Fortress North F2 Carpenter'] = 'Recovery Heart'
+            placed_items['Gerudo Fortress South F1 Carpenter'] = 'Recovery Heart'
+            placed_items['Gerudo Fortress South F2 Carpenter'] = 'Recovery Heart'
+        else:
+            pool.extend(['Small Key (Gerudo Fortress)'] * 4)
+    else:
+        if world.gerudo_fortress == 'fast':
+            placed_items['Gerudo Fortress North F1 Carpenter'] = 'Small Key (Gerudo Fortress)'
+            placed_items['Gerudo Fortress North F2 Carpenter'] = 'Recovery Heart'
+            placed_items['Gerudo Fortress South F1 Carpenter'] = 'Recovery Heart'
+            placed_items['Gerudo Fortress South F2 Carpenter'] = 'Recovery Heart'
+        else:
+            placed_items['Gerudo Fortress North F1 Carpenter'] = 'Small Key (Gerudo Fortress)'
+            placed_items['Gerudo Fortress North F2 Carpenter'] = 'Small Key (Gerudo Fortress)'
+            placed_items['Gerudo Fortress South F1 Carpenter'] = 'Small Key (Gerudo Fortress)'
+            placed_items['Gerudo Fortress South F2 Carpenter'] = 'Small Key (Gerudo Fortress)'
+
+    if world.shuffle_gerudo_card and world.gerudo_fortress != 'open':
+        pool.append('Gerudo Membership Card')
+    else:
+        placed_items['Gerudo Fortress Membership Card'] = 'Gerudo Membership Card'
+
+    if world.shopsanity == 'off':
+        placed_items.update(vanilla_shop_items)
+        if world.bombchus_in_logic:
+            placed_items['Kokiri Shop Item 8'] = 'Buy Bombchu (5)'
+            placed_items['Castle Town Bazaar Item 4'] = 'Buy Bombchu (5)'
+            placed_items['Kakariko Bazaar Item 4'] = 'Buy Bombchu (5)'
+        pool.extend(normal_rupees)
+
+    else:
+        remain_shop_items = [item for _,item in vanilla_shop_items.items()]
+        pool.extend(min_shop_items)
+        for item in min_shop_items:
+            remain_shop_items.remove(item)
+
+        shop_slots_count = len(remain_shop_items)
+        shop_nonitem_count = len(world.shop_prices)
+        shop_item_count = shop_slots_count - shop_nonitem_count
+
+        pool.extend(random.sample(remain_shop_items, shop_item_count))
+        pool.extend(get_junk_item(shop_nonitem_count))
+        pool.extend(shopsanity_rupees)
+
+    if world.shuffle_scrubs:
+        arrows_or_seeds = 0
+        if world.dungeon_mq['DT']:
+            pool.append('Deku Shield')
+        if world.dungeon_mq['DC']:
+            pool.extend(['Deku Stick (1)', 'Deku Shield', 'Recovery Heart'])
+        else:
+            pool.extend(['Deku Nuts (5)', 'Deku Stick (1)', 'Deku Shield'])
+        if not world.dungeon_mq['JB']:
+            pool.append('Deku Nuts (5)')
+        if world.dungeon_mq['GC']:
+            pool.extend(['Bombs (5)', 'Recovery Heart', 'Rupees (5)', 'Deku Nuts (5)'])
+        else:
+            pool.extend(['Bombs (5)', 'Recovery Heart', 'Rupees (5)'])
+        pool.extend(deku_scrubs_items)
+        for _ in range(7):
+            pool.append('Arrows (30)' if random.randint(0,3) > 0 else 'Deku Seeds (30)')
+
+    else:        
+        if world.dungeon_mq['DT']:
+            placed_items['DT MQ Deku Scrub Deku Shield'] = 'Buy Deku Shield'
+        if world.dungeon_mq['DC']:
+            placed_items['DC MQ Deku Scrub Deku Sticks'] = 'Buy Deku Stick (1)'
+            placed_items['DC MQ Deku Scrub Deku Seeds'] = 'Buy Deku Seeds (30)'
+            placed_items['DC MQ Deku Scrub Deku Shield'] = 'Buy Deku Shield'
+            placed_items['DC MQ Deku Scrub Red Potion'] = 'Buy Red Potion [30]'
+        else:
+            placed_items['DC Deku Scrub Deku Nuts'] = 'Buy Deku Nut (5)'
+            placed_items['DC Deku Scrub Deku Sticks'] = 'Buy Deku Stick (1)'
+            placed_items['DC Deku Scrub Deku Seeds'] = 'Buy Deku Seeds (30)'
+            placed_items['DC Deku Scrub Deku Shield'] = 'Buy Deku Shield'
+        if not world.dungeon_mq['JB']:
+            placed_items['Jabu Deku Scrub Deku Nuts'] = 'Buy Deku Nut (5)'
+        if world.dungeon_mq['GC']:
+            placed_items['GC MQ Deku Scrub Deku Nuts'] = 'Buy Deku Nut (5)'
+            placed_items['GC MQ Deku Scrub Bombs'] = 'Buy Bombs (5) [35]'
+            placed_items['GC MQ Deku Scrub Arrows'] = 'Buy Arrows (30)'
+            placed_items['GC MQ Deku Scrub Red Potion'] = 'Buy Red Potion [30]'
+            placed_items['GC MQ Deku Scrub Green Potion'] = 'Buy Green Potion'
+        else:
+            placed_items['GC Deku Scrub Bombs'] = 'Buy Bombs (5) [35]'
+            placed_items['GC Deku Scrub Arrows'] = 'Buy Arrows (30)'
+            placed_items['GC Deku Scrub Red Potion'] = 'Buy Red Potion [30]'
+            placed_items['GC Deku Scrub Green Potion'] = 'Buy Green Potion'
+        placed_items.update(vanilla_deku_scrubs)
+
+    pool.extend(alwaysitems)
+    if world.dungeon_mq['DT']:
+        pool.extend(DT_MQ)
+    else:
+        pool.extend(DT_vanilla)
+    if world.dungeon_mq['DC']:
+        pool.extend(DC_MQ)
+    else:
+        pool.extend(DC_vanilla)
+    if world.dungeon_mq['JB']:
+        pool.extend(JB_MQ)
+    if world.dungeon_mq['FoT']:
+        pool.extend(FoT_MQ)
+    else:
+        pool.extend(FoT_vanilla)
+    if world.dungeon_mq['FiT']:
+        pool.extend(FiT_MQ)
+    else:
+        pool.extend(FiT_vanilla)
+    if world.dungeon_mq['SpT']:
+        pool.extend(SpT_MQ)
+    else:
+        placed_items['Spirit Temple Nut Crate'] = 'Deku Nut Drop'
+        pool.extend(SpT_vanilla)
+    if world.dungeon_mq['ShT']:
+        pool.extend(ShT_MQ)
+    else:
+        pool.extend(ShT_vanilla)
+    if not world.dungeon_mq['BW']:
+        placed_items['Bottom of the Well Stick Pot'] = 'Deku Stick Drop'
+        pool.extend(BW_vanilla)
+    if world.dungeon_mq['GTG']:
+        pool.extend(GTG_MQ)
+    else:
+        pool.extend(GTG_vanilla)
+    if world.dungeon_mq['GC']:
+        pool.extend(GC_MQ)
+    else:
+        pool.extend(GC_vanilla)
+    for _ in range(normal_bottle_count):
+        bottle = random.choice(normal_bottles)
+        pool.append(bottle)
     if world.big_poe_count_random:
-        world.big_poe_count = random.randint(1, 10)
-    tradeitem = random.choice(tradeitems)
->>>>>>> feedcfb1
-    pool.append(tradeitem)
-    
-    pool.extend(songlist)
-
-    if world.shuffle_mapcompass == 'remove':
-        for item in [item for dungeon in world.dungeons for item in dungeon.dungeon_items]:
-            world.state.collect(item)
-            pool.extend(get_junk_item())
-    if world.shuffle_smallkeys == 'remove':
-        for item in [item for dungeon in world.dungeons for item in dungeon.small_keys]:
-            world.state.collect(item)
-            pool.extend(get_junk_item())
-    if world.shuffle_bosskeys == 'remove':
-        for item in [item for dungeon in world.dungeons for item in dungeon.boss_key]:
-            world.state.collect(item)
-            pool.extend(get_junk_item())
-    if not world.keysanity and not world.dungeon_mq['FiT']:
-        world.state.collect(ItemFactory('Small Key (Fire Temple)'))
-
-
-    return (pool, placed_items)
-
-def choose_trials(world):
-    if world.trials_random:
-        world.trials = random.randint(0, 6)
-    num_trials = int(world.trials)
-    choosen_trials = random.sample(['Forest', 'Fire', 'Water', 'Spirit', 'Shadow', 'Light'], num_trials)
-    for trial in world.skipped_trials:
-        if trial not in choosen_trials:
-            world.skipped_trials[trial] = True
-
-def fill_bosses(world, bossCount=9):
-    boss_rewards = ItemFactory(rewardlist)
-    boss_locations = [
-        world.get_location('Queen Gohma'), 
-        world.get_location('King Dodongo'), 
-        world.get_location('Barinade'), 
-        world.get_location('Phantom Ganon'),
-        world.get_location('Volvagia'), 
-        world.get_location('Morpha'), 
-        world.get_location('Bongo Bongo'), 
-        world.get_location('Twinrova'), 
-        world.get_location('Links Pocket')]
-
-    placed_prizes = [loc.item.name for loc in boss_locations if loc.item is not None]
-    unplaced_prizes = [item for item in boss_rewards if item.name not in placed_prizes]
-    empty_boss_locations = [loc for loc in boss_locations if loc.item is None]
-    prizepool = list(unplaced_prizes)
-    prize_locs = list(empty_boss_locations)
-
-    while bossCount:
-        bossCount -= 1
-        random.shuffle(prizepool)
-        random.shuffle(prize_locs)
-        item = prizepool.pop()
-        loc = prize_locs.pop()
-        world.push_item(loc, item)
+        world.big_poe_count = random.randint(1, 10)
+    tradeitem = random.choice(tradeitems)
+    pool.append(tradeitem)
+    pool.extend(songlist)
+
+    if world.shuffle_mapcompass == 'remove':
+        for item in [item for dungeon in world.dungeons for item in dungeon.dungeon_items]:
+            world.state.collect(item)
+            pool.extend(get_junk_item())
+    if world.shuffle_smallkeys == 'remove':
+        for item in [item for dungeon in world.dungeons for item in dungeon.small_keys]:
+            world.state.collect(item)
+            pool.extend(get_junk_item())
+    if world.shuffle_bosskeys == 'remove':
+        for item in [item for dungeon in world.dungeons for item in dungeon.boss_key]:
+            world.state.collect(item)
+            pool.extend(get_junk_item())
+    if not world.keysanity and not world.dungeon_mq['FiT']:
+        world.state.collect(ItemFactory('Small Key (Fire Temple)'))
+
+
+    return (pool, placed_items)
+
+def choose_trials(world):
+    if world.trials_random:
+        world.trials = random.randint(0, 6)
+    num_trials = int(world.trials)
+    choosen_trials = random.sample(['Forest', 'Fire', 'Water', 'Spirit', 'Shadow', 'Light'], num_trials)
+    for trial in world.skipped_trials:
+        if trial not in choosen_trials:
+            world.skipped_trials[trial] = True
+
+def fill_bosses(world, bossCount=9):
+    boss_rewards = ItemFactory(rewardlist)
+    boss_locations = [
+        world.get_location('Queen Gohma'), 
+        world.get_location('King Dodongo'), 
+        world.get_location('Barinade'), 
+        world.get_location('Phantom Ganon'),
+        world.get_location('Volvagia'), 
+        world.get_location('Morpha'), 
+        world.get_location('Bongo Bongo'), 
+        world.get_location('Twinrova'), 
+        world.get_location('Links Pocket')]
+
+    placed_prizes = [loc.item.name for loc in boss_locations if loc.item is not None]
+    unplaced_prizes = [item for item in boss_rewards if item.name not in placed_prizes]
+    empty_boss_locations = [loc for loc in boss_locations if loc.item is None]
+    prizepool = list(unplaced_prizes)
+    prize_locs = list(empty_boss_locations)
+
+    while bossCount:
+        bossCount -= 1
+        random.shuffle(prizepool)
+        random.shuffle(prize_locs)
+        item = prizepool.pop()
+        loc = prize_locs.pop()
+        world.push_item(loc, item)