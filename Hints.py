--- conflicted
+++ resolved
@@ -811,14 +811,6 @@
 # builds text that is displayed at the temple of time altar for child and adult, rewards pulled based off of item in a fixed order.
 def buildAltarHints(world, messages, include_rewards=True):
     # text that appears at altar as a child.
-<<<<<<< HEAD
-    bossRewardsSpiritualStones = [
-        ('Kokiri Emerald',   'Green'),
-        ('Goron Ruby',       'Red'),
-        ('Zora Sapphire',    'Blue'),
-    ]
-=======
->>>>>>> 5f22f78d
     child_text = '\x08'
     if include_rewards:
         bossRewardsSpiritualStones = [
