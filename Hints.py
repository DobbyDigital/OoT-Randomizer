import io
import hashlib
import logging
import os
import struct
import random
from collections import OrderedDict
import urllib.request
from urllib.error import URLError, HTTPError
import json

from HintList import getHint, getHintGroup, Hint, hintExclusions
from Item import MakeEventItem
from Messages import update_message_by_id
from Search import Search
from TextBox import line_wrap
from Utils import random_choices, data_path, read_json


bingoBottlesForHints = (
    "Bottle", "Bottle with Red Potion","Bottle with Green Potion", "Bottle with Blue Potion",
    "Bottle with Fairy", "Bottle with Fish", "Bottle with Blue Fire", "Bottle with Bugs",
    "Bottle with Big Poe", "Bottle with Poe",
)


class GossipStone():
    def __init__(self, name, location):
        self.name = name
        self.location = location
        self.reachable = True


class GossipText():
    def __init__(self, text, colors=None, prefix="They say that "):
        text = prefix + text
        text = text[:1].upper() + text[1:]
        self.text = text
        self.colors = colors


    def to_json(self):
        return {'text': self.text, 'colors': self.colors}


    def __str__(self):
        return get_raw_text(line_wrap(colorText(self)))

#   Abbreviations
#       DMC     Death Mountain Crater
#       DMT     Death Mountain Trail
#       GC      Goron City
#       GV      Gerudo Valley
#       HC      Hyrule Castle
#       HF      Hyrule Field
#       KF      Kokiri Forest
#       LH      Lake Hylia
#       LW      Lost Woods
#       SFM     Sacred Forest Meadow
#       ToT     Temple of Time
#       ZD      Zora's Domain
#       ZF      Zora's Fountain
#       ZR      Zora's River

gossipLocations = {
    0x0405: GossipStone('DMC (Bombable Wall)',              'DMC Gossip Stone'),
    0x0404: GossipStone('DMT (Biggoron)',                   'DMT Gossip Stone'),
    0x041A: GossipStone('Colossus (Spirit Temple)',         'Colossus Gossip Stone'),
    0x0414: GossipStone('Dodongos Cavern (Bombable Wall)',  'Dodongos Cavern Gossip Stone'),
    0x0411: GossipStone('GV (Waterfall)',                   'GV Gossip Stone'),
    0x0415: GossipStone('GC (Maze)',                        'GC Maze Gossip Stone'),
    0x0419: GossipStone('GC (Medigoron)',                   'GC Medigoron Gossip Stone'),
    0x040A: GossipStone('Graveyard (Shadow Temple)',        'Graveyard Gossip Stone'),
    0x0412: GossipStone('HC (Malon)',                       'HC Malon Gossip Stone'),
    0x040B: GossipStone('HC (Rock Wall)',                   'HC Rock Wall Gossip Stone'),
    0x0413: GossipStone('HC (Storms Grotto)',               'HC Storms Grotto Gossip Stone'),
    0x041F: GossipStone('KF (Deku Tree Left)',              'KF Deku Tree Gossip Stone (Left)'),
    0x0420: GossipStone('KF (Deku Tree Right)',             'KF Deku Tree Gossip Stone (Right)'),
    0x041E: GossipStone('KF (Outside Storms)',              'KF Gossip Stone'),
    0x0403: GossipStone('LH (Lab)',                         'LH Lab Gossip Stone'),
    0x040F: GossipStone('LH (Southeast Corner)',            'LH Gossip Stone (Southeast)'),
    0x0408: GossipStone('LH (Southwest Corner)',            'LH Gossip Stone (Southwest)'),
    0x041D: GossipStone('LW (Bridge)',                      'LW Gossip Stone'),
    0x0416: GossipStone('SFM (Maze Lower)',                 'SFM Maze Gossip Stone (Lower)'),
    0x0417: GossipStone('SFM (Maze Upper)',                 'SFM Maze Gossip Stone (Upper)'),
    0x041C: GossipStone('SFM (Saria)',                      'SFM Saria Gossip Stone'),
    0x0406: GossipStone('ToT (Left)',                       'ToT Gossip Stone (Left)'),
    0x0407: GossipStone('ToT (Left-Center)',                'ToT Gossip Stone (Left-Center)'),
    0x0410: GossipStone('ToT (Right)',                      'ToT Gossip Stone (Right)'),
    0x040E: GossipStone('ToT (Right-Center)',               'ToT Gossip Stone (Right-Center)'),
    0x0409: GossipStone('ZD (Mweep)',                       'ZD Gossip Stone'),
    0x0401: GossipStone('ZF (Fairy)',                       'ZF Fairy Gossip Stone'),
    0x0402: GossipStone('ZF (Jabu)',                        'ZF Jabu Gossip Stone'),
    0x040D: GossipStone('ZR (Near Grottos)',                'ZR Near Grottos Gossip Stone'),
    0x040C: GossipStone('ZR (Near Domain)',                 'ZR Near Domain Gossip Stone'),
    0x041B: GossipStone('HF (Cow Grotto)',                  'HF Cow Grotto Gossip Stone'),

    0x0430: GossipStone('HF (Near Market Grotto)',          'HF Near Market Grotto Gossip Stone'),
    0x0432: GossipStone('HF (Southeast Grotto)',            'HF Southeast Grotto Gossip Stone'),
    0x0433: GossipStone('HF (Open Grotto)',                 'HF Open Grotto Gossip Stone'),
    0x0438: GossipStone('Kak (Open Grotto)',                'Kak Open Grotto Gossip Stone'),
    0x0439: GossipStone('ZR (Open Grotto)',                 'ZR Open Grotto Gossip Stone'),
    0x043C: GossipStone('KF (Storms Grotto)',               'KF Storms Grotto Gossip Stone'),
    0x0444: GossipStone('LW (Near Shortcuts Grotto)',       'LW Near Shortcuts Grotto Gossip Stone'),
    0x0447: GossipStone('DMT (Storms Grotto)',              'DMT Storms Grotto Gossip Stone'),
    0x044A: GossipStone('DMC (Upper Grotto)',               'DMC Upper Grotto Gossip Stone'),
}

gossipLocations_reversemap = {
    stone.name : stone_id for stone_id, stone in gossipLocations.items()
}

def getItemGenericName(item):
    if item.dungeonitem:
        return item.type
    else:
        return item.name


def isRestrictedDungeonItem(dungeon, item):
    if (item.map or item.compass) and dungeon.world.shuffle_mapcompass == 'dungeon':
        return item in dungeon.dungeon_items
    if item.smallkey and dungeon.world.shuffle_smallkeys == 'dungeon':
        return item in dungeon.small_keys
    if item.bosskey and dungeon.world.shuffle_bosskeys == 'dungeon':
        return item in dungeon.boss_key
    return False


def add_hint(spoiler, world, groups, gossip_text, count, location=None, force_reachable=False):
    random.shuffle(groups)
    skipped_groups = []
    duplicates = []
    first = True
    success = True
    # early failure if not enough
    if len(groups) < int(count):
        return False
    # Randomly round up, if we have enough groups left
    total = int(random.random() + count) if len(groups) > count else int(count)
    while total:
        if groups:
            group = groups.pop(0)

            if any(map(lambda id: gossipLocations[id].reachable, group)):
                stone_names = [gossipLocations[id].location for id in group]
                stone_locations = [world.get_location(stone_name) for stone_name in stone_names]
                if not first or any(map(lambda stone_location: can_reach_stone(spoiler.worlds, stone_location, location), stone_locations)):
                    if first and location:
                        # just name the event item after the gossip stone directly
                        event_item = None
                        for i, stone_name in enumerate(stone_names):
                            # place the same event item in each location in the group
                            if event_item is None:
                                event_item = MakeEventItem(stone_name, stone_locations[i], event_item)
                            else:
                                MakeEventItem(stone_name, stone_locations[i], event_item)

                        # This mostly guarantees that we don't lock the player out of an item hint
                        # by establishing a (hint -> item) -> hint -> item -> (first hint) loop
                        location.add_rule(world.parser.parse_rule(repr(event_item.name)))

                    total -= 1
                    first = False
                    for id in group:
                        spoiler.hints[world.id][id] = gossip_text
                    # Immediately start choosing duplicates from stones we passed up earlier
                    while duplicates and total:
                        group = duplicates.pop(0)
                        total -= 1
                        for id in group:
                            spoiler.hints[world.id][id] = gossip_text
                else:
                    # Temporarily skip this stone but consider it for duplicates
                    duplicates.append(group)
            else:
                if not force_reachable:
                    # The stones are not readable at all in logic, so we ignore any kind of logic here
                    if not first:
                        total -= 1
                        for id in group:
                            spoiler.hints[world.id][id] = gossip_text
                    else:
                        # Temporarily skip this stone but consider it for duplicates
                        duplicates.append(group)
                else:
                    # If flagged to guarantee reachable, then skip
                    # If no stones are reachable, then this will place nothing
<<<<<<< HEAD
                    skipped_ids.append(id)
=======
                    skipped_groups.append(group)
>>>>>>> dec6cdc0
        else:
            # Out of groups
            if not force_reachable and len(duplicates) >= total:
                # Didn't find any appropriate stones for this hint, but maybe enough completely unreachable ones.
                # We'd rather not use reachable stones for this.
                unr = [group for group in duplicates if all(map(lambda id: not gossipLocations[id].reachable, group))]
                if len(unr) >= total:
                    duplicates = [group for group in duplicates if group not in unr[:total]]
                    for group in unr[:total]:
                        for id in group:
                            spoiler.hints[world.id][id] = gossip_text
                    # Success
                    break
            # Failure
            success = False
            break
    groups.extend(duplicates)
    groups.extend(skipped_groups)
    return success


def can_reach_stone(worlds, stone_location, location):
    if location == None:
        return True

    old_item = location.item
    location.item = None
    search = Search.max_explore([world.state for world in worlds])
    location.item = old_item

    return (search.spot_access(stone_location)
            and search.state_list[location.world.id].guarantee_hint())


def writeGossipStoneHints(spoiler, world, messages):
    for id, gossip_text in spoiler.hints[world.id].items():
        update_message_by_id(messages, id, str(gossip_text), 0x23)


def filterTrailingSpace(text):
    if text.endswith('& '):
        return text[:-1]
    else:
        return text


hintPrefixes = [
    'a few ',
    'some ',
    'plenty of ',
    'a ',
    'an ',
    'the ',
    '',
]

def getSimpleHintNoPrefix(item):
    hint = getHint(item.name, True).text

    for prefix in hintPrefixes:
        if hint.startswith(prefix):
            # return without the prefix
            return hint[len(prefix):]

    # no prefex
    return hint


def colorText(gossip_text):
    colorMap = {
        'White':      '\x40',
        'Red':        '\x41',
        'Green':      '\x42',
        'Blue':       '\x43',
        'Light Blue': '\x44',
        'Pink':       '\x45',
        'Yellow':     '\x46',
        'Black':      '\x47',
    }

    text = gossip_text.text
    colors = list(gossip_text.colors) if gossip_text.colors is not None else []
    color = 'White'

    while '#' in text:
        splitText = text.split('#', 2)
        if len(colors) > 0:
            color = colors.pop()

        for prefix in hintPrefixes:
            if splitText[1].startswith(prefix):
                splitText[0] += splitText[1][:len(prefix)]
                splitText[1] = splitText[1][len(prefix):]
                break

        splitText[1] = '\x05' + colorMap[color] + splitText[1] + '\x05\x40'
        text = ''.join(splitText)

    return text


def get_hint_area(spot):
    if spot.parent_region.dungeon:
        return spot.parent_region.dungeon.hint
    elif spot.parent_region.hint:
        return spot.parent_region.hint
    # Breadth first search for connected regions with a max depth of 2
    for entrance in spot.parent_region.entrances:
        if entrance.parent_region.hint:
            return entrance.parent_region.hint
    for entrance in spot.parent_region.entrances:
        for entrance2 in entrance.parent_region.entrances:
            if entrance2.parent_region.hint:
                return entrance2.parent_region.hint
    raise RuntimeError('No hint area could be found for %s [World %d]' % (spot, spot.world.id))


def get_woth_hint(spoiler, world, checked):
    locations = spoiler.required_locations[world.id]
    locations = list(filter(lambda location:
        location.name not in checked and \
        not (world.woth_dungeon >= world.hint_dist_user['dungeons_woth_limit'] and \
        location.parent_region.dungeon) and \
        (location.name not in world.hint_type_overrides['woth']) and \
        (location.item.name not in world.item_hint_type_overrides['woth']),
        locations))

    if not locations:
        return None

    location = random.choice(locations)
    checked.add(location.name)

    if location.parent_region.dungeon:
        world.woth_dungeon += 1
        location_text = getHint(location.parent_region.dungeon.name, world.clearer_hints).text
    else:
        location_text = get_hint_area(location)

    if world.triforce_hunt:
        return (GossipText('#%s# is on the path of gold.' % location_text, ['Light Blue']), location)
    else:
        return (GossipText('#%s# is on the way of the hero.' % location_text, ['Light Blue']), location)


def get_barren_hint(spoiler, world, checked):
    areas = list(filter(lambda area:
        area not in checked and \
        not (world.barren_dungeon >= world.hint_dist_user['dungeons_barren_limit'] and \
        world.empty_areas[area]['dungeon']),
        world.empty_areas.keys()))

    if not areas:
        return None

    area_weights = [world.empty_areas[area]['weight'] for area in areas]

    area = random_choices(areas, weights=area_weights)[0]
    if world.empty_areas[area]['dungeon']:
        world.barren_dungeon += 1

    checked.add(area)

    return (GossipText("plundering #%s# is a foolish choice." % area, ['Pink']), None)


def is_not_checked(location, checked):
    return not (location.name in checked or get_hint_area(location) in checked)


def get_good_item_hint(spoiler, world, checked):
    locations = [location for location in world.get_filled_locations()
            if is_not_checked(location, checked) and \
            (location.item.majoritem or \
            location.name in world.added_hint_types['item'] or \
            location.item.name in world.item_added_hint_types['item']) and \
            not location.locked and \
            (location.name not in world.hint_type_overrides['item']) and \
            (location.item.name not in world.item_hint_type_overrides['item'])]
    if not locations:
        return None

    location = random.choice(locations)
    checked.add(location.name)

    item_text = getHint(getItemGenericName(location.item), world.clearer_hints).text
    if location.parent_region.dungeon:
        location_text = getHint(location.parent_region.dungeon.name, world.clearer_hints).text
        return (GossipText('#%s# hoards #%s#.' % (location_text, item_text), ['Green', 'Red']), location)
    else:
        location_text = get_hint_area(location)
        return (GossipText('#%s# can be found at #%s#.' % (item_text, location_text), ['Red', 'Green']), location)


def get_specific_item_hint(spoiler, world, checked):
    itemname = world.item_hints.pop(0)
    if itemname == "Bottle" and world.hint_dist == "bingo":
        locations = [
            location for location in world.get_filled_locations()
            if (is_not_checked(location, checked)
                and location.item.name in bingoBottlesForHints
                and not location.locked)
        ]
    else:
        locations = [
            location for location in world.get_filled_locations()
            if (is_not_checked(location, checked)
                and location.item.name == itemname
                and not location.locked)
        ]
    if not locations:
        return None

    location = random.choice(locations)
    checked.add(location.name)

    item_text = getHint(getItemGenericName(location.item), world.clearer_hints).text
    if location.parent_region.dungeon:
        location_text = getHint(location.parent_region.dungeon.name, world.clearer_hints).text
        return (GossipText('#%s# hoards #%s#.' % (location_text, item_text), ['Green', 'Red']), location)
    else:
        location_text = get_hint_area(location)
        return (GossipText('#%s# can be found at #%s#.' % (item_text, location_text), ['Red', 'Green']), location)


def get_random_location_hint(spoiler, world, checked):
    locations = [location for location in world.get_filled_locations()
            if is_not_checked(location, checked) and \
            location.item.type not in ('Drop', 'Event', 'Shop', 'DungeonReward') and \
            not (location.parent_region.dungeon and \
                isRestrictedDungeonItem(location.parent_region.dungeon, location.item)) and
            not location.locked and \
            (location.name not in world.hint_type_overrides['item']) and \
            (location.item.name not in world.item_hint_type_overrides['item'])]
    if not locations:
        return None

    location = random.choice(locations)
    checked.add(location.name)
    dungeon = location.parent_region.dungeon

    item_text = getHint(getItemGenericName(location.item), world.clearer_hints).text
    if dungeon:
        location_text = getHint(dungeon.name, world.clearer_hints).text
        return (GossipText('#%s# hoards #%s#.' % (location_text, item_text), ['Green', 'Red']), location)
    else:
        location_text = get_hint_area(location)
        return (GossipText('#%s# can be found at #%s#.' % (item_text, location_text), ['Red', 'Green']), location)


def get_specific_hint(spoiler, world, checked, type):
    hintGroup = getHintGroup(type, world)
    hintGroup = list(filter(lambda hint: is_not_checked(world.get_location(hint.name), checked), hintGroup))
    if not hintGroup:
        return None

    hint = random.choice(hintGroup)
    location = world.get_location(hint.name)
    checked.add(location.name)

    if location.name in world.hint_text_overrides:
        location_text = world.hint_text_overrides[location.name]
    else:
        location_text = hint.text
    if '#' not in location_text:
        location_text = '#%s#' % location_text
    item_text = getHint(getItemGenericName(location.item), world.clearer_hints).text

    return (GossipText('%s #%s#.' % (location_text, item_text), ['Green', 'Red']), location)


def get_sometimes_hint(spoiler, world, checked):
    return get_specific_hint(spoiler, world, checked, 'sometimes')


def get_song_hint(spoiler, world, checked):
    return get_specific_hint(spoiler, world, checked, 'song')


def get_overworld_hint(spoiler, world, checked):
    return get_specific_hint(spoiler, world, checked, 'overworld')


def get_dungeon_hint(spoiler, world, checked):
    return get_specific_hint(spoiler, world, checked, 'dungeon')


def get_entrance_hint(spoiler, world, checked):
    if world.entrance_shuffle == 'off':
        return None

    entrance_hints = getHintGroup('entrance', world)
    entrance_hints = list(filter(lambda hint: hint.name not in checked, entrance_hints))
    valid_entrance_hints = [entrance_hint for entrance_hint in entrance_hints if world.get_entrance(entrance_hint.name).shuffled]

    if not valid_entrance_hints:
        return None

    entrance_hint = random.choice(valid_entrance_hints)
    entrance = world.get_entrance(entrance_hint.name)
    checked.add(entrance.name)

    entrance_text = entrance_hint.text

    if '#' not in entrance_text:
        entrance_text = '#%s#' % entrance_text

    connected_region = entrance.connected_region
    if connected_region.dungeon:
        region_text = getHint(connected_region.dungeon.name, world.clearer_hints).text
    else:
        region_text = getHint(connected_region.name, world.clearer_hints).text

    if '#' not in region_text:
        region_text = '#%s#' % region_text

    return (GossipText('%s %s.' % (entrance_text, region_text), ['Light Blue', 'Green']), None)


def get_junk_hint(spoiler, world, checked):
    hints = getHintGroup('junk', world)
    hints = list(filter(lambda hint: hint.name not in checked, hints))
    if not hints:
        return None

    hint = random.choice(hints)
    checked.add(hint.name)

    return (GossipText(hint.text, prefix=''), None)


hint_func = {
    'trial':      lambda spoiler, world, checked: None,
    'always':     lambda spoiler, world, checked: None,
    'woth':       get_woth_hint,
    'barren':     get_barren_hint,
    'item':       get_good_item_hint,
    'sometimes':  get_sometimes_hint,
    'song':       get_song_hint,
    'overworld':  get_overworld_hint,
    'dungeon':    get_dungeon_hint,
    'entrance':   get_entrance_hint,
    'random':     get_random_location_hint,
    'junk':       get_junk_hint,
    'named-item': get_specific_item_hint
}

hint_dist_keys = {
    'trial',
    'always',
    'woth',
    'barren',
    'item',
    'song',
    'overworld',
    'dungeon',
    'entrance',
    'sometimes',
    'random',
    'junk',
    'named-item'
}


def buildBingoHintList(boardURL):
    try:
        with urllib.request.urlopen(boardURL + "/board") as board:
            goalList = board.read()
    except (URLError, HTTPError) as e:
        logger = logging.getLogger('')
        logger.info(f"Could not retrieve board info. Using default bingo hints instead: {e}")
        genericBingo = read_json(data_path('Bingo/generic_bingo_hints.json'))
        return genericBingo['settings']['item_hints']

    # Goal list returned from Bingosync is a sequential list of all of the goals on the bingo board, starting at top-left and moving to the right.
    # Each goal is a dictionary with attributes for name, slot, and colours. The only one we use is the name
    goalList = [goal['name'] for goal in json.loads(goalList)]
    goalHintRequirements = read_json(data_path('Bingo/bingo_goals.json'))

    hintsToAdd = {}
    for goal in goalList:
        # Using 'get' here ensures some level of forward compatibility, where new goals added to randomiser bingo won't
        # cause the generator to crash (though those hints won't have item hints for them)
        requirements = goalHintRequirements.get(goal,{})
        if len(requirements) != 0:
            for item in requirements:
                hintsToAdd[item] = max(hintsToAdd.get(item, 0), requirements[item]['count'])

    # Items to be hinted need to be included in the item_hints list once for each instance you want hinted
    # (e.g. if you want all three strength upgrades to be hintes it needs to be in the list three times)
    hints = []
    for key, value in hintsToAdd.items():
        for _ in range(value):
            hints.append(key)
    return hints



def buildGossipHints(spoiler, worlds):
    checkedLocations = dict()
    # Add Light Arrow locations to "checked" locations if Ganondorf is reachable without it.
    for world in worlds:
        location = world.light_arrow_location
        if location is None:
            continue
        # Didn't you know that Ganondorf is a gossip stone?
        if can_reach_stone(worlds, world.get_location("Ganondorf Hint"), location):
            light_arrow_world = location.world
            if light_arrow_world.id not in checkedLocations:
                checkedLocations[light_arrow_world.id] = set()
            checkedLocations[light_arrow_world.id].add(location.name)

    # Build all the hints.
    for world in worlds:
        world.update_useless_areas(spoiler)
        buildWorldGossipHints(spoiler, world, checkedLocations.pop(world.id, None))


# builds out general hints based on location and whether an item is required or not
def buildWorldGossipHints(spoiler, world, checkedLocations=None):
    # rebuild hint exclusion list
    hintExclusions(world, clear_cache=True)

    world.barren_dungeon = 0
    world.woth_dungeon = 0

    search = Search.max_explore([w.state for w in spoiler.worlds])
    for stone in gossipLocations.values():
        stone.reachable = (
            search.spot_access(world.get_location(stone.location))
            and search.state_list[world.id].guarantee_hint())

    if checkedLocations is None:
        checkedLocations = set()

    stoneIDs = list(gossipLocations.keys())

    world.distribution.configure_gossip(spoiler, stoneIDs)

    if 'disabled' in world.hint_dist_user:
        for stone_name in world.hint_dist_user['disabled']:
            try:
                stone_id = gossipLocations_reversemap[stone_name]
            except KeyError:
                raise ValueError(f'Gossip stone location "{stone_name}" is not valid')
            stoneIDs.remove(stone_id)
            (gossip_text, _) = get_junk_hint(spoiler, world, checkedLocations)
            spoiler.hints[world.id][stone_id] = gossip_text

    stoneGroups = []
    if 'groups' in world.hint_dist_user:
        for group_names in world.hint_dist_user['groups']:
            group = []
            for stone_name in group_names:
                try:
                    stone_id = gossipLocations_reversemap[stone_name]
                except KeyError:
                    raise ValueError(f'Gossip stone location "{stone_name}" is not valid')

                stoneIDs.remove(stone_id)
                group.append(stone_id)
            stoneGroups.append(group)
    # put the remaining locations into singleton groups
    stoneGroups.extend([[id] for id in stoneIDs])

    random.shuffle(stoneGroups)

    # Create list of items for which we want hints. If Bingosync URL is supplied, include items specific to that bingo.
    # If not (or if the URL is invalid), use generic bingo hints
    if world.hint_dist == "bingo":
        bingoDefaults = read_json(data_path('Bingo/generic_bingo_hints.json'))
        if world.bingosync_url is not None and "https://bingosync.com" in world.bingosync_url: # Verify that user actually entered a bingosync URL
            logger = logging.getLogger('')
            logger.info("Got Bingosync URL. Building board-specific goals.")
            world.item_hints = buildBingoHintList(world.bingosync_url)
            world.hint_dist_user = bingoDefaults['settings']['hint_dist_user']
        else:
            world.item_hints = bingoDefaults['settings']['item_hints']
            world.hint_dist_user=bingoDefaults['settings']['hint_dist_user']

        if world.tokensanity in ("overworld", "all") and "Suns Song" not in world.item_hints:
            world.item_hints.append("Suns Song")

        if world.shopsanity != "off" and "Progressive Wallet" not in world.item_hints:
            world.item_hints.append("Progressive Wallet")


    # Load hint distro from distribution file or pre-defined settings
    #
    # 'fixed' key is used to mimic the tournament distribution, creating a list of fixed hint types to fill
    # Once the fixed hint type list is exhausted, weighted random choices are taken like all non-tournament sets
    # This diverges from the tournament distribution where leftover stones are filled with sometimes hints (or random if no sometimes locations remain to be hinted)
    sorted_dist = {}
    type_count = 1
    hint_dist = OrderedDict({})
    fixed_hint_types = []
    max_order = 0
    for hint_type in world.hint_dist_user['distribution']:
        if world.hint_dist_user['distribution'][hint_type]['order'] > 0:
            hint_order = int(world.hint_dist_user['distribution'][hint_type]['order'])
            sorted_dist[hint_order] = hint_type
            if max_order < hint_order:
                max_order = hint_order
            type_count = type_count + 1
    if (type_count - 1) < max_order:
        raise Exception("There are gaps in the custom hint orders. Please revise your plando file to remove them.")
    for i in range(1, type_count):
        hint_type = sorted_dist[i]
        hint_dist[hint_type] = (world.hint_dist_user['distribution'][hint_type]['weight'], world.hint_dist_user['distribution'][hint_type]['copies'])
        hint_dist.move_to_end(hint_type)
        fixed_hint_types.extend([hint_type] * int(world.hint_dist_user['distribution'][hint_type]['fixed']))

    hint_types, hint_prob = zip(*hint_dist.items())
    hint_prob, _ = zip(*hint_prob)

    # Add required location hints
    alwaysLocations = getHintGroup('always', world)
    for hint in alwaysLocations:
        location = world.get_location(hint.name)
        checkedLocations.add(hint.name)

        if location.name in world.hint_text_overrides:
            location_text = world.hint_text_overrides[location.name]
        else:
            location_text = getHint(location.name, world.clearer_hints).text
        if '#' not in location_text:
            location_text = '#%s#' % location_text
        item_text = getHint(getItemGenericName(location.item), world.clearer_hints).text
        add_hint(spoiler, world, stoneGroups, GossipText('%s #%s#.' % (location_text, item_text), ['Green', 'Red']), hint_dist['always'][1], location, force_reachable=True)
        logging.getLogger('').debug('Placed always hint for %s.', location.name)

    # Add trial hints
    if world.trials_random and world.trials == 6:
        add_hint(spoiler, world, stoneGroups, GossipText("#Ganon's Tower# is protected by a powerful barrier.", ['Pink']), hint_dist['trial'][1], force_reachable=True)
    elif world.trials_random and world.trials == 0:
        add_hint(spoiler, world, stoneGroups, GossipText("Sheik dispelled the barrier around #Ganon's Tower#.", ['Yellow']), hint_dist['trial'][1], force_reachable=True)
    elif world.trials < 6 and world.trials > 3:
        for trial,skipped in world.skipped_trials.items():
            if skipped:
                add_hint(spoiler, world, stoneGroups,GossipText("the #%s Trial# was dispelled by Sheik." % trial, ['Yellow']), hint_dist['trial'][1], force_reachable=True)
    elif world.trials <= 3 and world.trials > 0:
        for trial,skipped in world.skipped_trials.items():
            if not skipped:
                add_hint(spoiler, world, stoneGroups, GossipText("the #%s Trial# protects Ganon's Tower." % trial, ['Pink']), hint_dist['trial'][1], force_reachable=True)

    # Add user-specified hinted item locations if using a built-in hint distribution
    # Assume 2 stones/hint
    if len(world.item_hints) > 0 and world.hint_dist_user['named_items_required']:
        for i in range(0, len(world.item_hints)):
            hint = get_specific_item_hint(spoiler, world, checkedLocations)
            if hint == None:
                raise Exception('No valid hints for user-provided item')
            else:
                gossip_text, location = hint
                place_ok = add_hint(spoiler, world, stoneGroups, gossip_text, hint_dist['named-item'][1], location)
                if not place_ok:
                    raise Exception('Not enough gossip stones for user-provided item hints')

    hint_types = list(hint_types)
    hint_prob  = list(hint_prob)
    hint_counts = {}

    custom_fixed = True
    while stoneGroups:
        if fixed_hint_types:
            hint_type = fixed_hint_types.pop(0)
            if hint_dist[hint_type][1] > len(stoneGroups):
                raise Exception('Not enough gossip stone locations for fixed hint type %s.' % hint_type)
        else:
            custom_fixed = False
            # Make sure there are enough stones left for each hint type
            num_types = len(hint_types)
            hint_types = list(filter(lambda htype: hint_dist[htype][1] <= len(stoneGroups), hint_types))
            new_num_types = len(hint_types)
            if new_num_types == 0:
                raise Exception('Not enough gossip stone locations for remaining weighted hint types.')
            elif new_num_types < num_types:
                hint_prob = []
                for htype in hint_types:
                    hint_prob.append(hint_dist[htype][0])
            try:
                # Weight the probabilities such that hints that are over the expected proportion
                # will be drawn less, and hints that are under will be drawn more.
                # This tightens the variance quite a bit. The variance can be adjusted via the power
                weighted_hint_prob = []
                for w1_type, w1_prob in zip(hint_types, hint_prob):
                    p = w1_prob
                    if p != 0: # If the base prob is 0, then it's 0
                        for w2_type, w2_prob in zip(hint_types, hint_prob):
                            if w2_prob != 0: # If the other prob is 0, then it has no effect
                                # Raising this term to a power greater than 1 will decrease variance
                                # Conversely, a power less than 1 will increase variance
                                p = p * (((hint_counts.get(w2_type, 0) / w2_prob) + 1) / ((hint_counts.get(w1_type, 0) / w1_prob) + 1))
                    weighted_hint_prob.append(p)

                hint_type = random_choices(hint_types, weights=weighted_hint_prob)[0]
            except IndexError:
                raise Exception('Not enough valid hints to fill gossip stone locations.')

        hint = hint_func[hint_type](spoiler, world, checkedLocations)

        if hint == None:
            index = hint_types.index(hint_type)
            hint_prob[index] = 0
            # Zero out the probability in the base distribution in case the probability list is modified
            # to fit hint types in remaining gossip stones
            hint_dist[hint_type] = (0.0, hint_dist[hint_type][1])
        else:
            gossip_text, location = hint
            place_ok = add_hint(spoiler, world, stoneGroups, gossip_text, hint_dist[hint_type][1], location)
            if place_ok:
                hint_counts[hint_type] = hint_counts.get(hint_type, 0) + 1
                if location is None:
                    logging.getLogger('').debug('Placed %s hint.', hint_type)
                else:
                    logging.getLogger('').debug('Placed %s hint for %s.', hint_type, location.name)
            if not place_ok and custom_fixed:
                logging.getLogger('').debug('Failed to place %s fixed hint for %s.', hint_type, location.name)
                fixed_hint_types.insert(0, hint_type)


# builds boss reward text that is displayed at the temple of time altar for child and adult, pull based off of item in a fixed order.
def buildBossRewardHints(world, messages):
    # text that appears at altar as a child.
    bossRewardsSpiritualStones = [
        ('Kokiri Emerald',   'Green'),
        ('Goron Ruby',       'Red'),
        ('Zora Sapphire',    'Blue'),
    ]
    child_text = '\x08'
    child_text += getHint('Spiritual Stone Text Start', world.clearer_hints).text
    for (reward, color) in bossRewardsSpiritualStones:
        child_text += buildBossString(reward, color, world)
    child_text += getHint('Spiritual Stone Text End', world.clearer_hints).text
    child_text += '\x0B'
    update_message_by_id(messages, 0x707A, get_raw_text(child_text), 0x20)

    # text that appears at altar as an adult.
    bossRewardsMedallions = [
        ('Light Medallion',  'Light Blue'),
        ('Forest Medallion', 'Green'),
        ('Fire Medallion',   'Red'),
        ('Water Medallion',  'Blue'),
        ('Shadow Medallion', 'Pink'),
        ('Spirit Medallion', 'Yellow'),
    ]
    adult_text = '\x08'
    adult_text += getHint('Medallion Text Start', world.clearer_hints).text
    for (reward, color) in bossRewardsMedallions:
        adult_text += buildBossString(reward, color, world)
    adult_text += getHint('Medallion Text End', world.clearer_hints).text
    adult_text += '\x0B'
    update_message_by_id(messages, 0x7057, get_raw_text(adult_text), 0x20)


# pulls text string from hintlist for reward after sending the location to hintlist.
def buildBossString(reward, color, world):
    for location in world.get_filled_locations():
        if location.item.name == reward:
            item_icon = chr(location.item.special['item_id'])
            location_text = getHint(location.name, world.clearer_hints).text
            return str(GossipText("\x08\x13%s%s" % (item_icon, location_text), [color], prefix='')) + '\x04'
    return ''


# fun new lines for Ganon during the final battle
def buildGanonText(world, messages):
    # empty now unused messages to make space for ganon lines
    update_message_by_id(messages, 0x70C8, " ")
    update_message_by_id(messages, 0x70C9, " ")
    update_message_by_id(messages, 0x70CA, " ")

    # lines before battle
    ganonLines = getHintGroup('ganonLine', world)
    random.shuffle(ganonLines)
    text = get_raw_text(ganonLines.pop().text)
    update_message_by_id(messages, 0x70CB, text)

    # light arrow hint or validation chest item
    if world.distribution.get_starting_item('Light Arrows') > 0:
        text = get_raw_text(getHint('Light Arrow Location', world.clearer_hints).text)
        text += "\x05\x42your pocket\x05\x40"
    elif world.light_arrow_location:
        text = get_raw_text(getHint('Light Arrow Location', world.clearer_hints).text)
        location = world.light_arrow_location
        location_hint = get_hint_area(location).replace('Ganon\'s Castle', 'my castle')
        if world.id != location.world.id:
            text += "\x05\x42Player %d's\x05\x40 %s" % (location.world.id +1, get_raw_text(location_hint))
        else:
            text += get_raw_text(location_hint)
    else:
        text = get_raw_text(getHint('Validation Line', world.clearer_hints).text)
        for location in world.get_filled_locations():
            if location.name == 'Ganons Tower Boss Key Chest':
                text += get_raw_text(getHint(getItemGenericName(location.item), world.clearer_hints).text)
                break
    text += '!'

    update_message_by_id(messages, 0x70CC, text)


def get_raw_text(string):
    text = ''
    for char in string:
        if char == '^':
            text += '\x04' # box break
        elif char == '&':
            text += '\x01' # new line
        elif char == '@':
            text += '\x0F' # print player name
        elif char == '#':
            text += '\x05\x40' # sets color to white
        else:
            text += char
    return text

def HintDistList():
    dists_json = os.listdir(data_path('Hints/'))
    dists = {}
    for d in dists_json:
        dist = read_json(os.path.join(data_path('Hints/'), d))
        dist_name = dist['name']
        gui_name = dist['gui_name']
        dists.update({ dist_name: gui_name })
    return dists

def HintDistTips():
    dists_json = os.listdir(data_path('Hints/'))
    tips = ""
    first_dist = True
    line_char_limit = 33
    for d in dists_json:
        if not first_dist:
            tips = tips + "\n"
        else:
            first_dist = False
        dist = read_json(os.path.join(data_path('Hints/'), d))
        gui_name = dist['gui_name']
        desc = dist['description']
        i = 0
        end_of_line = False
        tips = tips + "<b>"
        for c in gui_name:
            if c == " " and end_of_line:
                tips = tips + "\n"
                end_of_line = False
            else:
                tips = tips + c
                i = i + 1
                if i > line_char_limit:
                    end_of_line = True
                    i = 0
        tips = tips + "</b>: "
        i = i + 2
        for c in desc:
            if c == " " and end_of_line:
                tips = tips + "\n"
                end_of_line = False
            else:
                tips = tips + c
                i = i + 1
                if i > line_char_limit:
                    end_of_line = True
                    i = 0
        tips = tips + "\n"
    return tips<|MERGE_RESOLUTION|>--- conflicted
+++ resolved
@@ -186,11 +186,7 @@
                 else:
                     # If flagged to guarantee reachable, then skip
                     # If no stones are reachable, then this will place nothing
-<<<<<<< HEAD
-                    skipped_ids.append(id)
-=======
                     skipped_groups.append(group)
->>>>>>> dec6cdc0
         else:
             # Out of groups
             if not force_reachable and len(duplicates) >= total:
