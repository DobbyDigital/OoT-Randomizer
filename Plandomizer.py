--- conflicted
+++ resolved
@@ -613,8 +613,26 @@
         :return: list:
                     All items in the record that exist in the item pool but have not already been used. Can be empty.
         """
+        valid_items = []
         predicate = self.pattern_matcher(record.item)
-        valid_items = [item.name for item in itempool if predicate(item.name)]
+        if isinstance(record.item, list):
+            for choice in record.item:
+                if choice[0] == '#' and choice[1:] in item_groups:
+                    for item in itempool:
+                        if predicate(item.name):
+                            valid_items.append(choice)
+                            break
+            for item in itempool:
+                if item.name in record.item and predicate(item.name):
+                    valid_items.append(item.name)
+        else:
+            if record.item[0] == '#' and record.item[1:] in item_groups:
+                for item in itempool:
+                    if predicate(item.name):
+                        valid_items = [record.item]
+                        break
+            else:
+                valid_items = [record.item]
         if used_items is not None:
             for used_item in used_items:
                 if used_item in valid_items:
@@ -1170,96 +1188,6 @@
     return pattern.startswith('!') or pattern.startswith('*') or pattern.startswith('#') or pattern.endswith('*')
 
 
-<<<<<<< HEAD
-=======
-def pattern_matcher(pattern):
-    if isinstance(pattern, list):
-        pattern_list = []
-        for pattern_item in pattern:
-            pattern_list.append(pattern_matcher(pattern_item))
-        return reduce(lambda acc, sub_matcher: lambda item: sub_matcher(item) or acc(item), pattern_list, lambda _: False)
-
-    invert = pattern.startswith('!')
-    if invert:
-        pattern = pattern[1:]
-    if pattern.startswith('#'):
-        group = search_groups[pattern[1:]]
-        return lambda s: invert != (s in group)
-    wildcard_begin = pattern.startswith('*')
-    if wildcard_begin:
-        pattern = pattern[1:]
-    wildcard_end = pattern.endswith('*')
-    if wildcard_end:
-        pattern = pattern[:-1]
-        if wildcard_begin:
-            return lambda s: invert != (pattern in s)
-        else:
-            return lambda s: invert != s.startswith(pattern)
-    else:
-        if wildcard_begin:
-            return lambda s: invert != s.endswith(pattern)
-        else:
-            return lambda s: invert != (s == pattern)
-
-
-def pattern_dict_items(pattern_dict):
-    """Retrieve a location by pattern.
-
-    :param pattern_dict: the location dictionary. Capable of containing a pattern.
-    :return: tuple:
-                0: the name of the location
-                1: the item to place at the location
-    """
-    # TODO: This has the same issue with the invert pattern as items do.
-    #  It pulls randomly(?) from all locations instead of ones that make sense.
-    #  e.g. "!Queen Gohma" results in "KF Kokiri Sword Chest"
-    for (key, value) in pattern_dict.items():
-        if is_pattern(key):
-            pattern = lambda loc: pattern_matcher(key)(loc.name)
-            for location in LocationIterator(pattern):
-                yield location.name, value
-        else:
-            yield key, value
-
-
-def get_valid_items_from_record(itempool, used_items, record):
-    """Gets items that are valid for placement.
-
-    :param itempool: a list of the item pool to search through for the record
-    :param used_items: a list of the items already used from the item pool
-    :param record: the item record to choose from
-    :return: list:
-                All items in the record that exist in the item pool but have not already been used. Can be empty.
-    """
-    valid_items = []
-    predicate = pattern_matcher(record.item)
-    if isinstance(record.item, list):
-        for choice in record.item:
-            if choice[0] == '#' and choice[1:] in item_groups:
-                for item in itempool:
-                    if predicate(item.name):
-                        valid_items.append(choice)
-                        break
-        for item in itempool:
-            if item.name in record.item and predicate(item.name):
-                valid_items.append(item.name)
-    else:
-        if record.item[0] == '#' and record.item[1:] in item_groups:
-            for item in itempool:
-                if predicate(item.name):
-                    valid_items = [record.item]
-                    break
-        else:
-            valid_items = [record.item]
-    if used_items is not None:
-        for used_item in used_items:
-            if used_item in valid_items:
-                valid_items.remove(used_item)
-
-    return valid_items
-
-
->>>>>>> bf0b03a3
 def pull_first_element(pools, predicate=lambda k:True, remove=True):
     for pool in pools:
         for element in pool:
