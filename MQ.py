--- conflicted
+++ resolved
@@ -51,10 +51,7 @@
 DMA_TABLE = 0x7430
 SCENE_TABLE = 0xB71440
 
-<<<<<<< HEAD
-
-=======
->>>>>>> 7d10e8be
+
 class File(object):
     def __init__(self, file):
         self.name = file['Name']
@@ -181,16 +178,12 @@
         while loop > 0 and code != 0x14: #terminator
             loop -= 1
 
-<<<<<<< HEAD
-            if code == 0x04: #rooms
-=======
             if code == 0x03: #collision
                 col_mesh_offset = rom.read_int24(headcur + 5)
                 col_mesh = CollisionMesh(rom, start, col_mesh_offset)
                 self.patch_mesh(rom, col_mesh);
 
             elif code == 0x04: #rooms
->>>>>>> 7d10e8be
                 room_list_offset = rom.read_int24(headcur + 5)
 
             elif code == 0x0D: #paths
@@ -221,77 +214,6 @@
             rom.write_int32s(cur, [room.file.start, room.file.end])
             cur += 0x08
 
-<<<<<<< HEAD
-
-=======
-    def write_map_data(self, rom:LocalRom):
-        if self.id >= 10:
-            return
-
-        # write floormap
-        floormap_indices = 0xB6C934
-        floormap_vrom = 0xBC7E00
-        floormap_index = rom.read_int16(floormap_indices + (self.id * 2))
-        floormap_index //= 2 # game uses texture index, where two textures are used per floor
-
-        cur = floormap_vrom + (floormap_index * 0x1EC)
-        for floormap in self.floormaps:
-            for icon in floormap:
-                Icon.write_to_floormap(icon, rom, cur)
-                cur += 0xA4
-
-                
-        # fixes jabu jabu floor B1 having no chest data
-        if self.id == 2:
-            cur = floormap_vrom + (0x08 * 0x1EC + 4)
-            kaleido_scope_chest_verts = 0x803A3DA0 # hax, should be vram 0x8082EA00
-            rom.write_int32s(cur, [0x17, kaleido_scope_chest_verts, 0x04]) 
-
-        # write minimaps
-        map_mark_vrom = 0xBF40D0
-        map_mark_vram = 0x808567F0
-        map_mark_array_vram = 0x8085D2DC # ptr array in map_mark_data to minimap "marks"
-
-        array_vrom = map_mark_array_vram - map_mark_vram + map_mark_vrom
-        map_mark_scene_vram = rom.read_int32(self.id * 4 + array_vrom)
-        mark_vrom = map_mark_scene_vram - map_mark_vram + map_mark_vrom
-        
-        cur = mark_vrom
-        for minimap in self.minimaps:
-            for icon in minimap:
-                Icon.write_to_minimap(icon, rom, cur)
-                cur += 0x26
-
-
-    def patch_mesh(self, rom:LocalRom, mesh:CollisionMesh):
-        start = self.file.start
-        
-        final_cams = []
-
-        # build final camera data
-        for cam in self.coldelta.cams:
-            data = cam['Data']
-            pos = cam['PositionIndex']
-            if pos < 0:
-                final_cams.append((data, 0))
-            else:
-                addr = start + (mesh.camera_data_addr & 0xFFFFFF)
-                seg_off = rom.read_int32(addr + (pos * 8) + 4)
-                final_cams.append((data, seg_off))
-
-        types_move_addr = 0
-
-        # if data can't fit within the old mesh space, append camera data
-        if self.coldelta.is_larger:
-            types_move_addr = mesh.camera_data_addr
-
-            # append to end of file
-            self.write_cam_data(rom, self.file.end, final_cams)
-            mesh.camera_data_addr = get_segment_address(2, self.file.end - self.file.start)
-            self.file.end += len(final_cams) * 8
-            
-        else:
-            types_move_addr = mesh.camera_data_addr + (len(final_cams) * 8)
 
             # append in place
             addr = self.file.start + (mesh.camera_data_addr & 0xFFFFFF)
@@ -337,7 +259,6 @@
             addr += 8
 
 
->>>>>>> 7d10e8be
     # appends path data to the end of the rom
     # returns segment address to path data
     def append_path_data(self, rom:LocalRom):
@@ -405,18 +326,6 @@
         self.file.end = align16(self.file.end)
         update_dmadata(rom, self.file)
         
-<<<<<<< HEAD
-
-    def append_object_data(self, rom:LocalRom, objects):
-        offset = self.file.end - self.file.start
-        cur = self.file.end
-        rom.write_int16s(cur, objects)
-
-        objects_size = align4(len(objects) * 2)
-        self.file.end += objects_size
-        return offset
-=======
->>>>>>> 7d10e8be
 
     def append_object_data(self, rom:LocalRom, objects):
         offset = self.file.end - self.file.start
@@ -548,12 +457,6 @@
             result = test_remap(file)
             print("{0} - {1}".format(result, file))
 
-<<<<<<< HEAD
-=======
-
-def verify_dma(rom:LocalRom):
-    cur = SCENE_DMADATA
->>>>>>> 7d10e8be
 
 def verify_dma(rom:LocalRom):
     cur = DMA_TABLE
@@ -620,7 +523,6 @@
     return ((value + 3) // 4) * 4
 
 def align16(value):
-<<<<<<< HEAD
     return ((value + 0xF) // 0x10) * 0x10
 
 # This function inserts space in a ovl section at the section's offset
@@ -806,7 +708,4 @@
     # Update Header and File size
     new_header_size = (cur + 4) - header
     rom.write_int32(cur, new_header_size)
-    file.end += (new_header_size - header_size)
-=======
-    return ((value + 0xF) // 0x10) * 0x10
->>>>>>> 7d10e8be
+    file.end += (new_header_size - header_size)