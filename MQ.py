# mzxrules 2018
#
# In order to patch MQ to the existing data...
# 
# Ice Cavern (Scene 9) needs to have it's header altered to support MQ's path list. This 
# expansion will delete the otherwise unused alternate headers command
# 
# Scenes:
# 
# Transition actors will be patched over the old data, as the number of records is the same
# Path data will be appended to the end of the scene file. 
# 
# The size of a single path on file is NUM_POINTS * 6, rounded up to the nearest 4 byte boundary
# The total size consumed by the path data is NUM_PATHS * 8, plus the sum of all path file sizes
# padded to the nearest 0x10 bytes
# 
# Rooms:
# 
# Object file initialization data will be appended to the end of the room file.
# The total size consumed by the object file data is NUM_OBJECTS * 0x02, aligned to
# the nearest 0x04 bytes
# 
# Actor spawn data will be appended to the end of the room file, after the objects.
# The total size consumed by the actor spawn data is NUM_ACTORS * 0x10
# 
# Finally:
# 
# Scene and room files will be padded to the nearest 0x10 bytes

from Utils import local_path
from Rom import LocalRom
import json
from struct import pack, unpack

DMA_TABLE = 0x7430
SCENE_TABLE = 0xB71440


class File(object):
    def __init__(self, file):
        self.name = file['Name']
        self.start = int(file['Start'], 16)
        self.end = int(file['End'], 16)
        self.remap = file['RemapStart']

        # used to update the file's associated dmadata record
        self.dma_key = self.start

        if self.remap is not None:
            self.remap = int(self.remap, 16)

    def __repr__(self):
        remap = "None"
        if self.remap is not None:
            remap = "{0:x}".format(self.remap)
        return "{0}: {1:x} {2:x}, remap {3}".format(self.name, self.start, self.end, remap)

    def relocate(self, rom:LocalRom):
        if self.remap is None:
            return

        new_start = self.remap
       
        offset = new_start - self.start
        new_end = self.end + offset

        rom.buffer[new_start:new_end] = rom.buffer[self.start:self.end]
        self.start = new_start
        self.end = new_end


class Scene(object):
    def __init__(self, scene):
        self.file = File(scene['File'])
        self.id = scene['Id']
        self.transition_actors = [convert_actor_data(x) for x in scene['TActors']]
        self.rooms = [Room(x) for x in scene['Rooms']]
        self.paths = []
        temp_paths = scene['Paths']
        for item in temp_paths:
            self.paths.append(item['Points'])


    def write_data(self, rom:LocalRom):
        
        # move file to remap address
        self.file.relocate(rom)

        start = self.file.start
        headcur = self.file.start

        room_list_offset = 0

        code = rom.read_byte(headcur)
        loop = 0x20
        while loop > 0 and code != 0x14: #terminator
            loop -= 1

            if code == 0x04: #rooms
                room_list_offset = rom.read_int24(headcur + 5)

            elif code == 0x0D: #paths
                path_offset = self.append_path_data(rom)
                rom.write_int32(headcur + 4, path_offset)

            elif code == 0x0E: #transition actors
                t_offset = rom.read_int24(headcur + 5)
                addr = self.file.start + t_offset
                write_actor_data(rom, addr, self.transition_actors)

            headcur += 8
            code = rom.read_byte(headcur)

        # update file references
        self.file.end = align16(self.file.end)
        update_dmadata(rom, self.file)
        update_scene_table(rom, self.id, self.file.start, self.file.end)
        
        # write room file data
        for room in self.rooms:
            room.write_data(rom)

        cur = self.file.start + room_list_offset
        for room in self.rooms:
            rom.write_int32s(cur, [room.file.start, room.file.end])
            cur += 0x08


    # appends path data to the end of the rom
    # returns segment address to path data
    def append_path_data(self, rom:LocalRom):
        start = self.file.start
        cur = self.file.end
        records = []
        records_offset = 0

        for path in self.paths:
            nodes = len(path)
            offset = get_segment_address(2, cur - start)
            records.append((nodes, offset))

            #flatten
            points = [x for points in path for x in points]
            rom.write_int16s(cur, points)
            path_size = align4(len(path) * 6)
            cur += path_size

        records_offset = get_segment_address(2, cur - start) 
        for node, offset in records:
            rom.write_byte(cur, node)
            rom.write_int32(cur + 4, offset)
            cur += 8

        self.file.end = cur
        return records_offset


class Room(object):
    def __init__(self, room):
        self.file = File(room['File'])
        self.id = room['Id']
        self.objects = [int(x, 16) for x in room['Objects']]
        self.actors = [convert_actor_data(x) for x in room['Actors']]

    def write_data(self, rom:LocalRom):

        # move file to remap address
        self.file.relocate(rom)

        headcur = self.file.start

        code = rom.read_byte(headcur)
        loop = 0x20
        while loop != 0 and code != 0x14: #terminator
            loop -= 1

            if code == 0x01: # actors
                offset = self.file.end - self.file.start
                write_actor_data(rom, self.file.end, self.actors)
                self.file.end += len(self.actors) * 0x10

                rom.write_byte(headcur + 1, len(self.actors))
                rom.write_int32(headcur + 4, get_segment_address(3, offset))

            elif code == 0x0B: # objects
                offset = self.append_object_data(rom, self.objects)

                rom.write_byte(headcur + 1, len(self.objects))
                rom.write_int32(headcur + 4, get_segment_address(3, offset))

            headcur += 8
            code = rom.read_byte(headcur)

        # update file reference
        self.file.end = align16(self.file.end)
        update_dmadata(rom, self.file)
        

    def append_object_data(self, rom:LocalRom, objects):
        offset = self.file.end - self.file.start
        cur = self.file.end
        rom.write_int16s(cur, objects)

        objects_size = align4(len(objects) * 2)
        self.file.end += objects_size
        return offset


def patch_files(world, rom:LocalRom):
    #patch_ice_cavern_scene_header(rom)

    data = get_json()
    scenes = [Scene(x) for x in data]

    if world.dungeon_mq['DT']:
        scenes[0].write_data(rom)
    if world.dungeon_mq['DC']:
        scenes[1].write_data(rom)

    verify_dma(rom)


def get_json():
    with open(local_path('data/mqu.json'), 'r') as stream:
        data = json.load(stream)
    return data


def convert_actor_data(str):
    spawn_args = str.split(" ")
    return [ int(x,16) for x in spawn_args ]


def get_segment_address(base, offset):
    offset &= 0xFFFFFF
    base *= 0x01000000
    return base + offset


def patch_ice_cavern_scene_header(rom):
    rom.buffer[0x2BEB000:0x2BEB038] = rom.buffer[0x2BEB008:0x2BEB040]
    rom.write_int32s(0x2BEB038, [0x0D000000, 0x02000000])


def get_dma_record(rom:LocalRom, cur):
    start = rom.read_int32(cur)
    end = rom.read_int32(cur+0x04)
    size = end-start
    return start, end, size


def verify_remap(scenes):
    def test_remap(file:File):
        if file.remap is not None:
            if file.start < file.remap:
                return False
        return True
    print("test code: verify remap won't corrupt data")

    for scene in scenes:
        file = scene.file
        result = test_remap(file)
        print("{0} - {1}".format(result, file))

        for room in scene.rooms:
            file = room.file
            result = test_remap(file)
            print("{0} - {1}".format(result, file))


def verify_dma(rom:LocalRom):
    cur = DMA_TABLE

    next_start = -1
    errors = []
    
    while True:
        this_start, this_end, this_size = get_dma_record(rom, cur)
        next_start, next_end, next_size = get_dma_record(rom, cur + 0x10)

        if next_start == 0 and next_end == 0:
            break

        if this_end > next_start:
            errors.append('dmadata info')
            st, e, si = get_dma_record(rom, cur-0x10)
            errors.append("{0:x} {1:x} {2:x}".format(st, e, si))
            st, e, si = get_dma_record(rom, cur)
            errors.append("{0:x} {1:x} {2:x} <-- overlapping record".format(st, e, si))
            st, e, si = get_dma_record(rom, cur+0x10)
            errors.append("{0:x} {1:x} {2:x}".format(st, e, si))
        next_start = this_start
        cur += 0x10

    if len(errors) > 0:
        for e in errors:
            print(e)
        Exception("overlapping dmadata records!")


def update_dmadata(rom:LocalRom, file:File):
    cur = DMA_TABLE

    key, start, end = file.dma_key, file.start, file.end

    dma_start, dma_end, dma_size = get_dma_record(rom, cur)
    while dma_start != key:
        if dma_start == 0 and dma_end == 0:
            break

        cur += 0x10
        dma_start, dma_end, dma_size = get_dma_record(rom, cur)

    if dma_start == 0:
        raise Exception('dmadata update failed: key {0:x} not found in dmadata'.format(key))

    else:
        rom.write_int32s(cur, [start, end, start, 0])


def update_scene_table(rom:LocalRom, sceneId, start, end):
    cur = sceneId * 0x14 + SCENE_TABLE
    rom.write_int32s(cur, [start, end])


def write_actor_data(rom:LocalRom, cur, actors):
    for actor in actors:
        rom.write_int16s(cur, actor)
        cur += 0x10

<<<<<<< HEAD

# This function inserts space in a ovl section at the section's offset
# The section size is expanded
# Every relocation entry in the section after the offet is moved accordingly
# Every relocation value that is after the inserted space is increased accordingly
def insert_space(rom, file, vram_start, insert_section, insert_offset, insert_size):
    sections = []
    val_hi = {}
    adr_hi = {}

    # get the ovl header
    cur = file.end - rom.read_int32(file.end - 4)
    section_total = 0
    for i in range(0, 4):
        # build the section offsets
        section_size = rom.read_int32(cur)
        sections.append(section_total)
        section_total += section_size

        # increase the section to be expanded
        if insert_section == i:
            rom.write_int32(cur, section_size + insert_size)

        cur += 4

    # calculate the insert address in vram
    insert_vram = sections[insert_section] + insert_offset + vram_start
    insert_rom = sections[insert_section] + insert_offset + file.start

    # iterate over the relocation table
    relocate_count = rom.read_int32(cur)
    cur += 4
    for i in range(0, relocate_count):
        entry = rom.read_int32(cur)

        # parse relocation entry
        section = ((entry & 0xC0000000) >> 30) - 1
        type = (entry & 0x3F000000) >> 24
        offset = entry & 0x00FFFFFF

        # calculate relocation address in rom
        address = file.start + sections[section] + offset

        # move relocation if section is increased and it's after the insert
        if insert_section == section and offset >= insert_offset:
            # rebuild new relocation entry
            rom.write_int32(cur, 
                ((section + 1) << 30) | 
                (type << 24) | 
                (offset + insert_size))

        # value contains the vram address
        value = rom.read_int32(address)
        raw_value = value
        if type == 2:
            # Data entry: value is the raw vram address
            pass
        elif type == 4:
            # Jump OP: Get the address from a Jump instruction
            value = 0x80000000 | (value & 0x03FFFFFF) << 2
        elif type == 5:
            # Load High: Upper half of an address load
            reg = (value >> 16) & 0x1F
            val_hi[reg] = (value & 0x0000FFFF) << 16
            adr_hi[reg] = address
            # Do not process, wait until the lower half is read
            value = None
        elif type == 6:
            # Load Low: Lower half of the address load
            reg = (value >> 21) & 0x1F
            val_low = value & 0x0000FFFF
            val_low = unpack('h', pack('H', val_low))[0]
            # combine with previous load high
            value = val_hi[reg] + val_low
        else:
            # unknown. OoT does not use any other types
            value = None

        # update the vram values if it's been moved
        if value != None and value >= insert_vram:
            # value = new vram address
            new_value = value + insert_size

            if type == 2:
                # Data entry: value is the raw vram address
                rom.write_int32(address, new_value)
            elif type == 4:
                # Jump OP: Set the address in the Jump instruction
                op = rom.read_int32(address) & 0xFC000000
                new_value = (new_value & 0x0FFFFFFC) >> 2
                new_value = op | new_value
                rom.write_int32(address, new_value)
            elif type == 6:
                # Load Low: Lower half of the address load
                op = rom.read_int32(address) & 0xFFFF0000
                new_val_low = new_value & 0x0000FFFF
                rom.write_int32(address, op | new_val_low)

                # Load High: Upper half of an address load
                op = rom.read_int32(adr_hi[reg]) & 0xFFFF0000
                new_val_hi = (new_value & 0xFFFF0000) >> 16
                if new_val_low >= 0x8000:
                    # add 1 if the lower part is negative for borrow
                    new_val_hi += 1
                rom.write_int32(adr_hi[reg], op | new_val_hi)

        cur += 4

    # Move rom bytes
    rom.buffer[(insert_rom + insert_size):(file.end + insert_size)] = rom.buffer[insert_rom:file.end]
    rom.buffer[insert_rom:(insert_rom + insert_size)] = [0] * insert_size
    file.end += insert_size


def add_relocations(rom, file, addresses):
    relocations = []
    sections = []
    header_size = rom.read_int32(file.end - 4)
    header = file.end - header_size
    cur = header

    # read section sizes and build offsets
    section_total = 0
    for i in range(0, 4):
        section_size = rom.read_int32(cur)
        sections.append(section_total)
        section_total += section_size
        cur += 4

    # get all entries in relocation table
    relocate_count = rom.read_int32(cur)
    cur += 4
    for i in range(0, relocate_count):
        relocations.append(rom.read_int32(cur))
        cur += 4

    # create new enties
    for address in addresses:
        if isinstance(address, tuple):
            # if type provided use it
            type, address = address
        else:
            # Otherwise, try to infer type from value
            value = rom.read_int32(address)
            op = value >> 26
            type = 2 # default: data
            if op == 0x02 or op == 0x03: # j or jal
                type = 4
            elif op == 0x0F: # lui
                type = 5
            elif op == 0x08: # addi
                type = 6

        # Calculate section and offset
        address = address - file.start
        section = 0
        for section_start in sections:
            if address >= section_start:
                section += 1
            else:
                break
        offset = address - sections[section - 1]

        # generate relocation entry
        relocations.append((section << 30) 
                        | (type << 24) 
                        | (offset & 0x00FFFFFF))

    # Rebuild Relocation Table
    cur = header + 0x10
    relocations.sort(key = lambda val: val & 0xC0FFFFFF)
    rom.write_int32(cur, len(relocations))
    cur += 4
    for relocation in relocations:
        rom.write_int32(cur, relocation)
        cur += 4

    # Add padded 0?
    rom.write_int32(cur, 0)
    cur += 4

    # Update Header and File size
    new_header_size = (cur + 4) - header
    rom.write_int32(cur, new_header_size)
    file.end += (new_header_size - header_size)
=======
def align4(value):
    return ((value + 3) // 4) * 4

def align16(value):
    return ((value + 0xF) // 0x10) * 0x10
>>>>>>> ff1fb125
<|MERGE_RESOLUTION|>--- conflicted
+++ resolved
@@ -328,7 +328,11 @@
         rom.write_int16s(cur, actor)
         cur += 0x10
 
-<<<<<<< HEAD
+def align4(value):
+    return ((value + 3) // 4) * 4
+
+def align16(value):
+    return ((value + 0xF) // 0x10) * 0x10
 
 # This function inserts space in a ovl section at the section's offset
 # The section size is expanded
@@ -513,11 +517,4 @@
     # Update Header and File size
     new_header_size = (cur + 4) - header
     rom.write_int32(cur, new_header_size)
-    file.end += (new_header_size - header_size)
-=======
-def align4(value):
-    return ((value + 3) // 4) * 4
-
-def align16(value):
-    return ((value + 0xF) // 0x10) * 0x10
->>>>>>> ff1fb125
+    file.end += (new_header_size - header_size)