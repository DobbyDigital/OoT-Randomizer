class Address():
    prev_address = None

    def __init__(self, address=None, size=4, mask=0xFFFFFFFF, max=None, choices=None, value=None):
        if address is None:
            self.address = Address.prev_address
        else:
            self.address = address           
        self.value = value
        self.size = size
        self.choices = choices
        self.mask = mask

        Address.prev_address = self.address + self.size

        self.bit_offset = 0
        while mask & 1 == 0:
            mask = mask >> 1
            self.bit_offset += 1

        if max is None:
            self.max = mask
        else:
            self.max = max


    def get_value(self, default=0):
        if self.value is None:
            return default
        return self.value


    def get_value_raw(self):
        if self.value is None:
            return None

        value = self.value
        if self.choices is not None:
            value = self.choices[value]
        if not isinstance(value, int):
            raise ValueError("Invalid value type '%s'" % str(value))

        if isinstance(value, bool):
            value = 1 if value else 0
        if value > self.max:
            value = self.max

        value = (value << self.bit_offset) & self.mask
        return value


    def set_value_raw(self, value):
        if value is None:
            self.value = None
            return

        if not isinstance(value, int):
            raise ValueError("Invalid value type '%s'" % str(value))

        value = (value & self.mask) >> self.bit_offset
        if value > self.max:
            value = self.max
        
        if self.choices is not None:
            for choice_name, choice_value in self.choices.items():
                if choice_value == value:
                    value = choice_name
                    break

        self.value = value


    def get_writes(self, save_context):
        if self.value is None:
            return

        value = self.get_value_raw()
        if value is None:
            return

        values = zip(Address.to_bytes(value, self.size), 
                     Address.to_bytes(self.mask, self.size))

        for i, (byte, mask) in enumerate(values):
            if mask == 0:
                continue
            if mask == 0xFF:
                save_context.write_byte(self.address + i, byte)
            else:
                save_context.write_bits(self.address + i, byte, mask=mask)


    def to_bytes(value, size):
        ret = []
        for _ in range(size):
            ret.insert(0, value & 0xFF)
            value = value >> 8
        return ret


class SaveContext():
    def __init__(self):
        self.save_bits = {}
        self.save_bytes = {}
        self.addresses = self.get_save_context_addresses()


    # will set the bits of value to the offset in the save (or'ing them with what is already there)
    def write_bits(self, address, value, mask=None, predicate=None):
        if predicate and not predicate(value):
            return

        if mask is not None:
            value = value & mask

        if address in self.save_bytes:
            old_val = self.save_bytes[address]
            if mask is not None:
                old_val &= ~mask
            value = old_val | value
            self.write_byte(address, value, predicate)
        elif address in self.save_bits:
            if mask is not None:
                self.save_bits[address] &= ~mask
            self.save_bits[address] |= value
        else:
            self.save_bits[address] = value


    # will overwrite the byte at offset with the given value
    def write_byte(self, address, value, predicate=None):
        if predicate and not predicate(value):
            return

        if address in self.save_bits:
            del self.save_bits[address]

        self.save_bytes[address] = value


    # will overwrite the byte at offset with the given value
    def write_bytes(self, address, bytes, predicate=None):
        for i, value in enumerate(bytes):
            self.write_byte(address + i, value, predicate)


    def write_save_entry(self, address):
        if isinstance(address, dict):
            for name, sub_address in address.items():
                self.write_save_entry(sub_address)
        elif isinstance(address, list):
            for sub_address in address:
                self.write_save_entry(sub_address)
        else:
            address.get_writes(self)


    def set_ammo_max(self):
        ammo_maxes = {
            'stick'     : ('stick_upgrade', [10,  10,  20,  30]),
            'nut'       : ('nut_upgrade',   [20,  20,  30,  40]),
            'bomb'      : ('bomb_bag',      [00,  20,  30,  40]),
            'bow'       : ('quiver',        [00,  30,  40,  50]),
            'slingshot' : ('bullet_bag',    [00,  30,  40,  50]),
            'rupees'    : ('wallet',        [99, 200, 500, 999]),
        }

        for ammo, (upgrade, maxes) in ammo_maxes.items():
            upgrade_count = self.addresses['upgrades'][upgrade].get_value()
            try:
                ammo_max = maxes[upgrade_count]
            except IndexError:
                ammo_max = maxes[-1]
            if ammo == 'rupees':
                self.addresses[ammo].max = ammo_max
            else:
                self.addresses['ammo'][ammo].max = ammo_max


    # will overwrite the byte at offset with the given value
    def write_save_table(self, rom):
        self.set_ammo_max()
        for name, address in self.addresses.items():
            self.write_save_entry(address)

        save_table = []
        for address, value in self.save_bits.items():
            if value != 0:
                save_table += [(address & 0xFF00) >> 8, address & 0xFF, 0x00, value]
        for address, value in self.save_bytes.items():
            save_table += [(address & 0xFF00) >> 8, address & 0xFF, 0x01, value]
        save_table += [0x00,0x00,0x00,0x00]

        table_len = len(save_table)
        if table_len > 0x400:
            raise Exception("The Initial Save Table has exceeded its maximum capacity: 0x%03X/0x400" % table_len)
        rom.write_bytes(rom.sym('INITIAL_SAVE_DATA'), save_table)


    def give_bottle(self, item, count):
        for bottle_id in range(4):
            item_slot = 'bottle_%d' % (bottle_id + 1)
            if self.addresses['item_slot'][item_slot].get_value(0xFF) != 0xFF:
                continue

            self.addresses['item_slot'][item_slot].value = SaveContext.bottle_types[item]
            count -= 1

            if count == 0:
                return


    def give_health(self, health):
        health += self.addresses['health_capacity'].get_value(0x30) / 0x10
        health += self.addresses['quest']['heart_pieces'].get_value() / 4

        self.addresses['health_capacity'].value       = int(health) * 0x10
        self.addresses['health'].value                = int(health) * 0x10
        self.addresses['quest']['heart_pieces'].value = int((health % 1) * 4)


    def give_item(self, item, count=1):
        if item in SaveContext.bottle_types:
            self.give_bottle(item, count)
        elif item in ["Piece of Heart", "Piece of Heart (Treasure Chest Game)"]:
            self.give_health(count / 4)
        elif item == "Heart Container":
            self.give_health(count)
        elif item == "Bombchu Item":
            self.give_bombchu_item()
        elif item in SaveContext.save_writes_table:
            for address, value in SaveContext.save_writes_table[item].items():
                if value is None:
                    value = count
                elif isinstance(value, list):
                    value = value[min(len(value), count) - 1]
                elif isinstance(value, bool):
                    value = 1 if value else 0

                address_value = self.addresses
                prev_sub_address = 'Save Context'
                for sub_address in address.split('.'):
                    if sub_address not in address_value:
                        raise ValueError('Unknown key %s in %s of SaveContext' % (sub_address, prev_sub_address))

                    if isinstance(address_value, list):
                        sub_address =  int(sub_address)

                    address_value = address_value[sub_address]
                    prev_sub_address = sub_address
                if not isinstance(address_value, Address):
                    raise ValueError('%s does not resolve to an Address in SaveContext' % (sub_address))

                if isinstance(value, int) and value < address_value.get_value():
                    continue

                address_value.value = value
        else:
            raise ValueError("Cannot give unknown starting item %s" % item)


    def give_bombchu_item(self):
        self.give_item("Bombchus", 0)


    def equip_default_items(self, age):
        self.equip_items(age, 'equips_' + age)


    def equip_current_items(self, age):
        self.equip_items(age, 'equips')


    def equip_items(self, age, equip_type):
        if age not in ['child', 'adult']:
            raise ValueError("Age must be 'adult' or 'child', not %s" % age)

        if equip_type not in ['equips', 'equips_child', 'equips_adult']:
            raise ValueError("Equip type must be 'equips', 'equips_child' or 'equips_adult', not %s" % equip_type)

        age = 'equips_' + age
        c_buttons = list(self.addresses[age]['button_slots'].keys())
        for item_slot in SaveContext.equipable_items[age]['items']:
            item = self.addresses['item_slot'][item_slot].get_value('none')
            if item != 'none':
                c_button = c_buttons.pop()
                self.addresses[equip_type]['button_slots'][c_button].value = item_slot
                self.addresses[equip_type]['button_items'][c_button].value = item
                if not c_buttons:
                    break

        for equip_item, equip_addresses in self.addresses[age]['equips'].items():
            for item in SaveContext.equipable_items[age][equip_item]:
                if self.addresses['equip_items'][item].get_value():
                    item_value = self.addresses['equip_items'][item].get_value_raw()
                    self.addresses[equip_type]['equips'][equip_item].set_value_raw(item_value)
                    if equip_item == 'tunic':
                        self.addresses[equip_type]['equips'][equip_item].value = 1
                    if equip_item == 'sword':
                        self.addresses[equip_type]['button_items']['b'].value = item
                    break


    def get_save_context_addresses(self):
        return {
            'entrance_index'             : Address(0x0000, size=4),
            'link_age'                   : Address(size=4, max=1),
            'unk_00'                     : Address(size=2),
            'cutscene_index'             : Address(size=2),
            'time_of_day'                : Address(size=2),
            'unk_01'                     : Address(size=2),
            'night_flag'                 : Address(size=4, max=1),
            'unk_02'                     : Address(size=8),
            'id'                         : Address(size=6),
            'deaths'                     : Address(size=2),
            'file_name'                  : Address(size=8),
            'n64dd_flag'                 : Address(size=2),
            'health_capacity'            : Address(size=2, max=0x140),
            'health'                     : Address(size=2, max=0x140),
            'magic_level'                : Address(size=1, max=2),
            'magic'                      : Address(size=1, max=0x60),
            'rupees'                     : Address(size=2),
            'bgs_hits_left'              : Address(size=2),
            'navi_timer'                 : Address(size=2),
            'magic_acquired'             : Address(size=1, max=1),
            'unk_03'                     : Address(size=1),
            'double_magic'               : Address(size=1, max=1),
            'double_defense'             : Address(size=1, max=1),
            'bgs_flag'                   : Address(size=1, max=1),
            'unk_05'                     : Address(size=1),

            # Equiped Items
            'equips_child' : {
                'button_items' : {
                    'b'                  : Address(size=1, choices=SaveContext.item_id_map),
                    'left'               : Address(size=1, choices=SaveContext.item_id_map),
                    'down'               : Address(size=1, choices=SaveContext.item_id_map),
                    'right'              : Address(size=1, choices=SaveContext.item_id_map),
                },
                'button_slots' : {
                    'left'               : Address(size=1, choices=SaveContext.slot_id_map),
                    'down'               : Address(size=1, choices=SaveContext.slot_id_map),
                    'right'              : Address(size=1, choices=SaveContext.slot_id_map),
                },
                'equips' : {
                    'sword'              : Address(0x0048, size=2, mask=0x000F),
                    'shield'             : Address(0x0048, size=2, mask=0x00F0),
                    'tunic'              : Address(0x0048, size=2, mask=0x0F00),
                    'boots'              : Address(0x0048, size=2, mask=0xF000),                
                },
            },
            'equips_adult' : {
                'button_items' : {
                    'b'                  : Address(size=1, choices=SaveContext.item_id_map),
                    'left'               : Address(size=1, choices=SaveContext.item_id_map),
                    'down'               : Address(size=1, choices=SaveContext.item_id_map),
                    'right'              : Address(size=1, choices=SaveContext.item_id_map),
                },
                'button_slots' : {
                    'left'               : Address(size=1, choices=SaveContext.slot_id_map),
                    'down'               : Address(size=1, choices=SaveContext.slot_id_map),
                    'right'              : Address(size=1, choices=SaveContext.slot_id_map),
                },
                'equips' : {
                    'sword'              : Address(0x0052, size=2, mask=0x000F),
                    'shield'             : Address(0x0052, size=2, mask=0x00F0),
                    'tunic'              : Address(0x0052, size=2, mask=0x0F00),
                    'boots'              : Address(0x0052, size=2, mask=0xF000),                
                },
            },
            'unk_06'                     : Address(size=0x12),
            'scene_index'                : Address(size=2),

            'equips' : {
                'button_items' : {
                    'b'                  : Address(size=1, choices=SaveContext.item_id_map),
                    'left'               : Address(size=1, choices=SaveContext.item_id_map),
                    'down'               : Address(size=1, choices=SaveContext.item_id_map),
                    'right'              : Address(size=1, choices=SaveContext.item_id_map),
                },
                'button_slots' : {
                    'left'               : Address(size=1, choices=SaveContext.slot_id_map),
                    'down'               : Address(size=1, choices=SaveContext.slot_id_map),
                    'right'              : Address(size=1, choices=SaveContext.slot_id_map),
                },
                'equips' : {
                    'sword'              : Address(0x0070, size=2, mask=0x000F, max=3),
                    'shield'             : Address(0x0070, size=2, mask=0x00F0, max=3),
                    'tunic'              : Address(0x0070, size=2, mask=0x0F00, max=3),
                    'boots'              : Address(0x0070, size=2, mask=0xF000, max=3),                
                },
            },
            'unk_07'                     : Address(size=2),

            # Item Slots
            'item_slot'                  : {
                'stick'                  : Address(size=1, choices=SaveContext.item_id_map),
                'nut'                    : Address(size=1, choices=SaveContext.item_id_map),
                'bomb'                   : Address(size=1, choices=SaveContext.item_id_map),
                'bow'                    : Address(size=1, choices=SaveContext.item_id_map),
                'fire_arrow'             : Address(size=1, choices=SaveContext.item_id_map),
                'dins_fire'              : Address(size=1, choices=SaveContext.item_id_map),
                'slingshot'              : Address(size=1, choices=SaveContext.item_id_map),
                'ocarina'                : Address(size=1, choices=SaveContext.item_id_map),
                'bombchu'                : Address(size=1, choices=SaveContext.item_id_map),
                'hookshot'               : Address(size=1, choices=SaveContext.item_id_map),
                'ice_arrow'              : Address(size=1, choices=SaveContext.item_id_map),
                'farores_wind'           : Address(size=1, choices=SaveContext.item_id_map),
                'boomerang'              : Address(size=1, choices=SaveContext.item_id_map),
                'lens'                   : Address(size=1, choices=SaveContext.item_id_map),
                'beans'                  : Address(size=1, choices=SaveContext.item_id_map),
                'hammer'                 : Address(size=1, choices=SaveContext.item_id_map),
                'light_arrow'            : Address(size=1, choices=SaveContext.item_id_map),
                'nayrus_love'            : Address(size=1, choices=SaveContext.item_id_map),
                'bottle_1'               : Address(size=1, choices=SaveContext.item_id_map),
                'bottle_2'               : Address(size=1, choices=SaveContext.item_id_map),
                'bottle_3'               : Address(size=1, choices=SaveContext.item_id_map),
                'bottle_4'               : Address(size=1, choices=SaveContext.item_id_map),
                'adult_trade'            : Address(size=1, choices=SaveContext.item_id_map),
                'child_trade'            : Address(size=1, choices=SaveContext.item_id_map),
            },

            # Item Ammo
            'ammo' : {
                'stick'                  : Address(size=1),
                'nut'                    : Address(size=1),
                'bomb'                   : Address(size=1),
                'bow'                    : Address(size=1),
                'fire_arrow'             : Address(size=1, max=0),
                'dins_fire'              : Address(size=1, max=0),
                'slingshot'              : Address(size=1),
                'ocarina'                : Address(size=1, max=0),
                'bombchu'                : Address(size=1, max=50),
                'hookshot'               : Address(size=1, max=0),
                'ice_arrow'              : Address(size=1, max=0),
                'farores_wind'           : Address(size=1, max=0),
                'boomerang'              : Address(size=1, max=0),
                'lens'                   : Address(size=1, max=0),
                'beans'                  : Address(size=1, max=10),
            },
            'magic_beans_sold'           : Address(size=1, max=10),

            # Equipment
            'equip_items' : {
                'kokiri_sword'           : Address(0x009C, size=2, mask=0x0001),
                'master_sword'           : Address(0x009C, size=2, mask=0x0002),
                'biggoron_sword'         : Address(0x009C, size=2, mask=0x0004),
                'broken_knife'           : Address(0x009C, size=2, mask=0x0008),
                'deku_shield'            : Address(0x009C, size=2, mask=0x0010),
                'hylian_shield'          : Address(0x009C, size=2, mask=0x0020),
                'mirror_shield'          : Address(0x009C, size=2, mask=0x0040),
                'kokiri_tunic'           : Address(0x009C, size=2, mask=0x0100),
                'goron_tunic'            : Address(0x009C, size=2, mask=0x0200),
                'zora_tunic'             : Address(0x009C, size=2, mask=0x0400),
                'kokiri_boots'           : Address(0x009C, size=2, mask=0x1000),
                'iron_boots'             : Address(0x009C, size=2, mask=0x2000),
                'hover_boots'            : Address(0x009C, size=2, mask=0x4000),
            },

            'unk_08'                     : Address(size=2),

            # Upgrades
            'upgrades' : {
                'quiver'                 : Address(0x00A0, mask=0x00000007, max=3),
                'bomb_bag'               : Address(0x00A0, mask=0x00000038, max=3),
                'strength_upgrade'       : Address(0x00A0, mask=0x000001C0, max=3),
                'diving_upgrade'         : Address(0x00A0, mask=0x00000E00, max=2),
                'wallet'                 : Address(0x00A0, mask=0x00003000, max=3),
                'bullet_bag'             : Address(0x00A0, mask=0x0001C000, max=3),
                'stick_upgrade'          : Address(0x00A0, mask=0x000E0000, max=3),
                'nut_upgrade'            : Address(0x00A0, mask=0x00700000, max=3),
            },

            # Medallions
            'quest' : {
                'medallions' : {
                    'forest'             : Address(0x00A4, mask=0x00000001),
                    'fire'               : Address(0x00A4, mask=0x00000002),
                    'water'              : Address(0x00A4, mask=0x00000004),
                    'spirit'             : Address(0x00A4, mask=0x00000008),
                    'shadow'             : Address(0x00A4, mask=0x00000010),
                    'light'              : Address(0x00A4, mask=0x00000020),

                },
                'songs' : {
                    'minuet_of_forest'   : Address(0x00A4, mask=0x00000040),
                    'bolero_of_fire'     : Address(0x00A4, mask=0x00000080),
                    'serenade_of_water'  : Address(0x00A4, mask=0x00000100),
                    'requiem_of_spirit'  : Address(0x00A4, mask=0x00000200),
                    'nocturne_of_shadow' : Address(0x00A4, mask=0x00000400),
                    'prelude_of_light'   : Address(0x00A4, mask=0x00000800),
                    'zeldas_lullaby'     : Address(0x00A4, mask=0x00001000),
                    'eponas_song'        : Address(0x00A4, mask=0x00002000),
                    'sarias_song'        : Address(0x00A4, mask=0x00004000),
                    'suns_song'          : Address(0x00A4, mask=0x00008000),
                    'song_of_time'       : Address(0x00A4, mask=0x00010000),
                    'song_of_storms'     : Address(0x00A4, mask=0x00020000),
                },
                'stones' : {
                    'kokiris_emerald'    : Address(0x00A4, mask=0x00040000),
                    'gorons_ruby'        : Address(0x00A4, mask=0x00080000),
                    'zoras_sapphire'     : Address(0x00A4, mask=0x00100000),
                },
                'stone_of_agony'         : Address(0x00A4, mask=0x00200000),
                'gerudos_card'           : Address(0x00A4, mask=0x00400000),
                'gold_skulltula'         : Address(0x00A4, mask=0x00800000),
                'heart_pieces'           : Address(0x00A4, mask=0xFF000000),
            },

            # Dungeon Items
            'dungeon_items' : {
                'deku' : {
                     'boss_key'          : Address(0x00A8, size=1, mask=0x01),
                     'compass'           : Address(0x00A8, size=1, mask=0x02),
                     'map'               : Address(0x00A8, size=1, mask=0x04),
                },
                'dodongo' : {
                     'boss_key'          : Address(0x00A9, size=1, mask=0x01),
                     'compass'           : Address(0x00A9, size=1, mask=0x02),
                     'map'               : Address(0x00A9, size=1, mask=0x04),
                },
                'jabu' : {
                     'boss_key'          : Address(0x00AA, size=1, mask=0x01),
                     'compass'           : Address(0x00AA, size=1, mask=0x02),
                     'map'               : Address(0x00AA, size=1, mask=0x04),
                },
                'forest' : {
                     'boss_key'          : Address(0x00AB, size=1, mask=0x01),
                     'compass'           : Address(0x00AB, size=1, mask=0x02),
                     'map'               : Address(0x00AB, size=1, mask=0x04),
                },
                'fire' : {
                     'boss_key'          : Address(0x00AC, size=1, mask=0x01),
                     'compass'           : Address(0x00AC, size=1, mask=0x02),
                     'map'               : Address(0x00AC, size=1, mask=0x04),
                },
                'water' : {
                     'boss_key'          : Address(0x00AD, size=1, mask=0x01),
                     'compass'           : Address(0x00AD, size=1, mask=0x02),
                     'map'               : Address(0x00AD, size=1, mask=0x04),
                },
                'spirit' : {
                     'boss_key'          : Address(0x00AE, size=1, mask=0x01),
                     'compass'           : Address(0x00AE, size=1, mask=0x02),
                     'map'               : Address(0x00AE, size=1, mask=0x04),
                },
                'shadow' : {
                     'boss_key'          : Address(0x00AF, size=1, mask=0x01),
                     'compass'           : Address(0x00AF, size=1, mask=0x02),
                     'map'               : Address(0x00AF, size=1, mask=0x04),
                },
                'botw' : {
                     'boss_key'          : Address(0x00B0, size=1, mask=0x01),
                     'compass'           : Address(0x00B0, size=1, mask=0x02),
                     'map'               : Address(0x00B0, size=1, mask=0x04),
                },
                'ice' : {
                     'boss_key'          : Address(0x00B1, size=1, mask=0x01),
                     'compass'           : Address(0x00B1, size=1, mask=0x02),
                     'map'               : Address(0x00B1, size=1, mask=0x04),
                },
                'gt' : {
                     'boss_key'          : Address(0x00B2, size=1, mask=0x01),
                     'compass'           : Address(0x00B2, size=1, mask=0x02),
                     'map'               : Address(0x00B2, size=1, mask=0x04),
                },
                'gtg' : {
                     'boss_key'          : Address(0x00B3, size=1, mask=0x01),
                     'compass'           : Address(0x00B3, size=1, mask=0x02),
                     'map'               : Address(0x00B3, size=1, mask=0x04),
                },
                'fortress' : {
                     'boss_key'          : Address(0x00B4, size=1, mask=0x01),
                     'compass'           : Address(0x00B4, size=1, mask=0x02),
                     'map'               : Address(0x00B4, size=1, mask=0x04),
                },
                'gc' : {
                     'boss_key'          : Address(0x00B5, size=1, mask=0x01),
                     'compass'           : Address(0x00B5, size=1, mask=0x02),
                     'map'               : Address(0x00B5, size=1, mask=0x04),
                },
                'unused'                 : Address(size=6),
            },
            'keys' : {
                'deku'                   : Address(size=1),
                'dodongo'                : Address(size=1),
                'jabu'                   : Address(size=1),
                'forest'                 : Address(size=1),
                'fire'                   : Address(size=1),
                'water'                  : Address(size=1),
                'spirit'                 : Address(size=1),
                'shadow'                 : Address(size=1),
                'botw'                   : Address(size=1),
                'ice'                    : Address(size=1),
                'gt'                     : Address(size=1),
                'gtg'                    : Address(size=1),
                'fortress'               : Address(size=1),
                'gc'                     : Address(size=1),
                'unused'                 : Address(size=5),
            },
            'defense_hearts'             : Address(size=1, max=20),
            'gs_tokens'                  : Address(size=2, max=100),
            'triforce_pieces'            : Address(0xD4 + 0x1C * 0x48 + 0x10, size=4), # Unused word in scene x48
        }


    item_id_map = {
        'none'                : 0xFF,
        'stick'               : 0x00,
        'nut'                 : 0x01,
        'bomb'                : 0x02,
        'bow'                 : 0x03,
        'fire_arrow'          : 0x04,
        'dins_fire'           : 0x05,
        'slingshot'           : 0x06,
        'fairy_ocarina'       : 0x07,
        'ocarina_of_time'     : 0x08,
        'bombchu'             : 0x09,
        'hookshot'            : 0x0A,
        'longshot'            : 0x0B,
        'ice_arrow'           : 0x0C,
        'farores_wind'        : 0x0D,
        'boomerang'           : 0x0E,
        'lens'                : 0x0F,
        'beans'               : 0x10,
        'hammer'              : 0x11,
        'light_arrow'         : 0x12,
        'nayrus_love'         : 0x13,
        'bottle'              : 0x14,
        'red_potion'          : 0x15,
        'green_potion'        : 0x16,
        'blue_potion'         : 0x17,
        'fairy'               : 0x18,
        'fish'                : 0x19,
        'milk'                : 0x1A,
        'letter'              : 0x1B,
        'blue_fire'           : 0x1C,
        'bug'                 : 0x1D,
        'big_poe'             : 0x1E,
        'half_milk'           : 0x1F,
        'poe'                 : 0x20,
        'weird_egg'           : 0x21,
        'chicken'             : 0x22,
        'zeldas_letter'       : 0x23,
        'keaton_mask'         : 0x24,
        'skull_mask'          : 0x25,
        'spooky_mask'         : 0x26,
        'bunny_hood'          : 0x27,
        'goron_mask'          : 0x28,
        'zora_mask'           : 0x29,
        'gerudo_mask'         : 0x2A,
        'mask_of_truth'       : 0x2B,
        'sold_out'            : 0x2C,
        'pocket_egg'          : 0x2D,
        'pocket_cucco'        : 0x2E,
        'cojiro'              : 0x2F,
        'odd_mushroom'        : 0x30,
        'odd_potion'          : 0x31,
        'poachers_saw'        : 0x32,
        'broken_gorons_sword' : 0x33,
        'prescription'        : 0x34,
        'eyeball_frog'        : 0x35,
        'eye_drops'           : 0x36,
        'claim_check'         : 0x37,
        'bow_fire_arrow'      : 0x38,
        'bow_ice_arrow'       : 0x39,
        'bow_light_arrow'     : 0x3A,
        'kokiri_sword'        : 0x3B,
        'master_sword'        : 0x3C,
        'biggoron_sword'      : 0x3D,
        'deku_shield'         : 0x3E,
        'hylian_shield'       : 0x3F,
        'mirror_shield'       : 0x40,
        'kokiri_tunic'        : 0x41,
        'goron_tunic'         : 0x42,
        'zora_tunic'          : 0x43,
        'kokiri_boots'        : 0x44,
        'iron_boots'          : 0x45,
        'hover_boots'         : 0x46,
        'bullet_bag_30'       : 0x47,
        'bullet_bag_40'       : 0x48,
        'bullet_bag_50'       : 0x49,
        'quiver_30'           : 0x4A,
        'quiver_40'           : 0x4B,
        'quiver_50'           : 0x4C,
        'bomb_bag_20'         : 0x4D,
        'bomb_bag_30'         : 0x4E,
        'bomb_bag_40'         : 0x4F,
        'gorons_bracelet'     : 0x40,
        'silver_gauntlets'    : 0x41,
        'golden_gauntlets'    : 0x42,
        'silver_scale'        : 0x43,
        'golden_scale'        : 0x44,
        'broken_giants_knife' : 0x45,
        'adults_wallet'       : 0x46,
        'giants_wallet'       : 0x47,
        'deku_seeds'          : 0x48,
        'fishing_pole'        : 0x49,
        'minuet'              : 0x4A,
        'bolero'              : 0x4B,
        'serenade'            : 0x4C,
        'requiem'             : 0x4D,
        'nocturne'            : 0x4E,
        'prelude'             : 0x4F,
        'zeldas_lullaby'      : 0x50,
        'eponas_song'         : 0x51,
        'sarias_song'         : 0x52,
        'suns_song'           : 0x53,
        'song_of_time'        : 0x54,
        'song_of_storms'      : 0x55,
        'forest_medallion'    : 0x56,
        'fire_medallion'      : 0x57,
        'water_medallion'     : 0x58,
        'spirit_medallion'    : 0x59,
        'shadow_medallion'    : 0x5A,
        'light_medallion'     : 0x5B,
        'kokiris_emerald'     : 0x5C,
        'gorons_ruby'         : 0x5D,
        'zoras_sapphire'      : 0x5E,
        'stone_of_agony'      : 0x5F,
        'gerudos_card'        : 0x60,
        'gold_skulltula'      : 0x61,
        'heart_container'     : 0x62,
        'piece_of_heart'      : 0x63,
        'boss_key'            : 0x64,
        'compass'             : 0x65,
        'dungeon_map'         : 0x66,
        'small_key'           : 0x67,
    }


    slot_id_map = {
        'stick'               : 0x00,
        'nut'                 : 0x01,
        'bomb'                : 0x02,
        'bow'                 : 0x03,
        'fire_arrow'          : 0x04,
        'dins_fire'           : 0x05,
        'slingshot'           : 0x06,
        'ocarina'             : 0x07,
        'bombchu'             : 0x08,
        'hookshot'            : 0x09,
        'ice_arrow'           : 0x0A,
        'farores_wind'        : 0x0B,
        'boomerang'           : 0x0C,
        'lens'                : 0x0D,
        'beans'               : 0x0E,
        'hammer'              : 0x0F,
        'light_arrow'         : 0x10,
        'nayrus_love'         : 0x11,
        'bottle_1'            : 0x12,
        'bottle_2'            : 0x13,
        'bottle_3'            : 0x14,
        'bottle_4'            : 0x15,
        'adult_trade'         : 0x16,
        'child_trade'         : 0x17,
    }


    bottle_types = {
        "Bottle"                   : 'bottle',
        "Bottle with Red Potion"   : 'red_potion',
        "Bottle with Green Potion" : 'green_potion',
        "Bottle with Blue Potion"  : 'blue_potion',
        "Bottle with Fairy"        : 'fairy',
        "Bottle with Fish"         : 'fish',
        "Bottle with Milk"         : 'milk',
<<<<<<< HEAD
        "Ruto\'s Letter"       : 'letter',
=======
        "Ruto\'s Letter"           : 'letter',
>>>>>>> 6101c677
        "Bottle with Blue Fire"    : 'blue_fire',
        "Bottle with Bugs"         : 'bug',
        "Bottle with Big Poe"      : 'big_poe',
        "Bottle with Milk (Half)"  : 'half_milk',
        "Bottle with Poe"          : 'poe',    
    }


    save_writes_table = {
        "Deku Stick Capacity": {
            'item_slot.stick'            : 'stick',
            'upgrades.stick_upgrade'     : [2,3],
        },
        "Deku Sticks": {
            'item_slot.stick'            : 'stick',
            'upgrades.stick_upgrade'     : 1,
            'ammo.stick'                 : None,
        },
        "Deku Nut Capacity": {
            'item_slot.nut'              : 'nut',
            'upgrades.nut_upgrade'       : [2,3],
        },
        "Deku Nuts": {
            'item_slot.nut'              : 'nut',
            'upgrades.nut_upgrade'       : 1,
            'ammo.nut'                   : None,
        },
        "Bomb Bag": {
            'item_slot.bomb'             : 'bomb',
            'upgrades.bomb_bag'          : None,
        },
        "Bombs" : {
            'ammo.bomb'                  : None,
        },
        "Bombchus" : {
            'item_slot.bombchu'          : 'bombchu',
            'ammo.bombchu'               : None,
        },
        "Bow" : {
            'item_slot.bow'              : 'bow',
            'upgrades.quiver'            : None,
        },
        "Arrows" : {
            'ammo.bow'                   : None,
        },
        "Slingshot"    : {
            'item_slot.slingshot'        : 'slingshot',
            'upgrades.bullet_bag'        : None,
        },
        "Deku Seeds" : {
            'ammo.slingshot'             : None,
        },
        "Magic Bean" : {
            'item_slot.beans'            : 'beans',
            'ammo.beans'                 : None,
            'magic_beans_sold'           : None,
        },
        "Fire Arrows"    : {'item_slot.fire_arrow'      : 'fire_arrow'},
        "Ice Arrows"     : {'item_slot.ice_arrow'       : 'ice_arrow'},
        "Light Arrows"   : {'item_slot.light_arrow'     : 'light_arrow'},
        "Dins Fire"      : {'item_slot.dins_fire'       : 'dins_fire'},
        "Farores Wind"   : {'item_slot.farores_wind'    : 'farores_wind'},
        "Nayrus Love"    : {'item_slot.nayrus_love'     : 'nayrus_love'},
        "Ocarina"        : {'item_slot.ocarina'         : ['fairy_ocarina', 'ocarina_of_time']},
        "Progressive Hookshot" : {'item_slot.hookshot'  : ['hookshot', 'longshot']},
        "Boomerang"      : {'item_slot.boomerang'       : 'boomerang'},
        "Lens of Truth"  : {'item_slot.lens'            : 'lens'},
        "Megaton Hammer"         : {'item_slot.hammer'          : 'hammer'},
        "Pocket Egg"     : {'item_slot.adult_trade'     : 'pocket_egg'},
        "Pocket Cucco"   : {'item_slot.adult_trade'     : 'pocket_cucco'},
        "Cojiro"         : {'item_slot.adult_trade'     : 'cojiro'},
        "Odd Mushroom"   : {'item_slot.adult_trade'     : 'odd_mushroom'},
        "Poachers Saw"   : {'item_slot.adult_trade'     : 'poachers_saw'},
        "Broken Sword"   : {'item_slot.adult_trade'     : 'broken_knife'},
        "Prescription"   : {'item_slot.adult_trade'     : 'prescription'},
        "Eyeball Frog"   : {'item_slot.adult_trade'     : 'eyeball_frog'},
        "Eyedrops"       : {'item_slot.adult_trade'     : 'eye_drops'},
        "Claim Check"    : {'item_slot.adult_trade'     : 'claim_check'},
        "Weird Egg"      : {'item_slot.child_trade'     : 'weird_egg'},
        "Chicken"        : {'item_slot.child_trade'     : 'chicken'},
        "Goron Tunic"    : {'equip_items.goron_tunic'   : True},
        "Zora Tunic"     : {'equip_items.zora_tunic'    : True},
        "Iron Boots"     : {'equip_items.iron_boots'    : True},
        "Hover Boots"    : {'equip_items.hover_boots'   : True},
        "Deku Shield"    : {'equip_items.deku_shield'   : True},
        "Hylian Shield"  : {'equip_items.hylian_shield' : True},
        "Mirror Shield"  : {'equip_items.mirror_shield' : True},
        "Kokiri Sword"   : {'equip_items.kokiri_sword'  : True},
        "Master Sword"   : {'equip_items.master_sword'  : True},
        "Biggoron Sword" : {
            'equip_items.biggoron_sword' : True,
            'bgs_flag'                   : True,
            'bgs_hits_left'              : True,
        },
        "Gerudo Membership Card" : {'quest.gerudos_card'             : True},
        "Stone of Agony"         : {'quest.stone_of_agony'           : True},
        "Zeldas Lullaby"         : {'quest.songs.zeldas_lullaby'     : True},
        "Eponas Song"            : {'quest.songs.eponas_song'        : True},
        "Sarias Song"            : {'quest.songs.sarias_song'        : True},
        "Suns Song"              : {'quest.songs.suns_song'          : True},
        "Song of Time"           : {'quest.songs.song_of_time'       : True},
        "Song of Storms"         : {'quest.songs.song_of_storms'     : True},
        "Minuet of Forest"       : {'quest.songs.minuet_of_forest'   : True},
        "Bolero of Fire"         : {'quest.songs.bolero_of_fire'     : True},
        "Serenade of Water"      : {'quest.songs.serenade_of_water'  : True},
        "Requiem of Spirit"      : {'quest.songs.requiem_of_spirit'  : True},
        "Nocturne of Shadow"     : {'quest.songs.nocturne_of_shadow' : True},
        "Prelude of Light"       : {'quest.songs.prelude_of_light'   : True},
        "Kokiri Emerald"         : {'quest.stones.kokiris_emerald'   : True},
        "Goron Ruby"             : {'quest.stones.gorons_ruby'       : True},
        "Zora Sapphire"          : {'quest.stones.zoras_sapphire'    : True},
        "Light Medallion"        : {'quest.medallions.light'         : True},
        "Forest Medallion"       : {'quest.medallions.forest'        : True},
        "Fire Medallion"         : {'quest.medallions.fire'          : True},
        "Water Medallion"        : {'quest.medallions.water'         : True},
        "Spirit Medallion"       : {'quest.medallions.spirit'        : True},
        "Shadow Medallion"       : {'quest.medallions.shadow'        : True},
        "Progressive Strength Upgrade" : {'upgrades.strength_upgrade' : None},
        "Progressive Scale"            : {'upgrades.diving_upgrade'   : None},
        "Progressive Wallet"           : {'upgrades.wallet'           : None},
        "Gold Skulltula Token" : {
            'quest.gold_skulltula'  : True,
            'gs_tokens'             : None,
        },
        "Double Defense" : {
            'double_defense'        : True,
            'defense_hearts'        : 20,
        },
        "Magic Meter" : {
            'magic_acquired'        : True,
            'magic'                 : [0x30, 0x60],
            'magic_level'           : None,
            'double_magic'          : [False, True],
        },
        "Rupees"                    : {'rupees' : None},
        "Magic Bean Pack" : {
            'item_slot.beans'       : 'beans',
            'ammo.beans'            : 10
        },
        "Triforce Piece"            : {'triforce_pieces': None},
    }


    equipable_items = {
        'equips_adult' : {
            'items': [
                'hookshot',
                'hammer',
                'bomb',
                'bow',
                'nut',
                'lens',
                'farores_wind',
                'dins_fire',
                'bombchu',
                'nayrus_love',
                'adult_trade',
                'bottle_1',
                'bottle_2',
                'bottle_3',
                'bottle_4',
            ],
            'sword' : [
                'biggoron_sword',
                'master_sword',
            ],
            'shield' : [
                'mirror_shield',
                'hylian_shield',
            ],
            'tunic' : [
                'goron_tunic',
                'zora_tunic',
                'kokiri_tunic',
            ],
            'boots' : [
                'kokiri_boots'
            ],
        },
        'equips_child' : {
            'items': [
                'bomb',
                'boomerang',
                'slingshot',
                'stick',
                'nut',
                'lens',
                'farores_wind',
                'dins_fire',
                'bombchu',
                'nayrus_love',
                'beans',
                'child_trade',
                'bottle_1',
                'bottle_2',
                'bottle_3',
                'bottle_4',
            ],
            'sword' : [
                'kokiri_sword',
            ],
            'shield' : [
                'deku_shield',
                'hylian_shield',
            ],
            'tunic' : [
                'kokiri_tunic',
            ],
            'boots' : [
                'kokiri_boots',
            ],
        }
    }<|MERGE_RESOLUTION|>--- conflicted
+++ resolved
@@ -765,11 +765,7 @@
         "Bottle with Fairy"        : 'fairy',
         "Bottle with Fish"         : 'fish',
         "Bottle with Milk"         : 'milk',
-<<<<<<< HEAD
-        "Ruto\'s Letter"       : 'letter',
-=======
         "Ruto\'s Letter"           : 'letter',
->>>>>>> 6101c677
         "Bottle with Blue Fire"    : 'blue_fire',
         "Bottle with Bugs"         : 'bug',
         "Bottle with Big Poe"      : 'big_poe',
