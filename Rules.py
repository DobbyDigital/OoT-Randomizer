import collections
import logging


def set_rules(world):
    global_rules(world)

    if world.bridge == 'medallions':
        # require all medallions to form the bridge
        set_rule(world.get_entrance('Rainbow Bridge'), lambda state: state.has('Forest Medallion') and state.has('Fire Medallion') and state.has('Water Medallion') and state.has('Shadow Medallion') and state.has('Spirit Medallion') and state.has('Light Medallion'))
    elif world.bridge == 'vanilla':
        # require only what vanilla did to form the bridge
        set_rule(world.get_entrance('Rainbow Bridge'), lambda state: state.has('Light Arrows') and state.has('Shadow Medallion') and state.has('Spirit Medallion'))
    elif world.bridge == 'dungeons':
        # require all medallions and stones to form the bridge
        set_rule(world.get_entrance('Rainbow Bridge'), lambda state: state.has('Forest Medallion') and state.has('Fire Medallion') and state.has('Water Medallion') and state.has('Shadow Medallion') and state.has('Spirit Medallion') and state.has('Light Medallion') and state.has('Kokiri Emerald') and state.has('Goron Ruby') and state.has('Zora Sapphire'))


def set_rule(spot, rule):
    spot.access_rule = rule

def set_always_allow(spot, rule):
    spot.always_allow = rule


def add_rule(spot, rule, combine='and'):
    old_rule = spot.access_rule
    if combine == 'or':
        spot.access_rule = lambda state: rule(state) or old_rule(state)
    else:
        spot.access_rule = lambda state: rule(state) and old_rule(state)

def add_item_rule(spot, rule, combine='and'):
    old_rule = spot.item_rule
    if combine == 'or':
        spot.item_rule = lambda item: rule(item) or old_rule(item)
    else:
        spot.item_rule = lambda item: rule(item) and old_rule(item)

def forbid_item(location, item):
    old_rule = location.item_rule
    location.item_rule = lambda i: i.name != item and old_rule(i)


def item_in_locations(state, item, locations):
    for location in locations:
        if item_name(state, location) == item:
            return True
    return False

def item_name(state, location):
    location = state.world.get_location(location)
    if location.item is None:
        return None
    return location.item.name


def global_rules(world):

    expected_skulltulas = world.logic_skulltulas

    # ganon can only carry triforce
    world.get_location('Ganon').item_rule = lambda item: item.name == 'Triforce'

    # these are default save&quit points and always accessible
    world.get_region('Links House').can_reach = lambda state: True

	# dungeon requirements (including gold skulltulas)
    dung_rules_dt0(world)
    dung_rules_dc0(world)
    dung_rules_jb0(world)
    dung_rules_fot0(world)
    dung_rules_fit0(world)
    dung_rules_wt0(world)
    dung_rules_spt0(world)
    dung_rules_sht0(world)
    dung_rules_bw0(world)
    dung_rules_ic0(world)
    dung_rules_gtg0(world)
    dung_rules_gc0(world)

    # overworld requirements
    set_rule(world.get_entrance('Deku Tree'), lambda state: (state.has('Kokiri Sword') and state.has('Buy Deku Shield')) or world.open_forest)
    set_rule(world.get_entrance('Lost Woods Bridge'), lambda state: state.can_leave_forest())
    set_rule(world.get_location('Skull Kid'), lambda state: state.can_play('Sarias Song'))
    set_rule(world.get_location('Ocarina Memory Game'), lambda state: (not world.logic_no_memory_game) and state.has_ocarina())
    set_rule(world.get_location('Target in Woods'), lambda state: state.has_slingshot())
    set_rule(world.get_location('Deku Theater Skull Mask'), lambda state: (not world.logic_no_trade_skull_mask) and state.has('Zeldas Letter'))
    set_rule(world.get_location('Deku Theater Mask of Truth'), lambda state: (not world.logic_no_trade_mask_of_truth) and (state.has('Zeldas Letter') and state.can_play('Sarias Song') and state.has('Kokiri Emerald') and state.has('Goron Ruby') and state.has('Zora Sapphire') and state.guarantee_hint())) #Must befriend Skull Kid to sell Skull Mask, all stones to spawn running man.
    set_rule(world.get_location('Anju as Adult'), lambda state: state.is_adult())
    set_rule(world.get_location('Man on Roof'), lambda state: world.logic_man_on_roof or (state.has('Progressive Hookshot') and state.is_adult()))
    set_rule(world.get_location('10 Gold Skulltulla Reward'), lambda state: (expected_skulltulas >= 10) and state.has('Gold Skulltulla Token', 10))
    set_rule(world.get_location('20 Gold Skulltulla Reward'), lambda state: (expected_skulltulas >= 20) and state.has('Gold Skulltulla Token', 20))
    set_rule(world.get_location('30 Gold Skulltulla Reward'), lambda state: (expected_skulltulas >= 30) and state.has('Gold Skulltulla Token', 30) and state.guarantee_hint())
    set_rule(world.get_location('40 Gold Skulltulla Reward'), lambda state: (expected_skulltulas >= 40) and state.has('Gold Skulltulla Token', 40) and state.guarantee_hint())
    set_rule(world.get_location('50 Gold Skulltulla Reward'), lambda state: (expected_skulltulas >= 50) and state.has('Gold Skulltulla Token', 50) and state.guarantee_hint())
    set_rule(world.get_location('Heart Piece Grave Chest'), lambda state: state.can_play('Suns Song'))
    set_rule(world.get_entrance('Composer Grave'), lambda state: state.can_play('Zeldas Lullaby'))

    set_rule(world.get_location('Song from Composer Grave'), lambda state: state.is_adult() or state.can_child_attack())
    set_rule(world.get_location('Composer Grave Chest'), lambda state: state.has_fire_source())
    set_rule(world.get_entrance('Bottom of the Well'), lambda state: state.can_play('Song of Storms'))
    set_rule(world.get_entrance('Death Mountain Entrance'), lambda state: state.has('Zeldas Letter') or state.is_adult() or world.open_kakariko)
    set_rule(world.get_location('DM Trail Freestanding PoH'), lambda state: world.open_kakariko or (world.difficulty != 'ohko') or state.has('Zeldas Letter') or state.can_blast_or_smash() or ((state.has('Dins Fire') or state.has('Nayrus Love')) and state.has('Magic Meter')) or state.has_bow() or state.has('Progressive Strength Upgrade') or state.has_bottle() or state.has('Hover Boots'))
    set_rule(world.get_location('Death Mountain Bombable Chest'), lambda state: state.can_blast_or_smash())
<<<<<<< HEAD
    set_rule(world.get_location('Biggoron'), lambda state: (not world.logic_no_trade_biggoron) and (state.has('Progressive Strength Upgrade') or state.can_blast_or_smash() or state.has_bow()) and state.is_adult() and state.can_finish_adult_trades() and state.guarantee_hint())
=======
    set_rule(world.get_location('Biggoron'), lambda state: (not world.logic_no_trade_biggoron) and state.is_adult() and state.can_finish_adult_trades() and state.guarantee_hint())
>>>>>>> 49deb249
    set_rule(world.get_location('Goron City Leftmost Maze Chest'), lambda state: state.is_adult() and (state.has('Progressive Strength Upgrade', 2) or state.has('Hammer')))
    set_rule(world.get_location('Goron City Left Maze Chest'), lambda state: state.can_blast_or_smash() or (state.has('Progressive Strength Upgrade', 2) and state.is_adult()))
    set_rule(world.get_location('Goron City Right Maze Chest'), lambda state: state.can_blast_or_smash() or (state.has('Progressive Strength Upgrade', 2) and state.is_adult()))
    set_rule(world.get_location('Rolling Goron as Child'), lambda state: state.has('Bomb Bag') and state.has_explosives())
    set_rule(world.get_location('Goron City Pot Freestanding PoH'), lambda state: (state.has_bombs() or state.has('Progressive Strength Upgrade')) and (state.can_play('Zeldas Lullaby') or (state.has('Dins Fire') and state.has('Magic Meter'))))
    set_rule(world.get_entrance('Darunias Chamber'), lambda state: state.can_play('Zeldas Lullaby'))
    set_rule(world.get_location('Darunias Joy'), lambda state: state.can_play('Sarias Song'))
<<<<<<< HEAD
    set_rule(world.get_entrance('Goron City from Woods'), lambda state: (state.can_blast_or_smash() or (state.has('Dins Fire') and state.has('Magic Meter')) or ((state.has_bow() or state.has('Progressive Strength Upgrade')) and state.is_adult())) and state.can_leave_forest())
    set_rule(world.get_location('King Dodongo'), lambda state: state.has_bombs() or (state.has('Progressive Strength Upgrade') and (state.has_sticks() or state.has('Kokiri Sword'))))
    set_rule(world.get_location('King Dodongo Heart'), lambda state: state.has_bombs() or (state.has('Progressive Strength Upgrade') and (state.has_sticks() or state.has('Kokiri Sword'))))
=======
    set_rule(world.get_entrance('Goron City from Woods'), lambda state: (state.can_blast_or_smash() or (state.has('Dins Fire') and state.has('Magic Meter')) or ((state.has('Bow') or state.has('Progressive Strength Upgrade')) and state.is_adult())) and state.can_leave_forest())
>>>>>>> 49deb249
    set_rule(world.get_location('Song from Saria'), lambda state: state.has('Zeldas Letter'))
    set_rule(world.get_entrance('Mountain Summit Fairy'), lambda state: state.can_blast_or_smash())
    set_rule(world.get_location('Crater Fairy Reward'), lambda state: state.can_play('Zeldas Lullaby'))
    set_rule(world.get_location('Mountain Summit Fairy Reward'), lambda state: state.can_play('Zeldas Lullaby'))
    set_rule(world.get_entrance('Mountain Crater Entrance'), lambda state: state.can_blast_or_smash())
    set_rule(world.get_entrance('Hyrule Castle Fairy'), lambda state: state.has_explosives())
    set_rule(world.get_location('Hyrule Castle Fairy Reward'), lambda state: state.can_play('Zeldas Lullaby'))
    set_rule(world.get_entrance('Hyrule Castle Garden'), lambda state: state.has('Weird Egg') or (not world.shuffle_weird_egg))
    set_rule(world.get_entrance('Ganons Castle Grounds'), lambda state: state.is_adult())
    set_rule(world.get_entrance('Ganons Castle Fairy'), lambda state: state.has('Progressive Strength Upgrade', 3))
    set_rule(world.get_location('Ganons Castle Fairy Reward'), lambda state: state.can_play('Zeldas Lullaby'))
    set_rule(world.get_location('Bombchu Bowling Bomb Bag'), lambda state: state.has_bombchus())
    set_rule(world.get_location('Bombchu Bowling Piece of Heart'), lambda state: state.has_bombchus())
    set_rule(world.get_location('Adult Shooting Gallery'), lambda state: state.has('Bow') and state.is_adult())
    set_rule(world.get_location('10 Big Poes'), lambda state: (not world.logic_no_big_poes) and (state.has_bow() and state.has('Epona') and state.has_bottle() and state.is_adult() and state.guarantee_hint()))
    set_rule(world.get_location('Treasure Chest Game'), lambda state: state.has('Lens of Truth') and state.has('Magic Meter'))
    set_rule(world.get_entrance('Lost Woods Dive Warp'), lambda state: state.can_dive() and state.can_leave_forest())
    set_rule(world.get_entrance('Zora River Dive Warp'), lambda state: state.can_dive())
    set_rule(world.get_entrance('Lake Hylia Dive Warp'), lambda state: state.can_dive())
    set_rule(world.get_entrance('Zoras Domain Dive Warp'), lambda state: state.can_dive())
    set_rule(world.get_entrance('Zora River Waterfall'), lambda state: state.can_play('Zeldas Lullaby') or world.logic_zora_with_cucco)
    set_rule(world.get_entrance('Zora River Rocks'), lambda state: state.has_explosives())
    set_rule(world.get_location('Zora River Lower Freestanding PoH'), lambda state: state.has_explosives() or state.has('Progressive Scale') or (state.has('Hover Boots') and state.is_adult()))
    set_rule(world.get_location('Zora River Upper Freestanding PoH'), lambda state: state.has_explosives() or state.has('Progressive Scale') or (state.has('Hover Boots') and state.is_adult()))
    set_rule(world.get_location('Frog Ocarina Game'), lambda state: state.can_play('Zeldas Lullaby') and state.can_play('Sarias Song') and state.can_play('Suns Song') and state.can_play('Eponas Song') and state.can_play('Song of Time') and state.can_play('Song of Storms'))
    set_rule(world.get_location('Frogs in the Rain'), lambda state: state.can_play('Song of Storms'))
    set_rule(world.get_location('Underwater Bottle'), lambda state: state.can_dive())
    set_rule(world.get_location('King Zora Moves'), lambda state: state.has('Bottle with Letter'))
    set_rule(world.get_entrance('Behind King Zora'), lambda state: state.has('Bottle with Letter'))
    set_rule(world.get_entrance('Zora River Adult'), lambda state: state.is_adult())
    set_rule(world.get_entrance('Zoras Domain Adult Access'), lambda state: state.can_play('Zeldas Lullaby') or (state.has('Hover Boots') and world.logic_zora_with_hovers))
    set_rule(world.get_entrance('Zoras Fountain Adult Access'), lambda state: state.can_reach('Zoras Fountain'))
    set_rule(world.get_location('Zoras Domain Torch Run'), lambda state: state.has_sticks() or (state.has('Dins Fire') or state.has('Magic Meter')))
    set_rule(world.get_entrance('Jabu Jabus Belly'), lambda state: state.has_bottle())
    set_rule(world.get_entrance('Zoras Fountain Fairy'), lambda state: state.has_explosives())
    set_rule(world.get_location('Zoras Fountain Fairy Reward'), lambda state: state.can_play('Zeldas Lullaby'))
    set_rule(world.get_location('Ocarina of Time'), lambda state: state.has('Kokiri Emerald') and state.has('Goron Ruby') and state.has('Zora Sapphire') and state.guarantee_hint())
    set_rule(world.get_location('Song from Ocarina of Time'), lambda state: state.has('Kokiri Emerald') and state.has('Goron Ruby') and state.has('Zora Sapphire') and state.guarantee_hint())
    set_rule(world.get_entrance('Door of Time'), lambda state: state.can_play('Song of Time') or world.open_door_of_time)
    set_rule(world.get_location('Talons Chickens'), lambda state: state.has('Zeldas Letter'))
    set_rule(world.get_location('Song from Malon'), lambda state: state.has('Zeldas Letter') and state.has_ocarina())
    set_rule(world.get_location('Epona'), lambda state: state.can_play('Eponas Song') and state.is_adult())
    set_rule(world.get_entrance('Adult Forest Warp Pad'), lambda state: state.can_play('Minuet of Forest') and state.is_adult())
    set_rule(world.get_entrance('Child Forest Warp Pad'), lambda state: state.can_play('Minuet of Forest'))
    set_rule(world.get_entrance('Adult Meadow Access'), lambda state: state.can_play('Sarias Song') and state.is_adult())
    set_rule(world.get_entrance('Forest Temple Entrance'), lambda state: state.has('Progressive Hookshot') and state.is_adult())
    set_rule(world.get_entrance('Dampes Grave'), lambda state: state.is_adult())
    set_rule(world.get_location('Dampe Race Freestanding PoH'), lambda state: not world.logic_no_second_dampe_race)
    set_rule(world.get_location('Graveyard Freestanding PoH'), lambda state: state.is_adult() and (state.has('Magic Bean') or state.has('Progressive Hookshot', 2)))
    set_rule(world.get_location('Song at Windmill'), lambda state: state.is_adult() and state.has_ocarina())
    set_rule(world.get_location('Windmill Freestanding PoH'), lambda state: (state.is_adult() and ( world.logic_windmill_hp or state.can_play('Song of Time') )) or state.has('Boomerang'))
    set_rule(world.get_entrance('Temple Warp Pad'), lambda state: state.can_play('Prelude of Light') and state.can_leave_forest())
    set_rule(world.get_location('Sheik at Temple'), lambda state: state.has('Forest Medallion') and state.is_adult())
    set_rule(world.get_location('Diving in the Lab'), lambda state: state.has('Progressive Scale', 2))
    set_rule(world.get_location('Child Fishing'), lambda state: (not world.logic_no_child_fishing) and state.has('Kokiri Sword'))
    set_rule(world.get_location('Adult Fishing'), lambda state: (not world.logic_no_adult_fishing) and state.is_adult() and ((state.has('Progressive Hookshot') and state.has_ocarina()) or state.has('Magic Bean') or state.can_reach(world.get_location('Morpha'))))
    set_rule(world.get_location('Lake Hylia Freestanding PoH'), lambda state: state.is_adult() and ((state.has('Progressive Hookshot') and state.has_ocarina()) or state.has('Magic Bean')))
    set_rule(world.get_location('Lake Hylia Sun'), lambda state: ((state.has('Progressive Hookshot', 2) and state.has_ocarina()) or state.can_reach(world.get_location('Morpha'))) and state.has_bow() and state.is_adult())
    set_rule(world.get_entrance('Crater Hover Boots'), lambda state: state.is_adult() and state.has('Hover Boots'))
    set_rule(world.get_entrance('Crater Ascent'), lambda state: state.is_adult())
    set_rule(world.get_entrance('Crater Scarecrow'), lambda state: state.is_adult() and state.has_ocarina() and state.has('Progressive Hookshot', 2))
    set_rule(world.get_entrance('Crater Bridge'), lambda state: state.is_adult() and (state.has('Hover Boots') or state.has('Progressive Hookshot')))
    set_rule(world.get_entrance('Crater Bridge Reverse'), lambda state: state.is_adult() and (state.has('Hover Boots') or state.has('Progressive Hookshot') or state.has('Magic Bean')))
    set_rule(world.get_entrance('Crater Warp Pad'), lambda state: state.can_play('Bolero of Fire') and state.can_leave_forest())
    set_rule(world.get_entrance('Crater Fairy'), lambda state: state.is_adult() and state.has('Hammer'))
    set_rule(world.get_location('DM Crater Volcano Freestanding PoH'), lambda state: state.is_adult() and ( (state.has('Magic Bean') and state.can_play('Bolero of Fire')) or (world.logic_crater_bean_hp_with_hovers and state.has('Hover Boots')) ) )
    set_rule(world.get_entrance('Fire Temple Entrance'), lambda state: state.is_adult() and (world.logic_fewer_tunic_requirements or state.has_GoronTunic()))
    set_rule(world.get_location('Sheik in Crater'), lambda state: state.is_adult())
    set_rule(world.get_location('Link the Goron'), lambda state: state.is_adult() and (state.has('Progressive Strength Upgrade') or state.has_explosives() or state.has_bow()))
    set_rule(world.get_entrance('Crater Access'), lambda state: state.is_adult() and (state.has('Progressive Strength Upgrade') or state.has_explosives() or state.has_bow()))
    set_rule(world.get_entrance('Goron Shop'), lambda state: state.can_play('Zeldas Lullaby') or (state.is_adult() and (state.has('Progressive Strength Upgrade') or state.has_explosives() or state.has_bow())))
    set_rule(world.get_entrance('Lake Warp Pad'), lambda state: state.can_play('Serenade of Water') and state.can_leave_forest())
    set_rule(world.get_location('King Zora Thawed'), lambda state: state.has_blue_fire())
    set_rule(world.get_entrance('Zora Shop'), lambda state: state.has_blue_fire())
    set_rule(world.get_location('Zoras Fountain Bottom Freestanding PoH'), lambda state: state.has('Iron Boots') and (world.logic_fewer_tunic_requirements or state.has_ZoraTunic()))
    set_rule(world.get_entrance('Water Temple Entrance'), lambda state: state.is_adult() and state.has('Iron Boots') and state.has('Progressive Hookshot') and (world.logic_fewer_tunic_requirements or state.has_ZoraTunic()))
    set_rule(world.get_location('Sheik in Kakariko'), lambda state: state.is_adult() and state.has('Forest Medallion') and state.has('Fire Medallion') and state.has('Water Medallion'))
    set_rule(world.get_entrance('Graveyard Warp Pad'), lambda state: state.can_play('Nocturne of Shadow') and state.can_leave_forest())
    set_rule(world.get_entrance('Shadow Temple Entrance'), lambda state: state.has('Dins Fire') and state.has('Magic Meter') and state.can_see_with_lens() and state.is_adult() and (state.has('Hover Boots') or state.has('Progressive Hookshot')))
    set_rule(world.get_entrance('Bridge Crossing'), lambda state: (state.has('Epona') or state.has('Progressive Hookshot', 2) or world.gerudo_fortress == 'open') and state.is_adult())
    set_rule(world.get_location('Gerudo Valley Hammer Rocks Chest'), lambda state: state.has('Hammer') and state.is_adult())
    set_rule(world.get_location('Gerudo Fortress North F2 Carpenter'), lambda state: (state.has_bow() or state.has('Progressive Hookshot') or state.has('Hover Boots')) and state.is_adult())
    set_rule(world.get_location('Gerudo Fortress Carpenter Rescue'), lambda state: ( (world.gerudo_fortress == 'normal' and state.has('Small Key (Gerudo Fortress)', 4) and (state.has_bow() or state.has('Progressive Hookshot') or state.has('Hover Boots'))) or (world.gerudo_fortress == 'fast' and state.has('Small Key (Gerudo Fortress)', 1)) or world.gerudo_fortress == 'open') and state.is_adult())
    set_rule(world.get_location('Gerudo Fortress Membership Card'), lambda state: ( (world.gerudo_fortress == 'normal' and state.has('Small Key (Gerudo Fortress)', 4) and (state.has_bow() or state.has('Progressive Hookshot') or state.has('Hover Boots'))) or (world.gerudo_fortress == 'fast' and state.has('Small Key (Gerudo Fortress)', 1)) or world.gerudo_fortress == 'open') and state.is_adult())
    set_rule(world.get_entrance('Gerudo Training Grounds Entrance'), lambda state: state.has('Carpenter Rescue') and state.has('Gerudo Membership Card') and state.is_adult())
    set_rule(world.get_entrance('Haunted Wasteland Entrance'), lambda state: state.has('Carpenter Rescue') and state.is_adult() and (state.has('Hover Boots') or state.has('Progressive Hookshot', 2)))
    set_rule(world.get_entrance('Haunted Wasteland Crossing'), lambda state: (world.logic_lens == 'chest') or (state.has('Lens of Truth') and state.has('Magic Meter')))
    set_rule(world.get_entrance('Colossus Warp Pad'), lambda state: state.can_play('Requiem of Spirit') and state.can_leave_forest())
    set_rule(world.get_entrance('Colossus Fairy'), lambda state: state.has_explosives())
    set_rule(world.get_location('Colossus Freestanding PoH'), lambda state: state.can_play('Requiem of Spirit') and state.has('Magic Bean') and state.is_adult())
    set_rule(world.get_location('Desert Colossus Fairy Reward'), lambda state: state.can_play('Zeldas Lullaby'))
    set_rule(world.get_location('Gerudo Fortress Rooftop Chest'), lambda state: (state.has('Hover Boots') or (state.has('Progressive Hookshot') and state.has_ocarina()) or (state.has('Progressive Hookshot', 2))) and state.is_adult())
    set_rule(world.get_location('Horseback Archery 1000 Points'), lambda state: state.has('Carpenter Rescue') and state.has('Epona') and state.has('Bow') and state.is_adult())
    set_rule(world.get_location('Horseback Archery 1500 Points'), lambda state: (not world.logic_no_1500_archery) and (state.has('Carpenter Rescue') and state.has('Epona') and state.has('Bow') and state.is_adult()))
    set_rule(world.get_location('Haunted Wasteland Structure Chest'), lambda state: state.has_fire_source())
    set_rule(world.get_location('Zelda'), lambda state: state.has('Shadow Medallion') and state.has('Spirit Medallion') and state.is_adult())
    set_rule(world.get_location('Ganon'), lambda state: (state.has('Boss Key (Ganons Castle)') or world.unlocked_ganondorf) and (state.has('Magic Meter') and state.has_bow() and state.has('Light Arrows')) )
    set_rule(world.get_entrance('Kokiri Forest Storms Grotto'), lambda state: state.can_play('Song of Storms'))
    set_rule(world.get_entrance('Lost Woods Generic Grotto'), lambda state: state.can_blast_or_smash())
    set_rule(world.get_entrance('Lost Woods Sales Grotto'), lambda state: (state.has_explosives() or (state.has('Hammer') and state.is_adult() and (state.can_play('Minuet of Forest') or state.can_play('Sarias Song')))))
    set_rule(world.get_entrance('Front of Meadow Grotto'), lambda state: ((state.has_explosives() and (state.has_sticks() or state.has('Kokiri Sword'))) or (state.can_blast_or_smash() and state.is_adult() and (state.can_play('Minuet of Forest') or state.can_play('Sarias Song')))))
    set_rule(world.get_entrance('Remote Southern Grotto'), lambda state: state.can_blast_or_smash())
    set_rule(world.get_entrance('Field Near Lake Inside Fence Grotto'), lambda state: state.can_blast_or_smash())
    set_rule(world.get_entrance('Field Valley Grotto'), lambda state: state.can_blast_or_smash())
    set_rule(world.get_entrance('Field West Castle Town Grotto'), lambda state: state.can_blast_or_smash())
    set_rule(world.get_entrance('Field Far West Castle Town Grotto'), lambda state: state.can_blast_or_smash())
    set_rule(world.get_entrance('Field Kakariko Grotto'), lambda state: state.can_blast_or_smash())
    set_rule(world.get_entrance('Field North Lon Lon Grotto'), lambda state: state.can_blast_or_smash())
    set_rule(world.get_entrance('Castle Storms Grotto'), lambda state: state.can_play('Song of Storms'))
    set_rule(world.get_entrance('Kakariko Bombable Grotto'), lambda state: state.can_blast_or_smash() and (state.is_adult() or (state.has_sticks() or state.has('Kokiri Sword') or (state.has('Dins Fire') and state.has('Magic Meter')))))
    set_rule(world.get_entrance('Mountain Bombable Grotto'), lambda state: state.can_blast_or_smash())
    set_rule(world.get_entrance('Mountain Storms Grotto'), lambda state: state.can_play('Song of Storms'))
    set_rule(world.get_entrance('Top of Crater Grotto'), lambda state: state.can_blast_or_smash())
    set_rule(world.get_entrance('Zora River Plateau Open Grotto'), lambda state: state.has_explosives() or state.has('Progressive Scale') or state.is_adult())
    set_rule(world.get_entrance('Zora River Plateau Bombable Grotto'), lambda state: state.can_blast_or_smash())
    set_rule(world.get_location('Tektite Grotto Freestanding PoH'), lambda state: state.has('Progressive Scale', 2) or (state.has('Iron Boots') and state.is_adult()))
    set_rule(world.get_location('GS Kokiri Know It All House'), lambda state: state.nighttime() and state.can_leave_forest() and state.can_child_attack())
    set_rule(world.get_location('GS Kokiri Bean Patch'), lambda state: state.has_bottle() and state.can_child_attack())
    set_rule(world.get_location('GS Kokiri House of Twins'), lambda state: state.has('Progressive Hookshot') and state.is_adult() and state.nighttime())
    set_rule(world.get_location('GS Lost Woods Bean Patch Near Bridge'), lambda state: state.has_bottle() and state.can_child_attack())
    set_rule(world.get_location('GS Lost Woods Bean Patch Near Stage'), lambda state: state.has_bottle() and state.can_child_attack())
    set_rule(world.get_location('GS Lost Woods Above Stage'), lambda state: state.has('Magic Bean') and state.nighttime())
    set_rule(world.get_location('GS Sacred Forest Meadow'), lambda state: state.has('Progressive Hookshot') and state.is_adult() and state.nighttime())
    set_rule(world.get_location('GS Hyrule Field near Kakariko'), lambda state: (state.has('Boomerang') and state.has_explosives()) or (state.has('Progressive Hookshot') and state.is_adult()))
    set_rule(world.get_location('GS Hyrule Field Near Gerudo Valley'), lambda state: (state.has('Hammer') and state.has_fire_source() and state.has('Progressive Hookshot') and state.is_adult()) or (state.has('Boomerang') and state.has_explosives() and state.has('Dins Fire') and state.has('Magic Meter')))
    set_rule(world.get_location('GS Hyrule Castle Grotto'), lambda state: state.has('Boomerang') and state.has_explosives())
    set_rule(world.get_location('GS Lon Lon Ranch Rain Shed'), lambda state: state.nighttime())
    set_rule(world.get_location('GS Lon Lon Ranch House Window'), lambda state: state.has('Boomerang') and state.nighttime())
    set_rule(world.get_location('GS Lon Lon Ranch Back Wall'), lambda state: state.has('Boomerang') and state.nighttime())
    set_rule(world.get_location('GS Kakariko House Under Construction'), lambda state: state.nighttime())
    set_rule(world.get_location('GS Kakariko Skulltula House'), lambda state: state.nighttime())
    set_rule(world.get_location('GS Kakariko Guard\'s House'), lambda state: state.nighttime())
    set_rule(world.get_location('GS Kakariko Tree'), lambda state: state.nighttime())
    set_rule(world.get_location('GS Kakariko Watchtower'), lambda state: (state.has_slingshot() or state.has_bombchus()) and state.nighttime())
    set_rule(world.get_location('GS Kakariko Above Impa\'s House'), lambda state: state.has('Progressive Hookshot') and state.is_adult() and state.nighttime())
    set_rule(world.get_location('GS Graveyard Wall'), lambda state: state.has('Boomerang') and state.nighttime())
    set_rule(world.get_location('GS Graveyard Bean Patch'), lambda state: state.has_bottle() and state.can_child_attack())
    set_rule(world.get_location('GS Mountain Trail Bean Patch'), lambda state: state.has_bottle() and (state.has_explosives() or state.has('Progressive Strength Upgrade')))
    set_rule(world.get_location('GS Mountain Trail Bomb Alcove'), lambda state: state.can_blast_or_smash())
    set_rule(world.get_location('GS Mountain Trail Path to Crater'), lambda state: state.has('Hammer') and state.is_adult() and state.nighttime())
    set_rule(world.get_location('GS Mountain Trail Above Dodongo\'s Cavern'), lambda state: state.has('Hammer') and state.is_adult() and state.nighttime())
    set_rule(world.get_location('GS Goron City Boulder Maze'), lambda state: state.has_explosives())
    set_rule(world.get_location('GS Death Mountain Crater Crate'), lambda state: state.can_blast_or_smash())
    set_rule(world.get_location('GS Goron City Center Platform'), lambda state: state.is_adult())
<<<<<<< HEAD
    set_rule(world.get_location('GS Mountain Crater Bean Patch'), lambda state: state.can_play('Bolero of Fire') and state.has_bottle() and state.can_child_attack())
    set_rule(world.get_location('GS Zora River Ladder'), lambda state: state.nighttime() and state.can_child_attack())
=======
    set_rule(world.get_location('GS Mountain Crater Bean Patch'), lambda state: state.can_play('Bolero of Fire') and state.has_bottle())
    set_rule(world.get_location('GS Zora River Ladder'), lambda state: state.nighttime())
>>>>>>> 49deb249
    set_rule(world.get_location('GS Zora River Near Raised Grottos'), lambda state: state.has('Progressive Hookshot') and state.nighttime())
    set_rule(world.get_location('GS Zora River Above Bridge'), lambda state: state.has('Progressive Hookshot') and state.nighttime())
    set_rule(world.get_location('GS Zora\'s Domain Frozen Waterfall'), lambda state: state.nighttime() and (state.has('Progressive Hookshot') or state.has_bow() or state.has('Magic Meter')))
    set_rule(world.get_location('GS Zora\'s Fountain Above the Log'), lambda state: state.has('Boomerang') and state.nighttime())
    set_rule(world.get_location('GS Zora\'s Fountain Hidden Cave'), lambda state: state.has('Progressive Strength Upgrade', 2) and state.can_blast_or_smash() and state.has('Progressive Hookshot') and state.nighttime())
# Jabu Jabu GS need no reqs becuase the access reqs for their zones cover them.
    set_rule(world.get_location('GS Lake Hylia Bean Patch'), lambda state: state.has_bottle() and state.can_child_attack())
    set_rule(world.get_location('GS Lake Hylia Lab Wall'), lambda state: state.has('Boomerang') and state.nighttime())
    set_rule(world.get_location('GS Lake Hylia Small Island'), lambda state: state.nighttime() and state.can_child_attack())
    set_rule(world.get_location('GS Lake Hylia Giant Tree'), lambda state: state.is_adult() and state.has('Progressive Hookshot', 2))
    set_rule(world.get_location('GS Lab Underwater Crate'), lambda state: state.is_adult() and state.has('Iron Boots') and state.has('Progressive Hookshot'))
    set_rule(world.get_location('GS Gerudo Valley Small Bridge'), lambda state: state.has('Boomerang') and state.nighttime())
    set_rule(world.get_location('GS Gerudo Valley Bean Patch'), lambda state: state.has_bottle() and state.can_child_attack())
    set_rule(world.get_location('GS Gerudo Valley Behind Tent'), lambda state: state.has('Progressive Hookshot') and state.is_adult() and state.nighttime())
    set_rule(world.get_location('GS Gerudo Valley Pillar'), lambda state: state.has('Progressive Hookshot') and state.is_adult() and state.nighttime())
    set_rule(world.get_location('GS Gerudo Fortress Archery Range'), lambda state: state.has('Progressive Hookshot') and state.has('Carpenter Rescue') and state.is_adult() and state.nighttime())
    set_rule(world.get_location('GS Gerudo Fortress Top Floor'), lambda state: state.nighttime())
    set_rule(world.get_location('GS Wasteland Ruins'), lambda state: state.has('Progressive Hookshot') and state.is_adult())
    set_rule(world.get_location('GS Desert Colossus Bean Patch'), lambda state: state.has_bottle() and state.can_play('Requiem of Spirit') and state.can_child_attack())
    set_rule(world.get_location('GS Desert Colossus Tree'), lambda state: state.has('Progressive Hookshot') and state.is_adult() and state.nighttime())
    set_rule(world.get_location('GS Desert Colossus Hill'), lambda state: ((state.has('Magic Bean') and state.can_play('Requiem of Spirit')) or state.has('Progressive Hookshot', 2)) and state.is_adult() and state.nighttime())
    set_rule(world.get_location('GS Death Mountain Crater Crate'), lambda state: state.can_child_attack())
    set_rule(world.get_location('GS Zora River Tree'), lambda state: state.can_child_attack())
    set_rule(world.get_location('HF Grotto Deku Scrub Piece of Heart'), lambda state: state.can_stun_deku()) 
    set_rule(world.get_entrance('Zora River Song of Storms Grotto'), lambda state: state.can_play('Song of Storms') and state.can_stun_deku())
    set_rule(world.get_entrance('Meadow Song of Storms Grotto'), lambda state: state.can_play('Song of Storms') and ((state.can_child_attack() or state.has_nuts() or state.has('Buy Deku Shield')) or (state.is_adult() and (state.can_play('Minuet of Forest') or state.can_play('Sarias Song')))))
    set_rule(world.get_entrance('Lake Hylia Grotto'), lambda state: state.is_adult())
    set_rule(world.get_location('LW Deku Scrub Deku Nuts'), lambda state: state.can_stun_deku()) 
    set_rule(world.get_location('LW Deku Scrub Deku Sticks'), lambda state: state.can_stun_deku()) 
    set_rule(world.get_location('LW Deku Scrub Deku Stick Upgrade'), lambda state: state.can_stun_deku()) 
    set_rule(world.get_entrance('Desert Colossus Grotto'), lambda state: state.has('Hammer') and state.is_adult())
    set_rule(world.get_location('DMC Deku Scrub Bombs'), lambda state: state.can_child_attack() or state.has_nuts() or state.has('Buy Deku Shield')) 
    set_rule(world.get_entrance('DMC Hammer Grotto'), lambda state: state.has('Hammer') and state.is_adult())
    set_rule(world.get_entrance('Goron City Grotto'), lambda state: state.is_adult() and state.has('Progressive Hookshot', 2) and (state.can_play('Song of Time') or (world.difficulty != 'ohko' and state.has_GoronTunic())))
    set_rule(world.get_entrance('Lon Lon Grotto'), lambda state: state.can_child_attack() or state.has_nuts() or state.has('Buy Deku Shield'))
    set_rule(world.get_entrance('Gerudo Valley Grotto'), lambda state: state.can_play('Song of Storms'))


    for location in world.get_locations():
        if location.type != 'Chest':
            forbid_item(location, 'Ice Trap')
        add_item_rule(location, lambda i: not (i.type == 'Song' and not i.world.shuffle_song_items and i.world.id != location.world.id))
        if location.type == 'Shop':
            if location.name.startswith('Bombchu Shop') or location.name.startswith('Castle Town Potion Shop') or location.name.startswith('Castle Town Bazaar'):
                forbid_item(location, 'Buy Goron Tunic')
                forbid_item(location, 'Buy Zora Tunic')

            if location.name in world.shop_prices:
                location.price = world.shop_prices[location.name]
                if location.price > 200:
                    set_rule(location, lambda state: state.has('Progressive Wallet', 2))
                elif location.price > 99:
                    set_rule(location, lambda state: state.has('Progressive Wallet'))

    # Biggoron Sword at bombchu bowling seems to lead to a soft lock.
    # Unsure what causes this, but I'm leaving this to original devs.
    # For now just avoiding this combination, since BigSword is not that important.
    forbid_item(world.get_location('Bombchu Bowling Bomb Bag'), 'Biggoron Sword')
    forbid_item(world.get_location('Bombchu Bowling Piece of Heart'), 'Biggoron Sword')

def dung_rules_dt0(world):
	# Deku Tree Vanilla
    set_rule(world.get_entrance('Deku Tree Basement Path'), lambda state: state.has_slingshot() and (state.has_sticks() or (state.has('Dins Fire') and state.has('Magic Meter'))))
    set_rule(world.get_entrance('Deku Tree Slingshot Passage'), lambda state: state.has('Buy Deku Shield'))

    set_rule(world.get_location('Queen Gohma Heart'), lambda state: state.has('Buy Deku Shield') and (state.has('Kokiri Sword') or state.has_sticks()))
    set_rule(world.get_location('Queen Gohma'), lambda state: state.has('Buy Deku Shield') and (state.has('Kokiri Sword') or state.has_sticks()))

	# GS
    set_rule(world.get_location('GS Deku Tree Basement Back Room'), lambda state: state.has('Boomerang') and (state.has_explosives()))
    set_rule(world.get_location('GS Deku Tree Basement Gate'), lambda state: state.can_child_attack())
    set_rule(world.get_location('GS Deku Tree Basement Vines'), lambda state: state.can_child_attack())
    set_rule(world.get_location('GS Deku Tree Compass Room'), lambda state: state.can_child_attack())

def dung_rules_dc0(world):
	# Dodongo's Cavern Vanilla
    set_rule(world.get_entrance('Dodongos Cavern Rocks'), lambda state: state.can_blast_or_smash() or state.has('Progressive Strength Upgrade') or state.is_adult())
    set_rule(world.get_entrance('Dodongos Cavern Lobby'), lambda state: state.can_blast_or_smash() or state.has('Progressive Strength Upgrade'))
<<<<<<< HEAD
    set_rule(world.get_entrance('Dodongos Cavern Left Door'), lambda state: (state.is_adult() or ((state.has_sticks() or (state.has('Dins Fire') and state.has('Magic Meter'))) and (state.has_slingshot() or state.has_sticks() or state.has_explosives() or state.has('Kokiri Sword'))) and (state.has_explosives() or state.has('Progressive Strength Upgrade') or (state.has('Dins Fire') and state.has('Magic Meter')) or (state.has_bow() and state.is_adult()))))
    set_rule(world.get_location('Dodongos Cavern Compass Chest'), lambda state: (state.is_adult() or ((state.has_sticks() or (state.has('Dins Fire') and state.has('Magic Meter'))) and (state.has_slingshot() or state.has_sticks() or state.has_explosives() or state.has('Kokiri Sword')))))
    set_rule(world.get_location('DC Deku Scrub Deku Sticks'), lambda state: (state.is_adult() or (state.has_slingshot() or state.has_sticks() or state.has_explosives() or state.has('Kokiri Sword'))))
    set_rule(world.get_location('DC Deku Scrub Deku Shield'), lambda state: state.can_blast_or_smash())

    set_rule(world.get_entrance('Dodongos Cavern Slingshot Target'), lambda state: state.has_slingshot() or ((state.has_bow() or state.has('Hover Boots') or state.has('Progressive Hookshot', 2) or world.logic_dc_jump) and state.is_adult()))
    set_rule(world.get_location('DC Deku Scrub Deku Nuts'), lambda state: state.can_blast_or_smash())
    set_rule(world.get_location('DC Deku Scrub Deku Seeds'), lambda state: state.can_blast_or_smash())
    set_rule(world.get_location('Dodongos Cavern End of Bridge Chest'), lambda state: state.has_explosives() or ((state.has_bow() or state.has('Hover Boots') or state.has('Progressive Hookshot', 2) or world.logic_dc_jump) and state.is_adult() and state.has('Hammer')))
    set_rule(world.get_entrance('Dodongos Cavern Bomb Drop'), lambda state: state.has_explosives())

=======
    set_rule(world.get_entrance('Dodongos Cavern Left Door'), lambda state: state.has_explosives() or state.has('Progressive Strength Upgrade') or (state.has('Dins Fire') and state.has('Magic Meter')) or (state.has('Bow') and state.is_adult()))
    set_rule(world.get_entrance('Dodongos Cavern Slingshot Target'), lambda state: (state.has('Slingshot') and (state.has_explosives() or state.has('Progressive Strength Upgrade'))) or ((state.has('Bow') or state.has('Hover Boots') or state.has('Progressive Hookshot', 2) or world.logic_dc_jump) and state.is_adult()))
    set_rule(world.get_location('Dodongos Cavern End of Bridge Chest'), lambda state: state.can_blast_or_smash())
    set_rule(world.get_entrance('Dodongos Cavern Bomb Drop'), lambda state: state.has_explosives())

    # Boss
    set_rule(world.get_location('King Dodongo'), lambda state: state.has('Bomb Bag') or state.has('Progressive Strength Upgrade'))
    set_rule(world.get_location('King Dodongo Heart'), lambda state: state.has('Bomb Bag') or state.has('Progressive Strength Upgrade'))

>>>>>>> 49deb249
    # GS
    set_rule(world.get_location('GS Dodongo\'s Cavern Alcove Above Stairs'), lambda state: (state.has('Progressive Hookshot') and state.is_adult()) or (state.has('Boomerang') and (state.has_explosives() or state.has('Progressive Strength Upgrade'))))
    set_rule(world.get_location('GS Dodongo\'s Cavern Scarecrow'), lambda state: state.is_adult() and ( (state.has('Progressive Hookshot') and state.has_ocarina()) or state.has('Progressive Hookshot', 2) ))

def dung_rules_jb0(world):
    set_rule(world.get_entrance('Jabu Jabus Belly Ceiling Switch'), lambda state: state.has_slingshot() or state.has_explosives() or state.has('Boomerang'))
    set_rule(world.get_entrance('Jabu Jabus Belly Tentacles'), lambda state: state.has('Boomerang'))
    set_rule(world.get_entrance('Jabu Jabus Belly Octopus'), lambda state: (state.has_nuts() or state.has_slingshot()) and (state.has_sticks() or state.has('Kokiri Sword')))
    set_rule(world.get_location('Boomerang Chest'), lambda state: state.has_slingshot() or state.has('Boomerang') or (state.has_nuts() and (state.has_sticks() or state.has('Kokiri Sword'))))

def dung_rules_fot0(world):
	# Forest Temple Vanilla
    set_rule(world.get_entrance('Forest Temple Song of Time Block'), lambda state: state.can_play('Song of Time'))
    set_rule(world.get_entrance('Forest Temple Lobby Eyeball Switch'), lambda state: state.has_bow() and state.is_adult())
    set_rule(world.get_entrance('Forest Temple Lobby Locked Door'), lambda state: state.has('Small Key (Forest Temple)', 1))
    set_rule(world.get_entrance('Forest Temple Well Connection'), lambda state: ((state.has('Iron Boots') or state.has('Progressive Hookshot', 2)) and state.is_adult()) or state.has('Progressive Scale', 2)) #Longshot can grab some very high up vines to drain the well.
    set_rule(world.get_entrance('Forest Temple Scarecrows Song'), lambda state: False) #For some reason you can't actually activate this from below. Cool game.
    set_rule(world.get_entrance('Forest Temple Elevator'), lambda state: state.has_bow() and state.is_adult() and state.has('Progressive Strength Upgrade') and state.has('Small Key (Forest Temple)', 3))
    set_rule(world.get_entrance('Forest Temple Outside Backdoor'), lambda state: state.has('Hover Boots') and state.is_adult())
    set_rule(world.get_entrance('Forest Temple Twisted Hall'), lambda state: state.has('Progressive Strength Upgrade') and state.has('Small Key (Forest Temple)', 3))
    set_rule(world.get_entrance('Forest Temple Straightened Hall'), lambda state: state.has('Progressive Strength Upgrade') and state.has('Small Key (Forest Temple)', 2) and state.has_bow())
    set_rule(world.get_entrance('Forest Temple Drop to Falling Room'), lambda state: state.has('Small Key (Forest Temple)', 5) and (state.has_bow() or (state.has('Dins Fire') and state.has('Magic Meter'))))
    set_rule(world.get_location('Forest Temple Block Push Chest'), lambda state: state.has('Progressive Strength Upgrade') and state.has_bow() and state.is_adult())
    set_rule(world.get_location('Forest Temple Red Poe Chest'), lambda state: state.has_bow() and state.is_adult())
    set_rule(world.get_location('Forest Temple Blue Poe Chest'), lambda state: state.has_bow() and state.is_adult())

    # Boss 
    set_rule(world.get_location('Phantom Ganon'), lambda state: state.has('Boss Key (Forest Temple)'))
    set_rule(world.get_location('Phantom Ganon Heart'), lambda state: state.has('Boss Key (Forest Temple)'))

	# GS
    set_rule(world.get_location('GS Forest Temple First Room'), lambda state: (state.has('Progressive Hookshot') or state.has_bow() or (state.has('Dins Fire') and state.has('Magic Meter'))) and state.is_adult())
    set_rule(world.get_location('GS Forest Temple Lobby'), lambda state: state.has('Progressive Hookshot') and state.is_adult())
    set_rule(world.get_location('GS Forest Temple Outdoor East'), lambda state: state.has('Progressive Hookshot') and state.is_adult())
    set_rule(world.get_location('GS Forest Temple Outdoor West'), lambda state: (state.has('Progressive Hookshot', 2) or (state.has('Progressive Hookshot') and state.can_reach('Forest Temple Outside Upper Ledge'))) and state.is_adult())
    set_rule(world.get_location('GS Forest Temple Basement'), lambda state: state.has('Progressive Hookshot'))

def dung_rules_fit0(world):
	# Fire Temple Vanilla
    set_rule(world.get_entrance('Fire Temple Early Climb'), lambda state: state.has_GoronTunic() and state.has('Small Key (Fire Temple)', 3) and state.has('Progressive Strength Upgrade') and (state.has_explosives() or ((state.has_bow() or state.has('Progressive Hookshot')) and state.is_adult())))
    set_rule(world.get_entrance('Fire Temple Fire Maze Escape'), lambda state: state.has('Small Key (Fire Temple)', 7) or (state.has('Small Key (Fire Temple)', 6) and state.has('Hover Boots') and state.has('Hammer') and state.is_adult()))
    set_rule(world.get_location('Fire Temple Fire Dancer Chest'), lambda state: state.is_adult() and state.has('Hammer'))
    set_rule(world.get_location('Fire Temple Boss Key Chest'), lambda state: state.is_adult() and state.has('Hammer'))
    set_rule(world.get_location('Fire Temple Big Lava Room Bombable Chest'), lambda state: state.has('Small Key (Fire Temple)', 1) and state.has_explosives())
    set_rule(world.get_location('Fire Temple Big Lava Room Open Chest'), lambda state: state.has('Small Key (Fire Temple)', 1))
    set_rule(world.get_location('Fire Temple Map Chest'), lambda state: state.has('Small Key (Fire Temple)', 5) or (state.has('Small Key (Fire Temple)', 4) and state.is_adult() and state.has_bow()))
    set_rule(world.get_location('Fire Temple Boulder Maze Upper Chest'), lambda state: state.has('Small Key (Fire Temple)', 5))
    set_rule(world.get_location('Fire Temple Boulder Maze Bombable Pit'), lambda state: state.has('Small Key (Fire Temple)', 5) and state.has_explosives())
    set_rule(world.get_location('Fire Temple Scarecrow Chest'), lambda state: state.has_ocarina() and state.has('Small Key (Fire Temple)', 5) and state.has('Progressive Hookshot') and state.is_adult())
    set_rule(world.get_location('Fire Temple Compass Chest'), lambda state: state.has('Small Key (Fire Temple)', 6))
    set_rule(world.get_location('Fire Temple Highest Goron Chest'), lambda state: state.can_play('Song of Time') and state.has('Hammer') and state.is_adult())
    set_rule(world.get_location('Fire Temple Megaton Hammer Chest'), lambda state: state.has_explosives())

    #boss
    set_rule(world.get_location('Volvagia'), lambda state: state.has_GoronTunic() and state.has('Hammer') and state.is_adult() and state.has('Boss Key (Fire Temple)') and (state.has('Hover Boots') or (state.can_reach('Fire Temple Upper') and (state.can_play('Song of Time') or state.has_explosives()))))
    set_rule(world.get_location('Volvagia Heart'), lambda state: state.has_GoronTunic() and state.has('Hammer') and state.is_adult() and state.has('Boss Key (Fire Temple)') and (state.has('Hover Boots') or (state.can_reach('Fire Temple Upper') and (state.can_play('Song of Time') or state.has_explosives()))))

	# GS
    set_rule(world.get_location('GS Fire Temple Song of Time Room'), lambda state: state.has('Small Key (Fire Temple)', 1) and state.can_play('Song of Time'))
    set_rule(world.get_location('GS Fire Temple Unmarked Bomb Wall'), lambda state: state.has('Small Key (Fire Temple)', 3) and state.has_explosives())
    set_rule(world.get_location('GS Fire Temple East Tower Climb'), lambda state: state.has_ocarina() and state.has('Small Key (Fire Temple)', 5) and state.has('Progressive Hookshot') and state.is_adult())
    set_rule(world.get_location('GS Fire Temple East Tower Top'), lambda state: state.has_ocarina() and state.has('Small Key (Fire Temple)', 5) and state.has('Progressive Hookshot') and state.is_adult())
    set_rule(world.get_location('GS Fire Temple Basement'), lambda state: state.has('Hammer') and state.is_adult())

def dung_rules_wt0(world):
	# Water Temple vanilla
    set_rule(world.get_entrance('Water Temple Central Pillar'), lambda state: (state.has_bow() or (state.has('Dins Fire') and state.has('Magic Meter')) or state.has('Small Key (Water Temple)', 5)) and state.can_play('Zeldas Lullaby'))
    set_rule(world.get_entrance('Water Temple Upper Locked Door'), lambda state: state.has('Small Key (Water Temple)', 5) and (state.can_play('Zeldas Lullaby') or world.keysanity))
    set_rule(world.get_location('Water Temple Torches Chest'), lambda state: (state.has_bow() or (state.has('Dins Fire') and state.has('Magic Meter'))) and state.can_play('Zeldas Lullaby'))
    set_rule(world.get_location('Water Temple Dragon Chest'), lambda state: (state.has('Progressive Strength Upgrade') and state.can_play('Zeldas Lullaby')) or (state.has('Small Key (Water Temple)', 6) and (state.can_play('Zeldas Lullaby') or world.keysanity) and state.can_play('Song of Time') and state.has_bow()))
    set_rule(world.get_location('Water Temple Central Bow Target Chest'), lambda state: state.has_bow() and state.has('Progressive Strength Upgrade') and state.can_play('Zeldas Lullaby') and (state.has('Hover Boots') or state.has('Progressive Hookshot', 2)))
    set_always_allow(world.get_location('Water Temple Boss Key Chest'), lambda item, state: item.name == 'Small Key (Water Temple)')
    set_rule(world.get_location('Water Temple Boss Key Chest'), lambda state: (state.has('Small Key (Water Temple)', 6) and (state.can_play('Zeldas Lullaby') or world.keysanity) and ((state.has_explosives() and state.has('Progressive Strength Upgrade')) or state.has('Hover Boots')) and state.has('Progressive Hookshot', 2)) or item_name(state, 'Water Temple Boss Key Chest') == 'Small Key (Water Temple)') #If key for key, this lets the logic reduce the small key reqs for every other locked door.
    set_rule(world.get_location('Water Temple Cracked Wall Chest'), lambda state: state.has_explosives())
    set_rule(world.get_location('Water Temple Dark Link Chest'), lambda state: state.has('Small Key (Water Temple)', 6) and (state.can_play('Zeldas Lullaby') or world.keysanity))
    set_rule(world.get_location('Water Temple River Chest'), lambda state: state.has('Small Key (Water Temple)', 6) and state.can_play('Song of Time') and state.has_bow() and (state.can_play('Zeldas Lullaby') or world.keysanity))
    set_rule(world.get_location('Water Temple Central Pillar Chest'), lambda state: state.has_ZoraTunic())

	# boss rules
    set_rule(world.get_location('Morpha'), lambda state: state.has('Boss Key (Water Temple)') and state.has('Progressive Hookshot', 2))
    set_rule(world.get_location('Morpha Heart'), lambda state: state.has('Boss Key (Water Temple)') and state.has('Progressive Hookshot', 2))

    # GS
    set_rule(world.get_location('GS Water Temple South Basement'), lambda state: state.has_explosives() and state.can_play('Zeldas Lullaby'))
    set_rule(world.get_location('GS Water Temple Serpent River'), lambda state: state.can_play('Song of Time') and state.has('Small Key (Water Temple)', 6))
    set_rule(world.get_location('GS Water Temple Falling Platform Room'), lambda state: state.has('Progressive Hookshot', 2))
    set_rule(world.get_location('GS Water Temple Central Room'), lambda state: state.has('Progressive Hookshot', 2) or (state.has('Farores Wind') and state.has('Magic')))
    #5 keys would be better but it wouldn't be compatible with the key for key scenarios, 6 will be identical pre-keysanity.
    set_rule(world.get_location('GS Water Temple Near Boss Key Chest'), lambda state: state.has('Progressive Hookshot', 2) and ((state.has_explosives() and state.has('Progressive Strength Upgrade')) or state.has('Hover Boots')) and (state.can_play('Zeldas Lullaby') or world.keysanity) and state.has('Small Key (Water Temple)', 6))

def dung_rules_spt0(world):
	# Spirit Temple vanilla
    set_rule(world.get_entrance('Spirit Temple Crawl Passage'), lambda state: state.can_play('Requiem of Spirit'))
    set_rule(world.get_entrance('Spirit Temple Silver Block'), lambda state: state.has('Progressive Strength Upgrade', 2) and state.is_adult())
    set_rule(world.get_entrance('Child Spirit Temple Climb'), lambda state: state.has('Small Key (Spirit Temple)', 1))
    set_rule(world.get_entrance('Child Spirit Temple Passthrough'), lambda state: state.has_explosives())
    set_rule(world.get_entrance('Adult Spirit Temple Passthrough'), lambda state: state.has('Small Key (Spirit Temple)', 1))
    set_rule(world.get_entrance('Spirit Temple Central Locked Door'), lambda state: state.has('Small Key (Spirit Temple)', 4) and state.has('Progressive Strength Upgrade', 2) and state.is_adult())
    set_rule(world.get_entrance('Spirit Temple Final Locked Door'), lambda state: state.has('Small Key (Spirit Temple)', 5) and (state.has('Progressive Hookshot') or state.has_bow() or state.has_explosives()))
    set_rule(world.get_location('Spirit Temple Child Left Chest'), lambda state: state.has('Boomerang') or state.has_slingshot() or state.has_bombchus())
    set_rule(world.get_location('Spirit Temple Child Right Chest'), lambda state: state.has('Boomerang') or state.has_slingshot() or state.has_bombchus())
    set_rule(world.get_location('Spirit Temple Compass Chest'), lambda state: state.has('Progressive Hookshot') and state.can_play('Zeldas Lullaby'))
    set_rule(world.get_location('Spirit Temple Early Adult Right Chest'), lambda state: state.has_bow() or state.has('Progressive Hookshot') or state.has_bombchus()) #requires a very specific Bombchu use, Hover Boots can be skipped by jumping on top of the rolling rock.
    set_rule(world.get_location('Spirit Temple First Mirror Right Chest'), lambda state: state.has('Small Key (Spirit Temple)', 3))
    set_rule(world.get_location('Spirit Temple First Mirror Left Chest'), lambda state: state.has('Small Key (Spirit Temple)', 3))
<<<<<<< HEAD
    set_rule(world.get_location('Spirit Temple Map Chest'), lambda state: (state.has('Small Key (Spirit Temple)', 5) and state.has_explosives() and state.can_play('Requiem of Spirit') and (state.has_sticks() or (state.has('Magic Meter') and state.has('Dins Fire')))) or (state.has('Magic Meter') and (state.has('Dins Fire') or (state.has('Fire Arrows') and state.has_bow() and state.has('Progressive Strength Upgrade', 2) and state.has('Small Key (Spirit Temple)', 3) and state.is_adult()))))
    set_rule(world.get_location('Spirit Temple Child Climb East Chest'), lambda state: state.has_explosives() or ((state.has('Boomerang') or state.has_slingshot()) and (state.has('Progressive Hookshot') or state.has_bow())) or (state.has('Small Key (Spirit Temple)', 3) and state.has('Progressive Strength Upgrade', 2) and state.is_adult() and (state.has('Progressive Hookshot') or state.has_bow())) or (state.has('Small Key (Spirit Temple)', 5) and state.can_play('Requiem of Spirit') and (state.has('Boomerang') or state.has_slingshot())))
    set_rule(world.get_location('Spirit Temple Child Climb North Chest'), lambda state: state.has_explosives() or ((state.has('Boomerang') or state.has_slingshot()) and (state.has('Progressive Hookshot') or state.has_bow())) or (state.has('Small Key (Spirit Temple)', 3) and state.has('Progressive Strength Upgrade', 2) and state.is_adult() and (state.has('Progressive Hookshot') or state.has_bow())) or (state.has('Small Key (Spirit Temple)', 5) and state.can_play('Requiem of Spirit') and (state.has('Boomerang') or state.has_slingshot())))
    set_rule(world.get_location('Spirit Temple Sun Block Room Chest'), lambda state: (state.has('Small Key (Spirit Temple)', 5) and state.has_explosives() and state.can_play('Requiem of Spirit') and (state.has_sticks() or (state.has('Magic Meter') and state.has('Dins Fire')))) or (state.has('Magic Meter') and (state.has('Dins Fire') or (state.has('Fire Arrows') and state.has_bow() and state.has('Progressive Strength Upgrade', 2) and state.has('Small Key (Spirit Temple)', 3) and state.is_adult()))))
=======
    set_rule(world.get_location('Spirit Temple Map Chest'), lambda state: ((state.has_explosives() or state.has('Small Key (Spirit Temple)', 3) or (state.has('Small Key (Spirit Temple)', 2) and world.bombchus_in_logic)) and state.has('Magic Meter') and (state.has('Dins Fire') or (state.has('Fire Arrows') and state.has('Bow')))) or (state.has('Small Key (Spirit Temple)', 5) and state.has_explosives() and state.can_play('Requiem of Spirit')))
    set_rule(world.get_location('Spirit Temple Child Climb East Chest'), lambda state: state.has_explosives() or ((state.has('Boomerang') or state.has('Slingshot')) and (state.has('Progressive Hookshot') or state.has('Bow'))) or ((state.has('Small Key (Spirit Temple)', 3) or (state.has('Small Key (Spirit Temple)', 2) and world.bombchus_in_logic)) and state.has('Progressive Strength Upgrade', 2) and state.is_adult() and (state.has('Progressive Hookshot') or state.has('Bow'))) or (state.has('Small Key (Spirit Temple)', 5) and state.can_play('Requiem of Spirit') and (state.has('Boomerang') or state.has('Slingshot'))))
    set_rule(world.get_location('Spirit Temple Child Climb North Chest'), lambda state: state.has_explosives() or ((state.has('Boomerang') or state.has('Slingshot')) and (state.has('Progressive Hookshot') or state.has('Bow'))) or ((state.has('Small Key (Spirit Temple)', 3) or (state.has('Small Key (Spirit Temple)', 2) and world.bombchus_in_logic)) and state.has('Progressive Strength Upgrade', 2) and state.is_adult() and (state.has('Progressive Hookshot') or state.has('Bow'))) or (state.has('Small Key (Spirit Temple)', 5) and state.can_play('Requiem of Spirit') and (state.has('Boomerang') or state.has('Slingshot'))))
    set_rule(world.get_location('Spirit Temple Sun Block Room Chest'), lambda state: ((state.has_explosives() or state.has('Small Key (Spirit Temple)', 3) or (state.has('Small Key (Spirit Temple)', 2) and world.bombchus_in_logic)) and state.has('Magic Meter') and (state.has('Dins Fire') or (state.has('Fire Arrows') and state.has('Bow')))) or (state.has('Small Key (Spirit Temple)', 5) and state.has_explosives() and state.can_play('Requiem of Spirit')))
>>>>>>> 49deb249
    set_rule(world.get_location('Spirit Temple Statue Hand Chest'), lambda state: state.has('Small Key (Spirit Temple)', 3) and state.has('Progressive Strength Upgrade', 2) and state.is_adult() and state.can_play('Zeldas Lullaby'))
    set_rule(world.get_location('Spirit Temple NE Main Room Chest'), lambda state: state.has('Small Key (Spirit Temple)', 3) and state.has('Progressive Strength Upgrade', 2) and state.is_adult() and state.can_play('Zeldas Lullaby') and (state.has('Progressive Hookshot') or state.has("Hover Boots")))
    set_rule(world.get_location('Mirror Shield Chest'), lambda state: state.has('Small Key (Spirit Temple)', 4) and state.has('Progressive Strength Upgrade', 2) and state.is_adult() and state.has_explosives())
    set_rule(world.get_location('Silver Gauntlets Chest'), lambda state: (state.has('Small Key (Spirit Temple)', 3) and state.has('Progressive Hookshot', 2) and state.has_explosives()) or state.has('Small Key (Spirit Temple)', 5))
    set_rule(world.get_location('Spirit Temple Near Four Armos Chest'), lambda state: state.has('Mirror Shield') and state.has_explosives())
    set_rule(world.get_location('Spirit Temple Hallway Left Invisible Chest'), lambda state: state.can_see_with_lens() and state.has_explosives())
    set_rule(world.get_location('Spirit Temple Hallway Right Invisible Chest'), lambda state: state.can_see_with_lens() and state.has_explosives())
    set_rule(world.get_location('Spirit Temple Boss Key Chest'), lambda state: state.can_play('Zeldas Lullaby') and state.has_bow() and state.has('Progressive Hookshot') and state.can_blast_or_smash())
    set_rule(world.get_location('Spirit Temple Topmost Chest'), lambda state: state.has('Mirror Shield'))
    set_rule(world.get_location('Twinrova'), lambda state: state.has('Mirror Shield') and state.has_explosives() and state.has('Progressive Hookshot') and state.has('Boss Key (Spirit Temple)'))
    set_rule(world.get_location('Twinrova Heart'), lambda state: state.has('Mirror Shield') and state.has_explosives() and state.has('Progressive Hookshot') and state.has('Boss Key (Spirit Temple)'))

	# GS
<<<<<<< HEAD
    set_rule(world.get_location('GS Spirit Temple Metal Fence'), lambda state: state.has('Boomerang') or state.has_slingshot() or state.has_bombchus())
    set_rule(world.get_location('GS Spirit Temple Hall to West Iron Knuckle'), lambda state: (state.has('Boomerang') and state.has('Progressive Hookshot')) or (state.has('Boomerang') and state.has('Small Key (Spirit Temple)', 5) and state.has_explosives() and state.can_play('Requiem of Spirit')) or (state.has('Progressive Hookshot') and state.has('Progressive Strength Upgrade', 2) and state.is_adult() and state.has('Small Key (Spirit Temple)', 3)))
    set_rule(world.get_location('GS Spirit Temple Boulder Room'), lambda state: state.can_play('Song of Time') and (state.has_bow() or state.has('Progressive Hookshot') or state.has_bombchus()))
=======
    set_rule(world.get_location('GS Spirit Temple Metal Fence'), lambda state: state.has('Boomerang') or state.has('Slingshot') or state.has_bombchus())
    set_rule(world.get_location('GS Spirit Temple Hall to West Iron Knuckle'), lambda state: (state.has_explosives() and state.has('Boomerang') and state.has('Progressive Hookshot')) or (state.has('Boomerang') and state.has('Small Key (Spirit Temple)', 5) and state.has_explosives() and state.can_play('Requiem of Spirit')) or (state.has('Progressive Hookshot') and state.has('Progressive Strength Upgrade', 2) and state.is_adult() and (state.has('Small Key (Spirit Temple)', 3) or (state.has('Small Key (Spirit Temple)', 2) and state.has('Boomerang') and world.bombchus_in_logic))))
    set_rule(world.get_location('GS Spirit Temple Boulder Room'), lambda state: state.can_play('Song of Time') and (state.has('Bow') or state.has('Progressive Hookshot') or state.has_bombchus()))
>>>>>>> 49deb249
    set_rule(world.get_location('GS Spirit Temple Lobby'), lambda state: state.has('Progressive Strength Upgrade', 2) and state.has('Small Key (Spirit Temple)', 3) and state.is_adult() and (state.has('Progressive Hookshot', 2) or (state.has('Progressive Hookshot') and state.has_ocarina()) or state.has('Hover Boots')))
    set_rule(world.get_location('GS Spirit Temple Bomb for Light Room'), lambda state: (state.has('Small Key (Spirit Temple)', 1) and state.can_play('Requiem of Spirit') and state.can_child_attack()) or (state.has('Progressive Strength Upgrade', 2) and state.is_adult() and state.has('Small Key (Spirit Temple)', 1)))

def dung_rules_sht0(world):
	# Shadow Temple Vanilla
    set_rule(world.get_entrance('Shadow Temple First Pit'), lambda state: state.has('Hover Boots'))
    set_rule(world.get_entrance('Shadow Temple Bomb Wall'), lambda state: state.has_explosives() and state.has('Small Key (Shadow Temple)', 1))
    set_rule(world.get_entrance('Shadow Temple Hookshot Target'), lambda state: state.has('Progressive Hookshot') and state.has('Small Key (Shadow Temple)', 3))
    set_rule(world.get_entrance('Shadow Temple Boat'), lambda state: state.can_play('Zeldas Lullaby') and state.has('Small Key (Shadow Temple)', 4))
    set_rule(world.get_location('Shadow Temple Falling Spikes Upper Chest'), lambda state: state.has('Progressive Strength Upgrade'))
    set_rule(world.get_location('Shadow Temple Falling Spikes Switch Chest'), lambda state: state.has('Progressive Strength Upgrade'))
    set_rule(world.get_location('Shadow Temple Invisible Spikes Chest'), lambda state: state.has('Small Key (Shadow Temple)', 2))
    set_rule(world.get_location('Shadow Temple Freestanding Key'), lambda state: state.has('Small Key (Shadow Temple)', 2) and state.has('Progressive Hookshot') and (state.has('Bomb Bag') or state.has('Progressive Strength Upgrade')))

    # boss rules
    set_rule(world.get_location('Bongo Bongo'), lambda state: state.has('Small Key (Shadow Temple)', 5) and (state.has_bow() or state.has('Progressive Hookshot', 2)) and state.has('Boss Key (Shadow Temple)'))
    set_rule(world.get_location('Bongo Bongo Heart'), lambda state: state.has('Small Key (Shadow Temple)', 5) and (state.has_bow() or state.has('Progressive Hookshot', 2)) and state.has('Boss Key (Shadow Temple)'))

    # GS
    set_rule(world.get_location('GS Shadow Temple Like Like Room'), lambda state: state.has('Progressive Hookshot'))
    set_rule(world.get_location('GS Shadow Temple Crusher Room'), lambda state: state.has('Progressive Hookshot'))
    set_rule(world.get_location('GS Shadow Temple Single Giant Pot'), lambda state: state.has('Small Key (Shadow Temple)', 2) and state.has('Progressive Hookshot'))
    set_rule(world.get_location('GS Shadow Temple Near Ship'), lambda state: state.has('Progressive Hookshot', 2) and state.has('Small Key (Shadow Temple)', 4))

def dung_rules_bw0(world):
	# Bottom of the Well Vanilla
    set_rule(world.get_location('Bottom of the Well Front Left Hidden Wall'), lambda state: state.can_see_with_lens())
    set_rule(world.get_location('Bottom of the Well Front Center Bombable'), lambda state: state.has_explosives())
    set_rule(world.get_location('Bottom of the Well Right Bottom Hidden Wall'), lambda state: state.can_see_with_lens())
    set_rule(world.get_location('Bottom of the Well Center Large Chest'), lambda state: state.can_see_with_lens())
    set_rule(world.get_location('Bottom of the Well Center Small Chest'), lambda state: state.can_see_with_lens())
    set_rule(world.get_location('Bottom of the Well Back Left Bombable'), lambda state: state.has_explosives())
    set_rule(world.get_location('Bottom of the Well Defeat Boss'), lambda state: state.can_play('Zeldas Lullaby') and (state.has('Kokiri Sword') or (state.has_sticks() and world.logic_child_deadhand))) #Sword not strictly necessary but frankly being forced to do this with sticks isn't fair
    set_rule(world.get_location('Bottom of the Well Invisible Chest'), lambda state: state.can_play('Zeldas Lullaby') and state.can_see_with_lens())
    set_rule(world.get_location('Bottom of the Well Underwater Front Chest'), lambda state: state.can_play('Zeldas Lullaby'))
    set_rule(world.get_location('Bottom of the Well Underwater Left Chest'), lambda state: state.can_play('Zeldas Lullaby'))
    set_rule(world.get_location('Bottom of the Well Basement Chest'), lambda state: state.has_explosives() or (((state.has('Small Key (Bottom of the Well)', 3) and state.can_see_with_lens()) or (state.has('Dins Fire') and state.has('Magic Meter'))) and state.has('Progressive Strength Upgrade')))
    set_rule(world.get_location('Bottom of the Well Locked Pits'), lambda state: state.has('Small Key (Bottom of the Well)', 3) and state.can_see_with_lens()) #These pits are really unfair.
    set_rule(world.get_location('Bottom of the Well Behind Right Grate'), lambda state: state.has('Small Key (Bottom of the Well)', 3) and state.can_see_with_lens())
    set_rule(world.get_location('Bottom of the Well Freestanding Key'), lambda state: state.has_sticks() or (state.has('Dins Fire') or state.has('Magic Meter')))

    # GS
    set_always_allow(world.get_location('GS Well West Inner Room'), lambda item, state: item.name == 'Small Key (Bottom of the Well)')
    set_rule(world.get_location('GS Well West Inner Room'), lambda state: state.has('Boomerang') and state.can_see_with_lens() and (state.has('Small Key (Bottom of the Well)', 3) or item_name(state, 'GS Well West Inner Room') == 'Small Key (Bottom of the Well)')) #If key for key, this lets the logic reduce the small key reqs for every other locked door.
    set_always_allow(world.get_location('GS Well East Inner Room'), lambda item, state: item.name == 'Small Key (Bottom of the Well)')
    set_rule(world.get_location('GS Well East Inner Room'), lambda state: state.has('Boomerang') and state.can_see_with_lens() and (state.has('Small Key (Bottom of the Well)', 3) or item_name(state, 'GS Well East Inner Room') == 'Small Key (Bottom of the Well)')) #If key for key, this lets the logic reduce the small key reqs for every other locked door.
    set_rule(world.get_location('GS Well Like Like Cage'), lambda state: state.has('Boomerang') and state.can_see_with_lens() and state.has('Small Key (Bottom of the Well)', 3))

def dung_rules_ic0(world):
	# Ice Cavern Vanilla
    set_rule(world.get_location('Ice Cavern Map Chest'), lambda state: state.has_bottle())
    set_rule(world.get_location('Ice Cavern Compass Chest'), lambda state: state.has_bottle())
    set_rule(world.get_location('Ice Cavern Freestanding PoH'), lambda state: state.has_bottle())
    set_rule(world.get_location('Ice Cavern Iron Boots Chest'), lambda state: state.has_bottle())
    set_rule(world.get_location('Sheik in Ice Cavern'), lambda state: state.has_bottle() and state.is_adult())

	# GS
    set_rule(world.get_location('GS Ice Cavern Spinning Scythe Room'), lambda state: state.has('Progressive Hookshot') and state.is_adult())
    set_rule(world.get_location('GS Ice Cavern Heart Piece Room'), lambda state: state.has('Progressive Hookshot') and state.is_adult() and state.has_bottle())
    set_rule(world.get_location('GS Ice Cavern Push Block Room'), lambda state: state.has('Progressive Hookshot') and state.is_adult() and state.has_bottle())

def dung_rules_gtg0(world):
    set_rule(world.get_entrance('Gerudo Training Ground Left Silver Rupees'), lambda state: state.has('Progressive Hookshot') and state.is_adult())
    set_rule(world.get_entrance('Gerudo Training Ground Beamos'), lambda state: state.has_explosives())
    set_rule(world.get_entrance('Gerudo Training Grounds Right Locked Doors'), lambda state: state.has('Small Key (Gerudo Training Grounds)', 9))
    set_rule(world.get_entrance('Gerudo Training Grounds Maze Ledge'), lambda state: state.can_play('Song of Time'))
    set_rule(world.get_entrance('Gerudo Training Grounds Right Hookshot Target'), lambda state: state.has('Progressive Hookshot') and state.is_adult())
    set_rule(world.get_entrance('Gerudo Training Grounds Hammer Target'), lambda state: state.has('Hammer') and state.has_bow() and state.is_adult())
    set_rule(world.get_entrance('Gerudo Training Grounds Hidden Hookshot Target'), lambda state: state.has('Progressive Hookshot') and state.can_see_with_lens() and state.is_adult())
    set_rule(world.get_location('Gerudo Training Grounds Lobby Left Chest'), lambda state: state.has_bow() and state.is_adult())
    set_rule(world.get_location('Gerudo Training Grounds Lobby Right Chest'), lambda state: state.has_bow() and state.is_adult())
    set_rule(world.get_location('Gerudo Training Grounds Beamos Chest'), lambda state: state.has_explosives())
    set_rule(world.get_location('Gerudo Training Grounds Hidden Ceiling Chest'), lambda state: state.has('Small Key (Gerudo Training Grounds)', 3) and state.can_see_with_lens())
    set_rule(world.get_location('Gerudo Training Grounds Maze Path First Chest'), lambda state: state.has('Small Key (Gerudo Training Grounds)', 4))
    set_rule(world.get_location('Gerudo Training Grounds Maze Path Second Chest'), lambda state: state.has('Small Key (Gerudo Training Grounds)', 6))
    set_rule(world.get_location('Gerudo Training Grounds Maze Path Third Chest'), lambda state: state.has('Small Key (Gerudo Training Grounds)', 7))
    set_rule(world.get_location('Gerudo Training Grounds Maze Path Final Chest'), lambda state: (state.has('Small Key (Gerudo Training Grounds)', 9)) or (item_name(state, 'Gerudo Training Grounds Maze Path Final Chest') == 'Small Key (Gerudo Training Grounds)' and state.has('Small Key (Gerudo Training Grounds)', 8))) #Allow key for key
    set_always_allow(world.get_location('Gerudo Training Grounds Maze Path Final Chest'), lambda item, state: item.name == 'Small Key (Gerudo Training Grounds)')
    set_rule(world.get_location('Gerudo Training Grounds Underwater Silver Rupee Chest'), lambda state: state.has('Progressive Hookshot') and state.can_play('Song of Time') and state.has('Iron Boots') and state.is_adult() and (world.logic_fewer_tunic_requirements or state.has_ZoraTunic()))
    set_rule(world.get_location('Gerudo Training Grounds Hammer Room Switch Chest'), lambda state: state.has('Hammer') and state.is_adult())
    set_rule(world.get_location('Gerudo Training Grounds Eye Statue Chest'), lambda state: state.has_bow() and state.is_adult())
    set_rule(world.get_location('Gerudo Training Grounds Near Scarecrow Chest'), lambda state: state.has_bow() and state.is_adult())
    set_rule(world.get_location('Gerudo Training Grounds Heavy Block First Chest'), lambda state: state.has('Progressive Strength Upgrade', 2) and state.can_see_with_lens() and state.is_adult())
    set_rule(world.get_location('Gerudo Training Grounds Heavy Block Second Chest'), lambda state: state.has('Progressive Strength Upgrade', 2) and state.can_see_with_lens() and state.is_adult())
    set_rule(world.get_location('Gerudo Training Grounds Heavy Block Third Chest'), lambda state: state.has('Progressive Strength Upgrade', 2) and state.can_see_with_lens() and state.is_adult())
    set_rule(world.get_location('Gerudo Training Grounds Heavy Block Fourth Chest'), lambda state: state.has('Progressive Strength Upgrade', 2) and state.can_see_with_lens() and state.is_adult())

def dung_rules_gc0(world):
    set_rule(world.get_entrance('Ganons Castle Light Trial'), lambda state: state.has('Progressive Strength Upgrade', 3))
    set_rule(world.get_entrance('Ganons Castle Tower'), lambda state: (world.skipped_trials['Forest'] or state.has('Forest Trial Clear')) and (world.skipped_trials['Fire'] or state.has('Fire Trial Clear')) and (world.skipped_trials['Water'] or state.has('Water Trial Clear')) and (world.skipped_trials['Shadow'] or state.has('Shadow Trial Clear')) and (world.skipped_trials['Spirit'] or state.has('Spirit Trial Clear')) and (world.skipped_trials['Light'] or state.has('Light Trial Clear')))
    set_rule(world.get_location('Ganons Castle Forest Trial Clear'), lambda state: state.has('Magic Meter') and state.has_bow() and state.has('Light Arrows') and (state.has('Fire Arrows') or state.has('Dins Fire')))
    set_rule(world.get_location('Ganons Castle Fire Trial Clear'), lambda state: state.has_GoronTunic() and state.has('Progressive Strength Upgrade', 3) and state.has('Magic Meter') and state.has_bow() and state.has('Light Arrows') and state.has('Progressive Hookshot', 2))
    set_rule(world.get_location('Ganons Castle Water Trial Clear'), lambda state: state.has_bottle() and state.has('Hammer') and state.has('Magic Meter') and state.has_bow() and state.has('Light Arrows'))
    set_rule(world.get_location('Ganons Castle Shadow Trial Clear'), lambda state: state.has('Magic Meter') and state.has_bow() and state.has('Light Arrows') and state.has('Hammer') and ((state.has('Fire Arrows') and (state.has('Hover Boots') or state.can_see_with_lens())) or (state.has('Progressive Hookshot', 2) and (state.has('Hover Boots') or (state.has('Dins Fire') and state.can_see_with_lens())))))
    set_rule(world.get_location('Ganons Castle Shadow Trial First Chest'), lambda state: (state.has('Magic Meter') and state.has_bow() and state.has('Fire Arrows')) or state.has('Progressive Hookshot') or state.has('Hover Boots') or state.can_play('Song of Time'))
    set_rule(world.get_location('Ganons Castle Shadow Trial Second Chest'), lambda state: (state.has('Magic Meter') and state.has_bow() and state.has('Fire Arrows')) or (state.has('Progressive Hookshot', 2) and (state.has('Hover Boots') or (state.has('Dins Fire') and state.has('Magic Meter')))))
    set_rule(world.get_location('Ganons Castle Spirit Trial Clear'), lambda state: state.has('Magic Meter') and state.has_bow() and state.has('Light Arrows') and state.has('Mirror Shield') and state.has_bombchus() and state.has('Progressive Hookshot'))
    set_rule(world.get_location('Ganons Castle Spirit Trial First Chest'), lambda state: state.has('Progressive Hookshot'))
    set_rule(world.get_location('Ganons Castle Spirit Trial Second Chest'), lambda state: state.has('Progressive Hookshot') and state.has_bombchus() and state.can_see_with_lens())
    set_rule(world.get_location('Ganons Castle Light Trial Clear'), lambda state: state.has('Magic Meter') and state.has_bow() and state.has('Progressive Hookshot') and state.has('Light Arrows') and state.has('Small Key (Ganons Castle)', 2))
    set_rule(world.get_location('Ganons Castle Light Trail Invisible Enemies Chest'), lambda state: state.can_see_with_lens())
    set_rule(world.get_location('Ganons Castle Light Trial Lullaby Chest'), lambda state: state.can_play('Zeldas Lullaby') and state.has('Small Key (Ganons Castle)', 1))



    # Song locations can only be a song
    #song_locations = [world.get_location(location) for location in
    #    ['Song from Composer Grave', 'Impa at Castle', 'Song from Malon', 'Song from Saria',
    #     'Song from Ocarina of Time', 'Song at Windmill', 'Sheik Forest Song', 'Sheik at Temple',
    #     'Sheik in Crater', 'Sheik in Ice Cavern', 'Sheik in Kakariko', 'Sheik at Colossus']]
    #for location in world.get_locations():
    #    if location in song_locations:
    #        add_item_rule(location, lambda item: item.type == 'Song')
    #    else:
    #        add_item_rule(location, lambda item: item.type != 'Song')<|MERGE_RESOLUTION|>--- conflicted
+++ resolved
@@ -103,11 +103,7 @@
     set_rule(world.get_entrance('Death Mountain Entrance'), lambda state: state.has('Zeldas Letter') or state.is_adult() or world.open_kakariko)
     set_rule(world.get_location('DM Trail Freestanding PoH'), lambda state: world.open_kakariko or (world.difficulty != 'ohko') or state.has('Zeldas Letter') or state.can_blast_or_smash() or ((state.has('Dins Fire') or state.has('Nayrus Love')) and state.has('Magic Meter')) or state.has_bow() or state.has('Progressive Strength Upgrade') or state.has_bottle() or state.has('Hover Boots'))
     set_rule(world.get_location('Death Mountain Bombable Chest'), lambda state: state.can_blast_or_smash())
-<<<<<<< HEAD
-    set_rule(world.get_location('Biggoron'), lambda state: (not world.logic_no_trade_biggoron) and (state.has('Progressive Strength Upgrade') or state.can_blast_or_smash() or state.has_bow()) and state.is_adult() and state.can_finish_adult_trades() and state.guarantee_hint())
-=======
     set_rule(world.get_location('Biggoron'), lambda state: (not world.logic_no_trade_biggoron) and state.is_adult() and state.can_finish_adult_trades() and state.guarantee_hint())
->>>>>>> 49deb249
     set_rule(world.get_location('Goron City Leftmost Maze Chest'), lambda state: state.is_adult() and (state.has('Progressive Strength Upgrade', 2) or state.has('Hammer')))
     set_rule(world.get_location('Goron City Left Maze Chest'), lambda state: state.can_blast_or_smash() or (state.has('Progressive Strength Upgrade', 2) and state.is_adult()))
     set_rule(world.get_location('Goron City Right Maze Chest'), lambda state: state.can_blast_or_smash() or (state.has('Progressive Strength Upgrade', 2) and state.is_adult()))
@@ -115,13 +111,7 @@
     set_rule(world.get_location('Goron City Pot Freestanding PoH'), lambda state: (state.has_bombs() or state.has('Progressive Strength Upgrade')) and (state.can_play('Zeldas Lullaby') or (state.has('Dins Fire') and state.has('Magic Meter'))))
     set_rule(world.get_entrance('Darunias Chamber'), lambda state: state.can_play('Zeldas Lullaby'))
     set_rule(world.get_location('Darunias Joy'), lambda state: state.can_play('Sarias Song'))
-<<<<<<< HEAD
     set_rule(world.get_entrance('Goron City from Woods'), lambda state: (state.can_blast_or_smash() or (state.has('Dins Fire') and state.has('Magic Meter')) or ((state.has_bow() or state.has('Progressive Strength Upgrade')) and state.is_adult())) and state.can_leave_forest())
-    set_rule(world.get_location('King Dodongo'), lambda state: state.has_bombs() or (state.has('Progressive Strength Upgrade') and (state.has_sticks() or state.has('Kokiri Sword'))))
-    set_rule(world.get_location('King Dodongo Heart'), lambda state: state.has_bombs() or (state.has('Progressive Strength Upgrade') and (state.has_sticks() or state.has('Kokiri Sword'))))
-=======
-    set_rule(world.get_entrance('Goron City from Woods'), lambda state: (state.can_blast_or_smash() or (state.has('Dins Fire') and state.has('Magic Meter')) or ((state.has('Bow') or state.has('Progressive Strength Upgrade')) and state.is_adult())) and state.can_leave_forest())
->>>>>>> 49deb249
     set_rule(world.get_location('Song from Saria'), lambda state: state.has('Zeldas Letter'))
     set_rule(world.get_entrance('Mountain Summit Fairy'), lambda state: state.can_blast_or_smash())
     set_rule(world.get_location('Crater Fairy Reward'), lambda state: state.can_play('Zeldas Lullaby'))
@@ -266,13 +256,8 @@
     set_rule(world.get_location('GS Goron City Boulder Maze'), lambda state: state.has_explosives())
     set_rule(world.get_location('GS Death Mountain Crater Crate'), lambda state: state.can_blast_or_smash())
     set_rule(world.get_location('GS Goron City Center Platform'), lambda state: state.is_adult())
-<<<<<<< HEAD
     set_rule(world.get_location('GS Mountain Crater Bean Patch'), lambda state: state.can_play('Bolero of Fire') and state.has_bottle() and state.can_child_attack())
     set_rule(world.get_location('GS Zora River Ladder'), lambda state: state.nighttime() and state.can_child_attack())
-=======
-    set_rule(world.get_location('GS Mountain Crater Bean Patch'), lambda state: state.can_play('Bolero of Fire') and state.has_bottle())
-    set_rule(world.get_location('GS Zora River Ladder'), lambda state: state.nighttime())
->>>>>>> 49deb249
     set_rule(world.get_location('GS Zora River Near Raised Grottos'), lambda state: state.has('Progressive Hookshot') and state.nighttime())
     set_rule(world.get_location('GS Zora River Above Bridge'), lambda state: state.has('Progressive Hookshot') and state.nighttime())
     set_rule(world.get_location('GS Zora\'s Domain Frozen Waterfall'), lambda state: state.nighttime() and (state.has('Progressive Hookshot') or state.has_bow() or state.has('Magic Meter')))
@@ -351,21 +336,14 @@
 	# Dodongo's Cavern Vanilla
     set_rule(world.get_entrance('Dodongos Cavern Rocks'), lambda state: state.can_blast_or_smash() or state.has('Progressive Strength Upgrade') or state.is_adult())
     set_rule(world.get_entrance('Dodongos Cavern Lobby'), lambda state: state.can_blast_or_smash() or state.has('Progressive Strength Upgrade'))
-<<<<<<< HEAD
     set_rule(world.get_entrance('Dodongos Cavern Left Door'), lambda state: (state.is_adult() or ((state.has_sticks() or (state.has('Dins Fire') and state.has('Magic Meter'))) and (state.has_slingshot() or state.has_sticks() or state.has_explosives() or state.has('Kokiri Sword'))) and (state.has_explosives() or state.has('Progressive Strength Upgrade') or (state.has('Dins Fire') and state.has('Magic Meter')) or (state.has_bow() and state.is_adult()))))
     set_rule(world.get_location('Dodongos Cavern Compass Chest'), lambda state: (state.is_adult() or ((state.has_sticks() or (state.has('Dins Fire') and state.has('Magic Meter'))) and (state.has_slingshot() or state.has_sticks() or state.has_explosives() or state.has('Kokiri Sword')))))
     set_rule(world.get_location('DC Deku Scrub Deku Sticks'), lambda state: (state.is_adult() or (state.has_slingshot() or state.has_sticks() or state.has_explosives() or state.has('Kokiri Sword'))))
     set_rule(world.get_location('DC Deku Scrub Deku Shield'), lambda state: state.can_blast_or_smash())
 
-    set_rule(world.get_entrance('Dodongos Cavern Slingshot Target'), lambda state: state.has_slingshot() or ((state.has_bow() or state.has('Hover Boots') or state.has('Progressive Hookshot', 2) or world.logic_dc_jump) and state.is_adult()))
+    set_rule(world.get_entrance('Dodongos Cavern Slingshot Target'), lambda state: (state.has_slingshot() and (state.has_explosives() or state.has('Progressive Strength Upgrade'))) or ((state.has_bow() or state.has('Hover Boots') or state.has('Progressive Hookshot', 2) or world.logic_dc_jump) and state.is_adult()))
     set_rule(world.get_location('DC Deku Scrub Deku Nuts'), lambda state: state.can_blast_or_smash())
     set_rule(world.get_location('DC Deku Scrub Deku Seeds'), lambda state: state.can_blast_or_smash())
-    set_rule(world.get_location('Dodongos Cavern End of Bridge Chest'), lambda state: state.has_explosives() or ((state.has_bow() or state.has('Hover Boots') or state.has('Progressive Hookshot', 2) or world.logic_dc_jump) and state.is_adult() and state.has('Hammer')))
-    set_rule(world.get_entrance('Dodongos Cavern Bomb Drop'), lambda state: state.has_explosives())
-
-=======
-    set_rule(world.get_entrance('Dodongos Cavern Left Door'), lambda state: state.has_explosives() or state.has('Progressive Strength Upgrade') or (state.has('Dins Fire') and state.has('Magic Meter')) or (state.has('Bow') and state.is_adult()))
-    set_rule(world.get_entrance('Dodongos Cavern Slingshot Target'), lambda state: (state.has('Slingshot') and (state.has_explosives() or state.has('Progressive Strength Upgrade'))) or ((state.has('Bow') or state.has('Hover Boots') or state.has('Progressive Hookshot', 2) or world.logic_dc_jump) and state.is_adult()))
     set_rule(world.get_location('Dodongos Cavern End of Bridge Chest'), lambda state: state.can_blast_or_smash())
     set_rule(world.get_entrance('Dodongos Cavern Bomb Drop'), lambda state: state.has_explosives())
 
@@ -373,7 +351,6 @@
     set_rule(world.get_location('King Dodongo'), lambda state: state.has('Bomb Bag') or state.has('Progressive Strength Upgrade'))
     set_rule(world.get_location('King Dodongo Heart'), lambda state: state.has('Bomb Bag') or state.has('Progressive Strength Upgrade'))
 
->>>>>>> 49deb249
     # GS
     set_rule(world.get_location('GS Dodongo\'s Cavern Alcove Above Stairs'), lambda state: (state.has('Progressive Hookshot') and state.is_adult()) or (state.has('Boomerang') and (state.has_explosives() or state.has('Progressive Strength Upgrade'))))
     set_rule(world.get_location('GS Dodongo\'s Cavern Scarecrow'), lambda state: state.is_adult() and ( (state.has('Progressive Hookshot') and state.has_ocarina()) or state.has('Progressive Hookshot', 2) ))
@@ -479,17 +456,10 @@
     set_rule(world.get_location('Spirit Temple Early Adult Right Chest'), lambda state: state.has_bow() or state.has('Progressive Hookshot') or state.has_bombchus()) #requires a very specific Bombchu use, Hover Boots can be skipped by jumping on top of the rolling rock.
     set_rule(world.get_location('Spirit Temple First Mirror Right Chest'), lambda state: state.has('Small Key (Spirit Temple)', 3))
     set_rule(world.get_location('Spirit Temple First Mirror Left Chest'), lambda state: state.has('Small Key (Spirit Temple)', 3))
-<<<<<<< HEAD
-    set_rule(world.get_location('Spirit Temple Map Chest'), lambda state: (state.has('Small Key (Spirit Temple)', 5) and state.has_explosives() and state.can_play('Requiem of Spirit') and (state.has_sticks() or (state.has('Magic Meter') and state.has('Dins Fire')))) or (state.has('Magic Meter') and (state.has('Dins Fire') or (state.has('Fire Arrows') and state.has_bow() and state.has('Progressive Strength Upgrade', 2) and state.has('Small Key (Spirit Temple)', 3) and state.is_adult()))))
-    set_rule(world.get_location('Spirit Temple Child Climb East Chest'), lambda state: state.has_explosives() or ((state.has('Boomerang') or state.has_slingshot()) and (state.has('Progressive Hookshot') or state.has_bow())) or (state.has('Small Key (Spirit Temple)', 3) and state.has('Progressive Strength Upgrade', 2) and state.is_adult() and (state.has('Progressive Hookshot') or state.has_bow())) or (state.has('Small Key (Spirit Temple)', 5) and state.can_play('Requiem of Spirit') and (state.has('Boomerang') or state.has_slingshot())))
-    set_rule(world.get_location('Spirit Temple Child Climb North Chest'), lambda state: state.has_explosives() or ((state.has('Boomerang') or state.has_slingshot()) and (state.has('Progressive Hookshot') or state.has_bow())) or (state.has('Small Key (Spirit Temple)', 3) and state.has('Progressive Strength Upgrade', 2) and state.is_adult() and (state.has('Progressive Hookshot') or state.has_bow())) or (state.has('Small Key (Spirit Temple)', 5) and state.can_play('Requiem of Spirit') and (state.has('Boomerang') or state.has_slingshot())))
-    set_rule(world.get_location('Spirit Temple Sun Block Room Chest'), lambda state: (state.has('Small Key (Spirit Temple)', 5) and state.has_explosives() and state.can_play('Requiem of Spirit') and (state.has_sticks() or (state.has('Magic Meter') and state.has('Dins Fire')))) or (state.has('Magic Meter') and (state.has('Dins Fire') or (state.has('Fire Arrows') and state.has_bow() and state.has('Progressive Strength Upgrade', 2) and state.has('Small Key (Spirit Temple)', 3) and state.is_adult()))))
-=======
-    set_rule(world.get_location('Spirit Temple Map Chest'), lambda state: ((state.has_explosives() or state.has('Small Key (Spirit Temple)', 3) or (state.has('Small Key (Spirit Temple)', 2) and world.bombchus_in_logic)) and state.has('Magic Meter') and (state.has('Dins Fire') or (state.has('Fire Arrows') and state.has('Bow')))) or (state.has('Small Key (Spirit Temple)', 5) and state.has_explosives() and state.can_play('Requiem of Spirit')))
-    set_rule(world.get_location('Spirit Temple Child Climb East Chest'), lambda state: state.has_explosives() or ((state.has('Boomerang') or state.has('Slingshot')) and (state.has('Progressive Hookshot') or state.has('Bow'))) or ((state.has('Small Key (Spirit Temple)', 3) or (state.has('Small Key (Spirit Temple)', 2) and world.bombchus_in_logic)) and state.has('Progressive Strength Upgrade', 2) and state.is_adult() and (state.has('Progressive Hookshot') or state.has('Bow'))) or (state.has('Small Key (Spirit Temple)', 5) and state.can_play('Requiem of Spirit') and (state.has('Boomerang') or state.has('Slingshot'))))
-    set_rule(world.get_location('Spirit Temple Child Climb North Chest'), lambda state: state.has_explosives() or ((state.has('Boomerang') or state.has('Slingshot')) and (state.has('Progressive Hookshot') or state.has('Bow'))) or ((state.has('Small Key (Spirit Temple)', 3) or (state.has('Small Key (Spirit Temple)', 2) and world.bombchus_in_logic)) and state.has('Progressive Strength Upgrade', 2) and state.is_adult() and (state.has('Progressive Hookshot') or state.has('Bow'))) or (state.has('Small Key (Spirit Temple)', 5) and state.can_play('Requiem of Spirit') and (state.has('Boomerang') or state.has('Slingshot'))))
-    set_rule(world.get_location('Spirit Temple Sun Block Room Chest'), lambda state: ((state.has_explosives() or state.has('Small Key (Spirit Temple)', 3) or (state.has('Small Key (Spirit Temple)', 2) and world.bombchus_in_logic)) and state.has('Magic Meter') and (state.has('Dins Fire') or (state.has('Fire Arrows') and state.has('Bow')))) or (state.has('Small Key (Spirit Temple)', 5) and state.has_explosives() and state.can_play('Requiem of Spirit')))
->>>>>>> 49deb249
+    set_rule(world.get_location('Spirit Temple Map Chest'), lambda state: ((state.has_explosives() or state.has('Small Key (Spirit Temple)', 3) or (state.has('Small Key (Spirit Temple)', 2) and world.bombchus_in_logic)) and state.has('Magic Meter') and (state.has('Dins Fire') or (state.has('Fire Arrows') and state.has_bow()))) or (state.has('Small Key (Spirit Temple)', 5) and state.has_explosives() and state.can_play('Requiem of Spirit')	and (state.has_sticks() or (state.has('Magic Meter') and state.has('Dins Fire')))))
+    set_rule(world.get_location('Spirit Temple Child Climb East Chest'), lambda state: state.has_explosives() or ((state.has('Boomerang') or state.has_slingshot()) and (state.has('Progressive Hookshot') or state.has_bow())) or ((state.has('Small Key (Spirit Temple)', 3) or (state.has('Small Key (Spirit Temple)', 2) and world.bombchus_in_logic)) and state.has('Progressive Strength Upgrade', 2) and state.is_adult() and (state.has('Progressive Hookshot') or state.has_bow())) or (state.has('Small Key (Spirit Temple)', 5) and state.can_play('Requiem of Spirit') and (state.has('Boomerang') or state.has_slingshot())))
+    set_rule(world.get_location('Spirit Temple Child Climb North Chest'), lambda state: state.has_explosives() or ((state.has('Boomerang') or state.has_slingshot()) and (state.has('Progressive Hookshot') or state.has_bow())) or ((state.has('Small Key (Spirit Temple)', 3) or (state.has('Small Key (Spirit Temple)', 2) and world.bombchus_in_logic)) and state.has('Progressive Strength Upgrade', 2) and state.is_adult() and (state.has('Progressive Hookshot') or state.has_bow())) or (state.has('Small Key (Spirit Temple)', 5) and state.can_play('Requiem of Spirit') and (state.has('Boomerang') or state.has_slingshot())))
+    set_rule(world.get_location('Spirit Temple Sun Block Room Chest'), lambda state: ((state.has_explosives() or state.has('Small Key (Spirit Temple)', 3) or (state.has('Small Key (Spirit Temple)', 2) and world.bombchus_in_logic)) and state.has('Magic Meter') and (state.has('Dins Fire') or (state.has('Fire Arrows') and state.has('Bow')))) or (state.has('Small Key (Spirit Temple)', 5) and state.has_explosives() and state.can_play('Requiem of Spirit') and (state.has_sticks() or (state.has('Magic Meter') and state.has('Dins Fire')))))
     set_rule(world.get_location('Spirit Temple Statue Hand Chest'), lambda state: state.has('Small Key (Spirit Temple)', 3) and state.has('Progressive Strength Upgrade', 2) and state.is_adult() and state.can_play('Zeldas Lullaby'))
     set_rule(world.get_location('Spirit Temple NE Main Room Chest'), lambda state: state.has('Small Key (Spirit Temple)', 3) and state.has('Progressive Strength Upgrade', 2) and state.is_adult() and state.can_play('Zeldas Lullaby') and (state.has('Progressive Hookshot') or state.has("Hover Boots")))
     set_rule(world.get_location('Mirror Shield Chest'), lambda state: state.has('Small Key (Spirit Temple)', 4) and state.has('Progressive Strength Upgrade', 2) and state.is_adult() and state.has_explosives())
@@ -503,15 +473,9 @@
     set_rule(world.get_location('Twinrova Heart'), lambda state: state.has('Mirror Shield') and state.has_explosives() and state.has('Progressive Hookshot') and state.has('Boss Key (Spirit Temple)'))
 
 	# GS
-<<<<<<< HEAD
     set_rule(world.get_location('GS Spirit Temple Metal Fence'), lambda state: state.has('Boomerang') or state.has_slingshot() or state.has_bombchus())
-    set_rule(world.get_location('GS Spirit Temple Hall to West Iron Knuckle'), lambda state: (state.has('Boomerang') and state.has('Progressive Hookshot')) or (state.has('Boomerang') and state.has('Small Key (Spirit Temple)', 5) and state.has_explosives() and state.can_play('Requiem of Spirit')) or (state.has('Progressive Hookshot') and state.has('Progressive Strength Upgrade', 2) and state.is_adult() and state.has('Small Key (Spirit Temple)', 3)))
+    set_rule(world.get_location('GS Spirit Temple Hall to West Iron Knuckle'), lambda state: (state.has_explosives() and state.has('Boomerang') and state.has('Progressive Hookshot')) or (state.has('Boomerang') and state.has('Small Key (Spirit Temple)', 5) and state.has_explosives() and state.can_play('Requiem of Spirit')) or (state.has('Progressive Hookshot') and state.has('Progressive Strength Upgrade', 2) and state.is_adult() and (state.has('Small Key (Spirit Temple)', 3) or (state.has('Small Key (Spirit Temple)', 2) and state.has('Boomerang') and world.bombchus_in_logic))))
     set_rule(world.get_location('GS Spirit Temple Boulder Room'), lambda state: state.can_play('Song of Time') and (state.has_bow() or state.has('Progressive Hookshot') or state.has_bombchus()))
-=======
-    set_rule(world.get_location('GS Spirit Temple Metal Fence'), lambda state: state.has('Boomerang') or state.has('Slingshot') or state.has_bombchus())
-    set_rule(world.get_location('GS Spirit Temple Hall to West Iron Knuckle'), lambda state: (state.has_explosives() and state.has('Boomerang') and state.has('Progressive Hookshot')) or (state.has('Boomerang') and state.has('Small Key (Spirit Temple)', 5) and state.has_explosives() and state.can_play('Requiem of Spirit')) or (state.has('Progressive Hookshot') and state.has('Progressive Strength Upgrade', 2) and state.is_adult() and (state.has('Small Key (Spirit Temple)', 3) or (state.has('Small Key (Spirit Temple)', 2) and state.has('Boomerang') and world.bombchus_in_logic))))
-    set_rule(world.get_location('GS Spirit Temple Boulder Room'), lambda state: state.can_play('Song of Time') and (state.has('Bow') or state.has('Progressive Hookshot') or state.has_bombchus()))
->>>>>>> 49deb249
     set_rule(world.get_location('GS Spirit Temple Lobby'), lambda state: state.has('Progressive Strength Upgrade', 2) and state.has('Small Key (Spirit Temple)', 3) and state.is_adult() and (state.has('Progressive Hookshot', 2) or (state.has('Progressive Hookshot') and state.has_ocarina()) or state.has('Hover Boots')))
     set_rule(world.get_location('GS Spirit Temple Bomb for Light Room'), lambda state: (state.has('Small Key (Spirit Temple)', 1) and state.can_play('Requiem of Spirit') and state.can_child_attack()) or (state.has('Progressive Strength Upgrade', 2) and state.is_adult() and state.has('Small Key (Spirit Temple)', 1)))
 
@@ -613,17 +577,4 @@
     set_rule(world.get_location('Ganons Castle Spirit Trial Second Chest'), lambda state: state.has('Progressive Hookshot') and state.has_bombchus() and state.can_see_with_lens())
     set_rule(world.get_location('Ganons Castle Light Trial Clear'), lambda state: state.has('Magic Meter') and state.has_bow() and state.has('Progressive Hookshot') and state.has('Light Arrows') and state.has('Small Key (Ganons Castle)', 2))
     set_rule(world.get_location('Ganons Castle Light Trail Invisible Enemies Chest'), lambda state: state.can_see_with_lens())
-    set_rule(world.get_location('Ganons Castle Light Trial Lullaby Chest'), lambda state: state.can_play('Zeldas Lullaby') and state.has('Small Key (Ganons Castle)', 1))
-
-
-
-    # Song locations can only be a song
-    #song_locations = [world.get_location(location) for location in
-    #    ['Song from Composer Grave', 'Impa at Castle', 'Song from Malon', 'Song from Saria',
-    #     'Song from Ocarina of Time', 'Song at Windmill', 'Sheik Forest Song', 'Sheik at Temple',
-    #     'Sheik in Crater', 'Sheik in Ice Cavern', 'Sheik in Kakariko', 'Sheik at Colossus']]
-    #for location in world.get_locations():
-    #    if location in song_locations:
-    #        add_item_rule(location, lambda item: item.type == 'Song')
-    #    else:
-    #        add_item_rule(location, lambda item: item.type != 'Song')+    set_rule(world.get_location('Ganons Castle Light Trial Lullaby Chest'), lambda state: state.can_play('Zeldas Lullaby') and state.has('Small Key (Ganons Castle)', 1))