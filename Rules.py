<<<<<<< HEAD
import collections
import logging


def set_rules(world):
    global_rules(world)

    if world.bridge == 'medallions':
        # require all medallions to form the bridge
        set_rule(world.get_entrance('Rainbow Bridge'), lambda state: state.has('Forest Medallion') and state.has('Fire Medallion') and state.has('Water Medallion') and state.has('Shadow Medallion') and state.has('Spirit Medallion') and state.has('Light Medallion'))
    elif world.bridge == 'vanilla':
        # require only what vanilla did to form the bridge
        set_rule(world.get_entrance('Rainbow Bridge'), lambda state: state.has('Light Arrows') and state.has('Shadow Medallion') and state.has('Spirit Medallion'))
    elif world.bridge == 'dungeons':
        # require all medallions and stones to form the bridge
        set_rule(world.get_entrance('Rainbow Bridge'), lambda state: state.has('Forest Medallion') and state.has('Fire Medallion') and state.has('Water Medallion') and state.has('Shadow Medallion') and state.has('Spirit Medallion') and state.has('Light Medallion') and state.has('Kokiri Emerald') and state.has('Goron Ruby') and state.has('Zora Sapphire'))


def set_rule(spot, rule):
    spot.access_rule = rule

def set_always_allow(spot, rule):
    spot.always_allow = rule


def add_rule(spot, rule, combine='and'):
    old_rule = spot.access_rule
    if combine == 'or':
        spot.access_rule = lambda state: rule(state) or old_rule(state)
    else:
        spot.access_rule = lambda state: rule(state) and old_rule(state)

def add_item_rule(spot, rule, combine='and'):
    old_rule = spot.item_rule
    if combine == 'or':
        spot.item_rule = lambda item: rule(item) or old_rule(item)
    else:
        spot.item_rule = lambda item: rule(item) and old_rule(item)

def forbid_item(location, item):
    old_rule = location.item_rule
    location.item_rule = lambda i: i.name != item and old_rule(i)


def item_in_locations(state, item, locations):
    for location in locations:
        if item_name(state, location) == item:
            return True
    return False

def item_name(state, location):
    location = state.world.get_location(location)
    if location.item is None:
        return None
    return location.item.name


def global_rules(world):

    expected_skulltulas = world.logic_skulltulas

    # ganon can only carry triforce
    world.get_location('Ganon').item_rule = lambda item: item.name == 'Triforce'

    # these are default save&quit points and always accessible
    world.get_region('Links House').can_reach = lambda state: True

	# dungeon requirements (including gold skulltulas)
    dung_rules_dt0(world)
    dung_rules_dc0(world)
    dung_rules_jb0(world)
    dung_rules_fot0(world)
    dung_rules_fit0(world)
    dung_rules_wt0(world)
    dung_rules_spt0(world)
    dung_rules_sht0(world)
    dung_rules_bw0(world)
    dung_rules_ic0(world)
    dung_rules_gtg0(world)
    dung_rules_gc0(world)

    # overworld requirements
    set_rule(world.get_location('Deku Baba Sticks'), lambda state: (state.has('Kokiri Sword') and state.has('Buy Deku Shield')) or (world.open_forest and (state.is_adult() or state.has('Kokiri Sword') or state.has('Boomerang'))))
    set_rule(world.get_location('Deku Baba Nuts'), lambda state: (state.has('Kokiri Sword') and state.has('Buy Deku Shield')) or (world.open_forest and (state.is_adult() or state.has_slingshot() or state.has_sticks() or state.has_explosives() or state.has('Kokiri Sword') or (state.has('Dins Fire') and state.has('Magic Meter')))))
    set_rule(world.get_entrance('Deku Tree'), lambda state: (state.has('Kokiri Sword') and state.has('Buy Deku Shield')) or world.open_forest)
    set_rule(world.get_entrance('Lost Woods Bridge'), lambda state: state.can_leave_forest())
    set_rule(world.get_location('Skull Kid'), lambda state: state.can_play('Sarias Song'))
    set_rule(world.get_location('Ocarina Memory Game'), lambda state: (not world.logic_no_memory_game) and state.has_ocarina())
    set_rule(world.get_location('Target in Woods'), lambda state: state.has_slingshot())
    set_rule(world.get_location('Deku Theater Skull Mask'), lambda state: (not world.logic_no_trade_skull_mask) and state.has('Zeldas Letter'))
    set_rule(world.get_location('Deku Theater Mask of Truth'), lambda state: (not world.logic_no_trade_mask_of_truth) and (state.has('Zeldas Letter') and state.can_play('Sarias Song') and state.has('Kokiri Emerald') and state.has('Goron Ruby') and state.has('Zora Sapphire') and state.guarantee_hint())) #Must befriend Skull Kid to sell Skull Mask, all stones to spawn running man.
    set_rule(world.get_location('Anju as Adult'), lambda state: state.is_adult())
    set_rule(world.get_location('Man on Roof'), lambda state: world.logic_man_on_roof or (state.has('Progressive Hookshot') and state.is_adult()))
    set_rule(world.get_location('10 Gold Skulltulla Reward'), lambda state: (expected_skulltulas >= 10) and state.has('Gold Skulltulla Token', 10))
    set_rule(world.get_location('20 Gold Skulltulla Reward'), lambda state: (expected_skulltulas >= 20) and state.has('Gold Skulltulla Token', 20))
    set_rule(world.get_location('30 Gold Skulltulla Reward'), lambda state: (expected_skulltulas >= 30) and state.has('Gold Skulltulla Token', 30) and state.guarantee_hint())
    set_rule(world.get_location('40 Gold Skulltulla Reward'), lambda state: (expected_skulltulas >= 40) and state.has('Gold Skulltulla Token', 40) and state.guarantee_hint())
    set_rule(world.get_location('50 Gold Skulltulla Reward'), lambda state: (expected_skulltulas >= 50) and state.has('Gold Skulltulla Token', 50) and state.guarantee_hint())
    set_rule(world.get_location('Heart Piece Grave Chest'), lambda state: state.can_play('Suns Song'))
    set_rule(world.get_entrance('Composer Grave'), lambda state: state.can_play('Zeldas Lullaby'))
    set_rule(world.get_location('Song from Composer Grave'), lambda state: state.is_adult() or (state.has_slingshot() or state.has('Boomerang') or state.has_sticks() or state.has_explosives() or state.has('Kokiri Sword')))
    set_rule(world.get_location('Composer Grave Chest'), lambda state: state.has_fire_source())
    set_rule(world.get_entrance('Bottom of the Well'), lambda state: state.can_play('Song of Storms') and (world.dungeon_mq['BW'] or (state.has_slingshot() or state.has_sticks() or state.has_explosives() or state.has('Kokiri Sword') or (state.has('Dins Fire') and state.has('Magic Meter')))))
    set_rule(world.get_entrance('Death Mountain Entrance'), lambda state: state.has('Zeldas Letter') or state.is_adult() or world.open_kakariko)
    # In the future, 'Buy Fairy\'s Spirit' should be changed to has_fairy() so that other potential sources of fairies could be added.
    set_rule(world.get_location('DM Trail Freestanding PoH'), lambda state: world.open_kakariko or (world.difficulty != 'ohko') or state.has('Zeldas Letter') or state.can_blast_or_smash() or ((state.has('Dins Fire') or state.has('Nayrus Love')) and state.has('Magic Meter')) or state.has_bow() or state.has('Progressive Strength Upgrade') or state.has('Buy Fairy\'s Spirit') or state.has('Hover Boots'))
    set_rule(world.get_location('Death Mountain Bombable Chest'), lambda state: state.can_blast_or_smash())
    set_rule(world.get_location('Biggoron'), lambda state: (not world.logic_no_trade_biggoron) and state.is_adult() and state.can_finish_adult_trades() and state.guarantee_hint())
    set_rule(world.get_location('Goron City Leftmost Maze Chest'), lambda state: state.is_adult() and (state.has('Progressive Strength Upgrade', 2) or state.has('Hammer')))
    set_rule(world.get_location('Goron City Left Maze Chest'), lambda state: state.can_blast_or_smash() or (state.has('Progressive Strength Upgrade', 2) and state.is_adult()))
    set_rule(world.get_location('Goron City Right Maze Chest'), lambda state: state.can_blast_or_smash() or (state.has('Progressive Strength Upgrade', 2) and state.is_adult()))
    set_rule(world.get_location('Rolling Goron as Child'), lambda state: state.has('Bomb Bag') and state.has_explosives())
    set_rule(world.get_location('Goron City Pot Freestanding PoH'), lambda state: (state.has_bombs() or state.has('Progressive Strength Upgrade')) and ((state.can_play('Zeldas Lullaby') and state.has_sticks()) or (state.has('Dins Fire') and state.has('Magic Meter'))))
    set_rule(world.get_entrance('Darunias Chamber'), lambda state: state.can_play('Zeldas Lullaby'))
    set_rule(world.get_location('Darunias Joy'), lambda state: state.can_play('Sarias Song'))
    set_rule(world.get_location('Goron City Stick Pot'), lambda state: world.open_kakariko or state.has('Zeldas Letter') or state.has_explosives() or (state.has('Dins Fire') and state.has('Magic Meter')))
    set_rule(world.get_entrance('Goron City from Woods'), lambda state: (state.can_blast_or_smash() or (state.has('Dins Fire') and state.has('Magic Meter')) or ((state.has_bow() or state.has('Progressive Strength Upgrade')) and state.is_adult())) and state.can_leave_forest())
    set_rule(world.get_location('Song from Saria'), lambda state: state.has('Zeldas Letter'))
    set_rule(world.get_entrance('Mountain Summit Fairy'), lambda state: state.can_blast_or_smash())
    set_rule(world.get_location('Crater Fairy Reward'), lambda state: state.can_play('Zeldas Lullaby'))
    set_rule(world.get_location('Mountain Summit Fairy Reward'), lambda state: state.can_play('Zeldas Lullaby'))
    set_rule(world.get_entrance('Mountain Crater Entrance'), lambda state: state.can_blast_or_smash())
    set_rule(world.get_entrance('Hyrule Castle Fairy'), lambda state: state.has_explosives())
    set_rule(world.get_location('Hyrule Castle Fairy Reward'), lambda state: state.can_play('Zeldas Lullaby'))
    set_rule(world.get_entrance('Hyrule Castle Garden'), lambda state: state.has('Weird Egg') or (not world.shuffle_weird_egg))
    set_rule(world.get_entrance('Ganons Castle Grounds'), lambda state: state.is_adult())
    set_rule(world.get_entrance('Ganons Castle Fairy'), lambda state: state.has('Progressive Strength Upgrade', 3))
    set_rule(world.get_location('Ganons Castle Fairy Reward'), lambda state: state.can_play('Zeldas Lullaby'))
    set_rule(world.get_location('Bombchu Bowling Bomb Bag'), lambda state: state.has_bombchus())
    set_rule(world.get_location('Bombchu Bowling Piece of Heart'), lambda state: state.has_bombchus())
    set_rule(world.get_location('Adult Shooting Gallery'), lambda state: state.has('Bow') and state.is_adult())
    set_rule(world.get_location('10 Big Poes'), lambda state: (not world.logic_no_big_poes) and (state.has_bow() and state.has('Epona') and state.has_bottle() and state.is_adult() and state.guarantee_hint()))
    set_rule(world.get_location('Treasure Chest Game'), lambda state: state.has('Lens of Truth') and state.has('Magic Meter'))
    set_rule(world.get_entrance('Lost Woods Dive Warp'), lambda state: state.can_dive() and state.can_leave_forest())
    set_rule(world.get_entrance('Zora River Dive Warp'), lambda state: state.can_dive())
    set_rule(world.get_entrance('Lake Hylia Dive Warp'), lambda state: state.can_dive())
    set_rule(world.get_entrance('Zoras Domain Dive Warp'), lambda state: state.can_dive())
    set_rule(world.get_entrance('Zora River Waterfall'), lambda state: state.can_play('Zeldas Lullaby') or world.logic_zora_with_cucco)
    set_rule(world.get_entrance('Zora River Rocks'), lambda state: state.has_explosives())
    set_rule(world.get_location('Zora River Lower Freestanding PoH'), lambda state: state.has_explosives() or state.has('Progressive Scale') or (state.has('Hover Boots') and state.is_adult()))
    set_rule(world.get_location('Zora River Upper Freestanding PoH'), lambda state: state.has_explosives() or state.has('Progressive Scale') or (state.has('Hover Boots') and state.is_adult()))
    set_rule(world.get_location('Frog Ocarina Game'), lambda state: state.can_play('Zeldas Lullaby') and state.can_play('Sarias Song') and state.can_play('Suns Song') and state.can_play('Eponas Song') and state.can_play('Song of Time') and state.can_play('Song of Storms'))
    set_rule(world.get_location('Frogs in the Rain'), lambda state: state.can_play('Song of Storms'))
    set_rule(world.get_location('Underwater Bottle'), lambda state: state.can_dive())
    set_rule(world.get_location('King Zora Moves'), lambda state: state.has('Bottle with Letter'))
    set_rule(world.get_entrance('Behind King Zora'), lambda state: state.has('Bottle with Letter'))
    set_rule(world.get_entrance('Zora River Adult'), lambda state: state.is_adult())
    set_rule(world.get_entrance('Zoras Domain Adult Access'), lambda state: state.can_play('Zeldas Lullaby') or (state.has('Hover Boots') and world.logic_zora_with_hovers))
    set_rule(world.get_entrance('Zoras Fountain Adult Access'), lambda state: state.can_reach('Zoras Fountain'))
    set_rule(world.get_location('Zoras Domain Torch Run'), lambda state: state.has_sticks())
    set_rule(world.get_entrance('Jabu Jabus Belly'), lambda state: state.has_bottle())
    set_rule(world.get_entrance('Zoras Fountain Fairy'), lambda state: state.has_explosives())
    set_rule(world.get_location('Zoras Fountain Fairy Reward'), lambda state: state.can_play('Zeldas Lullaby'))
    set_rule(world.get_location('Ocarina of Time'), lambda state: state.has('Kokiri Emerald') and state.has('Goron Ruby') and state.has('Zora Sapphire') and state.guarantee_hint())
    set_rule(world.get_location('Song from Ocarina of Time'), lambda state: state.has('Kokiri Emerald') and state.has('Goron Ruby') and state.has('Zora Sapphire') and state.guarantee_hint())
    set_rule(world.get_entrance('Door of Time'), lambda state: state.can_play('Song of Time') or world.open_door_of_time)
    set_rule(world.get_location('Talons Chickens'), lambda state: state.has('Zeldas Letter'))
    set_rule(world.get_location('Song from Malon'), lambda state: state.has('Zeldas Letter') and state.has_ocarina())
    set_rule(world.get_location('Epona'), lambda state: state.can_play('Eponas Song') and state.is_adult())
    set_rule(world.get_entrance('Adult Forest Warp Pad'), lambda state: state.can_play('Minuet of Forest') and state.is_adult())
    set_rule(world.get_entrance('Child Forest Warp Pad'), lambda state: state.can_play('Minuet of Forest'))
    set_rule(world.get_entrance('Adult Meadow Access'), lambda state: state.can_play('Sarias Song') and state.is_adult())
    set_rule(world.get_entrance('Forest Temple Entrance'), lambda state: state.has('Progressive Hookshot') and state.is_adult())
    set_rule(world.get_entrance('Dampes Grave'), lambda state: state.is_adult())
    set_rule(world.get_location('Dampe Race Freestanding PoH'), lambda state: not world.logic_no_second_dampe_race)
    set_rule(world.get_location('Graveyard Freestanding PoH'), lambda state: state.is_adult() and (state.has('Magic Bean') or state.has('Progressive Hookshot', 2)))
    set_rule(world.get_location('Song at Windmill'), lambda state: state.is_adult() and state.has_ocarina())
    set_rule(world.get_location('Windmill Freestanding PoH'), lambda state: (state.is_adult() and ( world.logic_windmill_hp or state.can_play('Song of Time') )) or state.has('Boomerang'))
    set_rule(world.get_entrance('Temple Warp Pad'), lambda state: state.can_play('Prelude of Light') and state.can_leave_forest())
    set_rule(world.get_location('Sheik at Temple'), lambda state: state.has('Forest Medallion') and state.is_adult())
    set_rule(world.get_location('Diving in the Lab'), lambda state: state.has('Progressive Scale', 2))
    set_rule(world.get_location('Child Fishing'), lambda state: (not world.logic_no_child_fishing) and state.has('Kokiri Sword'))
    set_rule(world.get_location('Adult Fishing'), lambda state: (not world.logic_no_adult_fishing) and state.is_adult() and ((state.has('Progressive Hookshot') and state.has_ocarina()) or state.has('Magic Bean') or state.can_reach(world.get_location('Morpha'))))
    set_rule(world.get_location('Lake Hylia Freestanding PoH'), lambda state: state.is_adult() and ((state.has('Progressive Hookshot') and state.has_ocarina()) or state.has('Magic Bean')))
    set_rule(world.get_location('Lake Hylia Sun'), lambda state: ((state.has('Progressive Hookshot', 2) and state.has_ocarina()) or state.can_reach(world.get_location('Morpha'))) and state.has_bow() and state.is_adult())
    set_rule(world.get_entrance('Crater Hover Boots'), lambda state: state.is_adult() and state.has('Hover Boots'))
    set_rule(world.get_entrance('Crater Ascent'), lambda state: state.is_adult())
    set_rule(world.get_entrance('Crater Scarecrow'), lambda state: state.is_adult() and state.has_ocarina() and state.has('Progressive Hookshot', 2))
    set_rule(world.get_entrance('Crater Bridge'), lambda state: state.is_adult() and (state.has('Hover Boots') or state.has('Progressive Hookshot')))
    set_rule(world.get_entrance('Crater Bridge Reverse'), lambda state: state.is_adult() and (state.has('Hover Boots') or state.has('Progressive Hookshot') or state.has('Magic Bean')))
    set_rule(world.get_entrance('Crater Warp Pad'), lambda state: state.can_play('Bolero of Fire') and state.can_leave_forest())
    set_rule(world.get_entrance('Crater Fairy'), lambda state: state.is_adult() and state.has('Hammer'))
    set_rule(world.get_location('DM Crater Volcano Freestanding PoH'), lambda state: state.is_adult() and ( (state.has('Magic Bean') and state.can_play('Bolero of Fire')) or (world.logic_crater_bean_hp_with_hovers and state.has('Hover Boots')) ) )
    set_rule(world.get_entrance('Fire Temple Entrance'), lambda state: state.is_adult() and (world.logic_fewer_tunic_requirements or state.has_GoronTunic()))
    set_rule(world.get_location('Sheik in Crater'), lambda state: state.is_adult())
    set_rule(world.get_location('Link the Goron'), lambda state: state.is_adult() and (state.has('Progressive Strength Upgrade') or state.has_explosives() or state.has_bow()))
    set_rule(world.get_entrance('Crater Access'), lambda state: state.is_adult() and (state.has('Progressive Strength Upgrade') or state.has_explosives() or state.has_bow()))
    set_rule(world.get_entrance('Goron Shop'), lambda state: state.has_explosives() or state.has('Progressive Strength') or (state.has_bow() and state.is_adult()) or (state.has('Dins Fire') and state.has('Magic Meter')) or ((state.has('Zeldas Letter') or world.open_kakariko or (state.has('Hammer') and state.is_adult())) and (state.can_play('Zeldas Lullaby') and state.has_sticks())))
    set_rule(world.get_entrance('Lake Warp Pad'), lambda state: state.can_play('Serenade of Water') and state.can_leave_forest())
    set_rule(world.get_location('King Zora Thawed'), lambda state: state.has_blue_fire())
    set_rule(world.get_entrance('Zora Shop Adult Access'), lambda state: state.has_blue_fire())
    set_rule(world.get_location('Zoras Fountain Bottom Freestanding PoH'), lambda state: state.has('Iron Boots') and (world.logic_fewer_tunic_requirements or state.has_ZoraTunic()))
    set_rule(world.get_entrance('Water Temple Entrance'), lambda state: state.is_adult() and state.has('Iron Boots') and state.has('Progressive Hookshot') and (world.logic_fewer_tunic_requirements or state.has_ZoraTunic()))
    set_rule(world.get_location('Sheik in Kakariko'), lambda state: state.is_adult() and state.has('Forest Medallion') and state.has('Fire Medallion') and state.has('Water Medallion'))
    set_rule(world.get_entrance('Kakariko Potion Shop Front'), lambda state: state.is_adult())
    set_rule(world.get_entrance('Kakariko Potion Shop Back'), lambda state: state.is_adult())
    set_rule(world.get_entrance('Kakariko Bazaar'), lambda state: state.is_adult())
    set_rule(world.get_entrance('Graveyard Warp Pad'), lambda state: state.can_play('Nocturne of Shadow') and state.can_leave_forest())
    set_rule(world.get_entrance('Shadow Temple Entrance'), lambda state: state.has('Dins Fire') and state.has('Magic Meter') and state.can_see_with_lens() and state.is_adult() and (state.has('Hover Boots') or state.has('Progressive Hookshot')))
    set_rule(world.get_entrance('Bridge Crossing'), lambda state: (state.has('Epona') or state.has('Progressive Hookshot', 2) or world.gerudo_fortress == 'open') and state.is_adult())
    set_rule(world.get_location('Gerudo Valley Hammer Rocks Chest'), lambda state: state.has('Hammer') and state.is_adult())
    set_rule(world.get_location('Gerudo Fortress North F2 Carpenter'), lambda state: (state.has_bow() or state.has('Progressive Hookshot') or state.has('Hover Boots')) and state.is_adult())
    set_rule(world.get_location('Gerudo Fortress Carpenter Rescue'), lambda state: ( (world.gerudo_fortress == 'normal' and state.has('Small Key (Gerudo Fortress)', 4) and (state.has_bow() or state.has('Progressive Hookshot') or state.has('Hover Boots'))) or (world.gerudo_fortress == 'fast' and state.has('Small Key (Gerudo Fortress)', 1)) or world.gerudo_fortress == 'open') and state.is_adult())
    set_rule(world.get_location('Gerudo Fortress Membership Card'), lambda state: ( (world.gerudo_fortress == 'normal' and state.has('Small Key (Gerudo Fortress)', 4) and (state.has_bow() or state.has('Progressive Hookshot') or state.has('Hover Boots'))) or (world.gerudo_fortress == 'fast' and state.has('Small Key (Gerudo Fortress)', 1)) or world.gerudo_fortress == 'open') and state.is_adult())
    set_rule(world.get_entrance('Gerudo Training Grounds Entrance'), lambda state: state.has('Carpenter Rescue') and state.has('Gerudo Membership Card') and state.is_adult())
    set_rule(world.get_entrance('Haunted Wasteland Entrance'), lambda state: state.has('Carpenter Rescue') and state.is_adult() and (state.has('Hover Boots') or state.has('Progressive Hookshot', 2)))
    set_rule(world.get_entrance('Haunted Wasteland Crossing'), lambda state: (world.logic_lens == 'chest') or (state.has('Lens of Truth') and state.has('Magic Meter')))
    set_rule(world.get_entrance('Colossus Warp Pad'), lambda state: state.can_play('Requiem of Spirit') and state.can_leave_forest())
    set_rule(world.get_entrance('Colossus Fairy'), lambda state: state.has_explosives())
    set_rule(world.get_location('Colossus Freestanding PoH'), lambda state: state.can_play('Requiem of Spirit') and state.has('Magic Bean') and state.is_adult())
    set_rule(world.get_location('Desert Colossus Fairy Reward'), lambda state: state.can_play('Zeldas Lullaby'))
    set_rule(world.get_location('Gerudo Fortress Rooftop Chest'), lambda state: (state.has('Hover Boots') or (state.has('Progressive Hookshot') and state.has_ocarina()) or (state.has('Progressive Hookshot', 2))) and state.is_adult())
    set_rule(world.get_location('Horseback Archery 1000 Points'), lambda state: state.has('Carpenter Rescue') and state.has('Epona') and state.has('Bow') and state.is_adult())
    set_rule(world.get_location('Horseback Archery 1500 Points'), lambda state: (not world.logic_no_1500_archery) and (state.has('Carpenter Rescue') and state.has('Epona') and state.has('Bow') and state.is_adult()))
    set_rule(world.get_location('Haunted Wasteland Structure Chest'), lambda state: state.has_fire_source())
    set_rule(world.get_location('Zelda'), lambda state: state.has('Shadow Medallion') and state.has('Spirit Medallion') and state.is_adult())
    set_rule(world.get_location('Ganon'), lambda state: (state.has('Boss Key (Ganons Castle)') or world.unlocked_ganondorf) and (state.has('Magic Meter') and state.has_bow() and state.has('Light Arrows')) )
    set_rule(world.get_entrance('Kokiri Forest Storms Grotto'), lambda state: state.can_play('Song of Storms'))
    set_rule(world.get_entrance('Lost Woods Generic Grotto'), lambda state: state.can_blast_or_smash())
    set_rule(world.get_entrance('Lost Woods Sales Grotto'), lambda state: state.has_explosives() or (state.has('Hammer') and state.is_adult() and (state.can_play('Minuet of Forest') or state.can_play('Sarias Song'))))
    set_rule(world.get_entrance('Front of Meadow Grotto'), lambda state: state.has_explosives() or (state.has('Hammer') and state.is_adult() and (state.can_play('Minuet of Forest') or state.can_play('Sarias Song'))))
    set_rule(world.get_entrance('Meadow Gate'), lambda state: state.has_slingshot() or state.has_sticks() or state.has_explosives() or state.has('Kokiri Sword') or (state.has('Dins Fire') and state.has('Magic Meter')))
    set_rule(world.get_entrance('Remote Southern Grotto'), lambda state: state.can_blast_or_smash())
    set_rule(world.get_entrance('Field Near Lake Inside Fence Grotto'), lambda state: state.can_blast_or_smash())
    set_rule(world.get_entrance('Field Valley Grotto'), lambda state: state.can_blast_or_smash())
    set_rule(world.get_entrance('Field West Castle Town Grotto'), lambda state: state.can_blast_or_smash())
    set_rule(world.get_entrance('Field Far West Castle Town Grotto'), lambda state: state.can_blast_or_smash())
    set_rule(world.get_entrance('Field Kakariko Grotto'), lambda state: state.can_blast_or_smash())
    set_rule(world.get_entrance('Field North Lon Lon Grotto'), lambda state: state.can_blast_or_smash())
    set_rule(world.get_entrance('Castle Storms Grotto'), lambda state: state.can_play('Song of Storms'))
    set_rule(world.get_entrance('Kakariko Bombable Grotto'), lambda state: state.can_blast_or_smash() and (state.is_adult() or (state.has_sticks() or state.has('Kokiri Sword') or (state.has('Dins Fire') and state.has('Magic Meter')))))
    set_rule(world.get_entrance('Mountain Bombable Grotto'), lambda state: state.can_blast_or_smash())
    set_rule(world.get_entrance('Mountain Storms Grotto'), lambda state: state.can_play('Song of Storms'))
    set_rule(world.get_entrance('Top of Crater Grotto'), lambda state: state.can_blast_or_smash())
    set_rule(world.get_entrance('Zora River Plateau Open Grotto'), lambda state: state.has_explosives() or state.has('Progressive Scale') or state.is_adult())
    set_rule(world.get_entrance('Zora River Plateau Bombable Grotto'), lambda state: state.can_blast_or_smash())
    set_rule(world.get_location('Tektite Grotto Freestanding PoH'), lambda state: state.has('Progressive Scale', 2) or (state.has('Iron Boots') and state.is_adult()))
    set_rule(world.get_location('GS Kokiri Know It All House'), lambda state: state.nighttime() and (state.can_leave_forest() or state.can_play('Suns Song')) and state.can_child_attack())
    set_rule(world.get_location('GS Kokiri Bean Patch'), lambda state: state.has_bottle() and state.can_child_attack() and (state.can_leave_forest() or state.has('Kokiri Sword') or state.has_sticks() or state.has('Boomerang') or state.has_explosives() or state.has('Buy Bottle Bug')))
    set_rule(world.get_location('GS Kokiri House of Twins'), lambda state: state.has('Progressive Hookshot') and state.is_adult() and state.nighttime())
    set_rule(world.get_location('GS Lost Woods Bean Patch Near Bridge'), lambda state: state.has_bottle() and state.can_child_attack() and (state.can_leave_forest() or state.has('Kokiri Sword') or state.has_sticks() or state.has('Boomerang') or state.has_explosives() or state.has('Buy Bottle Bug')))
    set_rule(world.get_location('GS Lost Woods Bean Patch Near Stage'), lambda state: state.has_bottle() and (state.can_child_attack() or (not world.shuffle_scrubs and state.has('Buy Deku Shield'))) and (state.can_leave_forest() or state.has('Kokiri Sword') or state.has_sticks() or state.has('Boomerang') or state.has_explosives() or state.has('Buy Bottle Bug')))
    set_rule(world.get_location('GS Lost Woods Above Stage'), lambda state: state.has('Magic Bean') and state.nighttime())
    set_rule(world.get_location('GS Sacred Forest Meadow'), lambda state: state.has('Progressive Hookshot') and state.is_adult() and state.nighttime())
    set_rule(world.get_location('GS Hyrule Field near Kakariko'), lambda state: (state.has('Boomerang') and state.has_explosives()) or (state.has('Progressive Hookshot') and state.is_adult()))
    set_rule(world.get_location('GS Hyrule Field Near Gerudo Valley'), lambda state: (state.has('Hammer') and state.has_fire_source() and state.has('Progressive Hookshot') and state.is_adult()) or (state.has('Boomerang') and state.has_explosives() and state.has('Dins Fire') and state.has('Magic Meter')))
    set_rule(world.get_location('GS Hyrule Castle Tree'), lambda state: state.can_child_attack())
    set_rule(world.get_location('GS Hyrule Castle Grotto'), lambda state: state.has('Boomerang') and state.has_explosives())
    set_rule(world.get_location('GS Lon Lon Ranch Rain Shed'), lambda state: state.nighttime())
    set_rule(world.get_location('GS Lon Lon Ranch House Window'), lambda state: state.has('Boomerang') and state.nighttime())
    set_rule(world.get_location('GS Lon Lon Ranch Back Wall'), lambda state: state.has('Boomerang') and state.nighttime())
    set_rule(world.get_location('GS Kakariko House Under Construction'), lambda state: state.nighttime())
    set_rule(world.get_location('GS Kakariko Skulltula House'), lambda state: state.nighttime())
    set_rule(world.get_location('GS Kakariko Guard\'s House'), lambda state: state.nighttime())
    set_rule(world.get_location('GS Kakariko Tree'), lambda state: state.nighttime())
    set_rule(world.get_location('GS Kakariko Watchtower'), lambda state: (state.has_slingshot() or state.has_bombchus()) and state.nighttime())
    set_rule(world.get_location('GS Kakariko Above Impa\'s House'), lambda state: state.has('Progressive Hookshot') and state.is_adult() and state.nighttime())
    set_rule(world.get_location('GS Graveyard Wall'), lambda state: state.has('Boomerang') and state.nighttime())
    set_rule(world.get_location('GS Graveyard Bean Patch'), lambda state: state.has_bottle() and state.can_child_attack())
    set_rule(world.get_location('GS Mountain Trail Bean Patch'), lambda state: state.has_bottle() and (state.has_explosives() or state.has('Progressive Strength Upgrade')))
    set_rule(world.get_location('GS Mountain Trail Bomb Alcove'), lambda state: state.can_blast_or_smash())
    set_rule(world.get_location('GS Mountain Trail Path to Crater'), lambda state: state.has('Hammer') and state.is_adult() and state.nighttime())
    set_rule(world.get_location('GS Mountain Trail Above Dodongo\'s Cavern'), lambda state: state.has('Hammer') and state.is_adult() and state.nighttime())
    set_rule(world.get_location('GS Goron City Boulder Maze'), lambda state: state.has_explosives())
    set_rule(world.get_location('GS Death Mountain Crater Crate'), lambda state: state.can_blast_or_smash() and state.can_child_attack())
    set_rule(world.get_location('GS Goron City Center Platform'), lambda state: state.is_adult())
    set_rule(world.get_location('GS Mountain Crater Bean Patch'), lambda state: state.can_play('Bolero of Fire') and state.has_bottle() and state.can_child_attack())
    set_rule(world.get_location('GS Zora River Ladder'), lambda state: state.nighttime() and state.can_child_attack())
    set_rule(world.get_location('GS Zora River Near Raised Grottos'), lambda state: state.has('Progressive Hookshot') and state.nighttime())
    set_rule(world.get_location('GS Zora River Above Bridge'), lambda state: state.has('Progressive Hookshot') and state.nighttime())
    set_rule(world.get_location('GS Zora\'s Domain Frozen Waterfall'), lambda state: state.nighttime() and (state.has('Progressive Hookshot') or state.has_bow() or state.has('Magic Meter')))
    set_rule(world.get_location('GS Zora\'s Fountain Above the Log'), lambda state: state.has('Boomerang') and state.nighttime())
    set_rule(world.get_location('GS Zora\'s Fountain Hidden Cave'), lambda state: state.has('Progressive Strength Upgrade', 2) and state.can_blast_or_smash() and state.has('Progressive Hookshot') and state.nighttime())
# Jabu Jabu GS need no reqs becuase the access reqs for their zones cover them.
    set_rule(world.get_location('GS Lake Hylia Bean Patch'), lambda state: state.has_bottle() and state.can_child_attack())
    set_rule(world.get_location('GS Lake Hylia Lab Wall'), lambda state: state.has('Boomerang') and state.nighttime())
    set_rule(world.get_location('GS Lake Hylia Small Island'), lambda state: state.nighttime() and state.can_child_attack())
    set_rule(world.get_location('GS Lake Hylia Giant Tree'), lambda state: state.is_adult() and state.has('Progressive Hookshot', 2))
    set_rule(world.get_location('GS Lab Underwater Crate'), lambda state: state.is_adult() and state.has('Iron Boots') and state.has('Progressive Hookshot'))
    set_rule(world.get_location('GS Gerudo Valley Small Bridge'), lambda state: state.has('Boomerang') and state.nighttime())
    set_rule(world.get_location('GS Gerudo Valley Bean Patch'), lambda state: state.has_bottle() and state.can_child_attack())
    set_rule(world.get_location('GS Gerudo Valley Behind Tent'), lambda state: state.has('Progressive Hookshot') and state.is_adult() and state.nighttime())
    set_rule(world.get_location('GS Gerudo Valley Pillar'), lambda state: state.has('Progressive Hookshot') and state.is_adult() and state.nighttime())
    set_rule(world.get_location('GS Gerudo Fortress Archery Range'), lambda state: state.has('Progressive Hookshot') and state.has('Carpenter Rescue') and state.is_adult() and state.nighttime())
    set_rule(world.get_location('GS Gerudo Fortress Top Floor'), lambda state: state.nighttime())
    set_rule(world.get_location('GS Wasteland Ruins'), lambda state: state.has('Progressive Hookshot') and state.is_adult())
    set_rule(world.get_location('GS Desert Colossus Bean Patch'), lambda state: state.has_bottle() and state.can_play('Requiem of Spirit') and state.can_child_attack())
    set_rule(world.get_location('GS Desert Colossus Tree'), lambda state: state.has('Progressive Hookshot') and state.is_adult() and state.nighttime())
    set_rule(world.get_location('GS Desert Colossus Hill'), lambda state: ((state.has('Magic Bean') and state.can_play('Requiem of Spirit')) or state.has('Progressive Hookshot', 2)) and state.is_adult() and state.nighttime())
    set_rule(world.get_location('GS Zora River Tree'), lambda state: state.can_child_attack())
    set_rule(world.get_location('HF Grotto Deku Scrub Piece of Heart'), lambda state: state.can_stun_deku()) 
    set_rule(world.get_entrance('Zora River Storms Grotto'), lambda state: state.can_play('Song of Storms') and state.can_stun_deku())
    set_rule(world.get_entrance('Meadow Storms Grotto Child Access'), lambda state: state.can_play('Song of Storms') and (state.can_child_attack() or state.has_nuts() or state.has('Buy Deku Shield')))
    set_rule(world.get_entrance('Meadow Storms Grotto Adult Access'), lambda state: state.can_play('Song of Storms'))
    set_rule(world.get_entrance('Lake Hylia Grotto'), lambda state: state.can_stun_deku())
    set_rule(world.get_location('LW Deku Scrub Deku Nuts'), lambda state: state.can_stun_deku()) 
    set_rule(world.get_location('LW Deku Scrub Deku Sticks'), lambda state: state.can_stun_deku()) 
    set_rule(world.get_location('LW Deku Scrub Deku Stick Upgrade'), lambda state: state.can_stun_deku()) 
    set_rule(world.get_entrance('Desert Colossus Grotto'), lambda state: state.has('Progressive Strength', 2) and state.is_adult())
    set_rule(world.get_location('DMC Deku Scrub Bombs'), lambda state: state.can_blast_or_smash() and (state.can_child_attack() or state.has_nuts() or state.has('Buy Deku Shield')))
    set_rule(world.get_entrance('DMC Hammer Grotto'), lambda state: state.has('Hammer') and state.is_adult())
    set_rule(world.get_entrance('Goron City Grotto'), lambda state: state.is_adult() and ((state.can_play('Song of Time') and (world.difficulty != 'ohko' or state.has_GoronTunic() or state.has('Progressive Hookshot', 2) or (state.has('Nayrus Love') and state.has('Magic Meter')))) or (world.difficulty != 'ohko' and state.has_GoronTunic() and state.has('Progressive Hookshot')) or (state.has('Nayrus Love') and state.has('Magic Meter') and state.has('Progressive Hookshot'))))
    set_rule(world.get_entrance('Lon Lon Grotto'), lambda state: state.can_child_attack() or state.has_nuts() or state.has('Buy Deku Shield'))
    set_rule(world.get_entrance('Gerudo Valley Storms Grotto'), lambda state: state.can_play('Song of Storms'))


    for location in world.get_locations():
        if location.type != 'Chest':
            forbid_item(location, 'Ice Trap')
        add_item_rule(location, lambda i: not (i.type == 'Song' and not i.world.shuffle_song_items and i.world.id != location.world.id))
        add_item_rule(location, lambda i: not (i.type == 'Shop' and i.world.id != location.world.id))
        if location.type == 'Shop':
            forbid_item(location, 'Biggoron Sword')

            if location.name in world.shop_prices:
                location.price = world.shop_prices[location.name]
                if location.price > 200:
                    set_rule(location, lambda state: state.has('Progressive Wallet', 2))
                elif location.price > 99:
                    set_rule(location, lambda state: state.has('Progressive Wallet'))

    # Biggoron Sword at bombchu bowling seems to lead to a soft lock.
    # Unsure what causes this, but I'm leaving this to original devs.
    # For now just avoiding this combination, since BigSword is not that important.
    forbid_item(world.get_location('Bombchu Bowling Bomb Bag'), 'Biggoron Sword')
    forbid_item(world.get_location('Bombchu Bowling Piece of Heart'), 'Biggoron Sword')


# This function should be ran once after the shop items are placed in the world.
# It should be ran before other items are placed in the world so that logic has
# the correct checks for them. This is save to do since every shop is still
# accessible when all items are obtained and every shop item is not.
# This function should also be called when a world is copied if the original world
# had called this function because the world.copy does not copy the rules
def set_shop_rules(world):
    for location in world.get_filled_locations():
        if location.item.type == 'Shop':
            # Add wallet requirements
            if location.item.name in ['Buy Arrows (50)', 'Buy Fish', 'Buy Goron Tunic', 'Buy Bombchu (20)', 'Buy Bombs (30)']:
                add_rule(location, lambda state: state.has('Progressive Wallet'))
            elif location.item.name in ['Buy Zora Tunic', 'Buy Blue Fire']:
                add_rule(location, lambda state: state.has('Progressive Wallet', 2))

            # Add adult only checks
            if location.item.name in ['Buy Goron Tunic', 'Buy Zora Tunic']:
                if location.parent_region.name == 'Goron Shop':
                    add_rule(location, lambda state: state.is_adult() and (state.has_explosives() or state.has('Progressive Strength Upgrade') or state.has_bow()))
                elif location.parent_region.name == 'Zora Shop':
                    add_rule(location, lambda state: state.can_reach('Zora Shop Adult Access', 'Entrance'))
                elif location.parent_region.name in ['Castle Town Bombchu Shop', 'Castle Town Potion Shop', 'Castle Town Bazaar']:
                    set_rule(location, lambda state: False)
                else:
                    add_rule(location, lambda state: state.is_adult())

            # Add item prerequisit checks
            if location.item.name in ['Buy Blue Fire', 'Buy Blue Potion', 'Buy Bottle Bug', 'Buy Fish', 'Buy Green Potion', 'Buy Poe', 'Buy Red Potion [30]', 'Buy Red Potion [40]', 'Buy Red Potion [50]', 'Fairy\'s Spirit']:
                add_rule(location, lambda state: state.has_bottle())
            if location.item.name in ['Buy Bombchu (10)', 'Buy Bombchu (20)', 'Buy Bombchu (5)']:
                add_rule(location, lambda state: state.has_bombchus_item())


def dung_rules_dt0(world):
	# Deku Tree Vanilla
    set_rule(world.get_entrance('Deku Tree Basement Path'), lambda state: state.has_slingshot() and (state.has_sticks() or (state.has('Dins Fire') and state.has('Magic Meter'))))
    set_rule(world.get_entrance('Deku Tree Slingshot Passage'), lambda state: state.has('Buy Deku Shield'))

    set_rule(world.get_location('Queen Gohma Heart'), lambda state: state.has('Buy Deku Shield') and (state.has('Kokiri Sword') or state.has_sticks()))
    set_rule(world.get_location('Queen Gohma'), lambda state: state.has('Buy Deku Shield') and (state.has('Kokiri Sword') or state.has_sticks()))

	# GS
    set_rule(world.get_location('GS Deku Tree Basement Back Room'), lambda state: state.has('Boomerang') and (state.has_explosives()))
    set_rule(world.get_location('GS Deku Tree Basement Gate'), lambda state: state.can_child_attack())
    set_rule(world.get_location('GS Deku Tree Basement Vines'), lambda state: state.has_slingshot() or state.has('Boomerang') or state.has_explosives() or (state.has('Dins Fire') and state.has('Magic Meter')))

    set_rule(world.get_location('GS Deku Tree Compass Room'), lambda state: state.can_child_attack())

def dung_rules_dc0(world):
	# Dodongo's Cavern Vanilla
    set_rule(world.get_entrance('Dodongos Cavern Rocks'), lambda state: state.can_blast_or_smash() or state.has('Progressive Strength Upgrade') or state.is_adult())
    set_rule(world.get_entrance('Dodongos Cavern Lobby'), lambda state: state.can_blast_or_smash() or state.has('Progressive Strength Upgrade'))
    set_rule(world.get_entrance('Dodongos Cavern Left Door'), lambda state: (state.is_adult() or ((state.has_sticks() or (state.has('Dins Fire') and state.has('Magic Meter'))) and (state.has_slingshot() or state.has_sticks() or state.has_explosives() or state.has('Kokiri Sword')))) and (state.has_explosives() or state.has('Progressive Strength Upgrade') or (state.has('Dins Fire') and state.has('Magic Meter')) or (state.has_bow() and state.is_adult())))
    set_rule(world.get_location('Dodongos Cavern Compass Chest'), lambda state: state.is_adult() or ((state.has_sticks() or (state.has('Dins Fire') and state.has('Magic Meter'))) and (state.has_slingshot() or state.has_sticks() or state.has_explosives() or state.has('Kokiri Sword'))))
    set_rule(world.get_location('DC Deku Scrub Deku Sticks'), lambda state: (state.is_adult() or (state.has_slingshot() or state.has_sticks() or state.has_explosives() or state.has('Kokiri Sword'))))

    set_rule(world.get_entrance('Dodongos Cavern Slingshot Target'), lambda state: (state.has_slingshot() and (state.has_explosives() or state.has('Progressive Strength Upgrade'))) or ((state.has_bow() or state.has('Hover Boots') or state.has('Progressive Hookshot', 2) or world.logic_dc_jump) and state.is_adult()))
    set_rule(world.get_location('DC Deku Scrub Deku Nuts'), lambda state: state.can_blast_or_smash())
    set_rule(world.get_location('DC Deku Scrub Deku Seeds'), lambda state: state.can_blast_or_smash())
    set_rule(world.get_location('Dodongos Cavern End of Bridge Chest'), lambda state: state.can_blast_or_smash())
    set_rule(world.get_entrance('Dodongos Cavern Bomb Drop'), lambda state: state.has_explosives())

    # Boss
    set_rule(world.get_location('King Dodongo'), lambda state: (state.has_bombs() or state.has('Progressive Strength Upgrade')) and (state.is_adult() or state.has_sticks() or state.has('Kokiri Sword')))
    set_rule(world.get_location('King Dodongo Heart'), lambda state: (state.has_bombs() or state.has('Progressive Strength Upgrade')) and (state.is_adult() or state.has_sticks() or state.has('Kokiri Sword')))

    # GS
    set_rule(world.get_location('GS Dodongo\'s Cavern East Side Room'), lambda state: state.has_explosives() or state.is_adult() or state.has_slingshot() or state.has('Boomerang') or state.has_sticks() or state.has('Kokiri Sword'))
    set_rule(world.get_location('GS Dodongo\'s Cavern Alcove Above Stairs'), lambda state: (state.has('Progressive Hookshot') and state.is_adult()) or (state.has('Boomerang') and (state.has_explosives() or state.has('Progressive Strength Upgrade'))))
    set_rule(world.get_location('GS Dodongo\'s Cavern Scarecrow'), lambda state: state.is_adult() and ( (state.has('Progressive Hookshot') and state.has_ocarina()) or state.has('Progressive Hookshot', 2) ))

def dung_rules_jb0(world):
    set_rule(world.get_entrance('Jabu Jabus Belly Ceiling Switch'), lambda state: state.has_slingshot() or state.has_explosives() or state.has('Boomerang'))
    set_rule(world.get_entrance('Jabu Jabus Belly Tentacles'), lambda state: state.has('Boomerang'))
    set_rule(world.get_entrance('Jabu Jabus Belly Octopus'), lambda state: state.has_sticks() or state.has('Kokiri Sword'))

def dung_rules_fot0(world):
	# Forest Temple Vanilla
    set_rule(world.get_entrance('Forest Temple Song of Time Block'), lambda state: state.can_play('Song of Time'))
    set_rule(world.get_entrance('Forest Temple Lobby Eyeball Switch'), lambda state: state.has_bow() and state.is_adult())
    set_rule(world.get_entrance('Forest Temple Lobby Locked Door'), lambda state: state.has('Small Key (Forest Temple)', 1))
    set_rule(world.get_entrance('Forest Temple Well Connection'), lambda state: ((state.has('Iron Boots') or state.has('Progressive Hookshot', 2)) and state.is_adult()) or state.has('Progressive Scale', 2)) #Longshot can grab some very high up vines to drain the well.
    set_rule(world.get_entrance('Forest Temple Scarecrows Song'), lambda state: False) #For some reason you can't actually activate this from below. Cool game.
    set_rule(world.get_entrance('Forest Temple Elevator'), lambda state: state.has_bow() and state.is_adult() and state.has('Progressive Strength Upgrade') and state.has('Small Key (Forest Temple)', 3))
    set_rule(world.get_entrance('Forest Temple Outside Backdoor'), lambda state: state.has('Hover Boots') and state.is_adult())
    set_rule(world.get_entrance('Forest Temple Twisted Hall'), lambda state: state.has('Progressive Strength Upgrade') and state.has('Small Key (Forest Temple)', 3))
    set_rule(world.get_entrance('Forest Temple Straightened Hall'), lambda state: state.has('Progressive Strength Upgrade') and state.has('Small Key (Forest Temple)', 2) and state.has_bow())
    set_rule(world.get_entrance('Forest Temple Drop to Falling Room'), lambda state: state.has('Small Key (Forest Temple)', 5) and (state.has_bow() or (state.has('Dins Fire') and state.has('Magic Meter'))))
    set_rule(world.get_location('Forest Temple Block Push Chest'), lambda state: state.has('Progressive Strength Upgrade') and state.has_bow() and state.is_adult())
    set_rule(world.get_location('Forest Temple Red Poe Chest'), lambda state: state.has_bow() and state.is_adult())
    set_rule(world.get_location('Forest Temple Blue Poe Chest'), lambda state: state.has_bow() and state.is_adult())

    # Boss 
    set_rule(world.get_location('Phantom Ganon'), lambda state: state.has('Boss Key (Forest Temple)'))
    set_rule(world.get_location('Phantom Ganon Heart'), lambda state: state.has('Boss Key (Forest Temple)'))

	# GS
    set_rule(world.get_location('GS Forest Temple First Room'), lambda state: (state.has('Progressive Hookshot') or state.has_bow() or (state.has('Dins Fire') and state.has('Magic Meter'))) and state.is_adult())
    set_rule(world.get_location('GS Forest Temple Lobby'), lambda state: state.has('Progressive Hookshot') and state.is_adult())
    set_rule(world.get_location('GS Forest Temple Outdoor East'), lambda state: state.has('Progressive Hookshot') and state.is_adult())
    set_rule(world.get_location('GS Forest Temple Outdoor West'), lambda state: (state.has('Progressive Hookshot', 2) or (state.has('Progressive Hookshot') and state.can_reach('Forest Temple Outside Upper Ledge'))) and state.is_adult())
    set_rule(world.get_location('GS Forest Temple Basement'), lambda state: state.has('Progressive Hookshot'))

def dung_rules_fit0(world):
	# Fire Temple Vanilla
    set_rule(world.get_entrance('Fire Temple Early Climb'), lambda state: state.has_GoronTunic() and state.has('Small Key (Fire Temple)', 4) and state.has('Progressive Strength Upgrade') and (state.has_explosives() or ((state.has_bow() or state.has('Progressive Hookshot')) and state.is_adult())))
    set_rule(world.get_entrance('Fire Temple Fire Maze Escape'), lambda state: state.has('Small Key (Fire Temple)', 8) or (state.has('Small Key (Fire Temple)', 7) and state.has('Hover Boots') and state.has('Hammer') and state.is_adult()))
    set_rule(world.get_location('Fire Temple Fire Dancer Chest'), lambda state: (state.has('Small Key (Fire Temple)', 8) or (not world.keysanity and not world.dungeon_mq['FiT'])) and state.is_adult() and state.has('Hammer'))
    set_rule(world.get_location('Fire Temple Boss Key Chest'), lambda state: (state.has('Small Key (Fire Temple)', 8) or (not world.keysanity and not world.dungeon_mq['FiT'])) and state.is_adult() and state.has('Hammer'))
    set_rule(world.get_location('Fire Temple Big Lava Room Bombable Chest'), lambda state: state.has('Small Key (Fire Temple)', 2) and state.has_explosives())
    set_rule(world.get_location('Fire Temple Big Lava Room Open Chest'), lambda state: state.has('Small Key (Fire Temple)', 2))
    set_rule(world.get_location('Fire Temple Map Chest'), lambda state: state.has('Small Key (Fire Temple)', 6) or (state.has('Small Key (Fire Temple)', 5) and state.is_adult() and state.has_bow()))
    set_rule(world.get_location('Fire Temple Boulder Maze Upper Chest'), lambda state: state.has('Small Key (Fire Temple)', 6))
    set_rule(world.get_location('Fire Temple Boulder Maze Bombable Pit'), lambda state: state.has('Small Key (Fire Temple)', 6) and state.has_explosives())
    set_rule(world.get_location('Fire Temple Scarecrow Chest'), lambda state: state.has_ocarina() and state.has('Small Key (Fire Temple)', 6) and state.has('Progressive Hookshot') and state.is_adult())
    set_rule(world.get_location('Fire Temple Compass Chest'), lambda state: state.has('Small Key (Fire Temple)', 7))
    set_rule(world.get_location('Fire Temple Highest Goron Chest'), lambda state: state.can_play('Song of Time') and state.has('Hammer') and state.is_adult())
    set_rule(world.get_location('Fire Temple Megaton Hammer Chest'), lambda state: state.has_explosives())

    #boss
    set_rule(world.get_location('Volvagia'), lambda state: state.has_GoronTunic() and state.has('Hammer') and state.is_adult() and state.has('Boss Key (Fire Temple)') and (state.has('Hover Boots') or (state.can_reach('Fire Temple Upper') and (state.can_play('Song of Time') or state.has_explosives()))))
    set_rule(world.get_location('Volvagia Heart'), lambda state: state.has_GoronTunic() and state.has('Hammer') and state.is_adult() and state.has('Boss Key (Fire Temple)') and (state.has('Hover Boots') or (state.can_reach('Fire Temple Upper') and (state.can_play('Song of Time') or state.has_explosives()))))

	# GS
    set_rule(world.get_location('GS Fire Temple Song of Time Room'), lambda state: state.has('Small Key (Fire Temple)', 2) and state.can_play('Song of Time'))
    set_rule(world.get_location('GS Fire Temple Unmarked Bomb Wall'), lambda state: state.has('Small Key (Fire Temple)', 4) and state.has_explosives())
    set_rule(world.get_location('GS Fire Temple East Tower Climb'), lambda state: state.has_ocarina() and state.has('Small Key (Fire Temple)', 6) and state.has('Progressive Hookshot') and state.is_adult())
    set_rule(world.get_location('GS Fire Temple East Tower Top'), lambda state: state.has_ocarina() and state.has('Small Key (Fire Temple)', 6) and state.has('Progressive Hookshot') and state.is_adult())
    set_rule(world.get_location('GS Fire Temple Basement'), lambda state: (state.has('Small Key (Fire Temple)', 8) or (not world.keysanity and not world.dungeon_mq['FiT'])) and state.has('Hammer') and state.is_adult())

def dung_rules_wt0(world):
	# Water Temple vanilla
    set_rule(world.get_entrance('Water Temple Central Pillar'), lambda state: (state.has_bow() or (state.has('Dins Fire') and state.has('Magic Meter')) or state.has('Small Key (Water Temple)', 5)) and state.can_play('Zeldas Lullaby'))
    set_rule(world.get_entrance('Water Temple Upper Locked Door'), lambda state: state.has('Small Key (Water Temple)', 5) and (state.can_play('Zeldas Lullaby') or world.keysanity))
    set_rule(world.get_location('Water Temple Torches Chest'), lambda state: (state.has_bow() or (state.has('Dins Fire') and state.has('Magic Meter'))) and state.can_play('Zeldas Lullaby'))
    set_rule(world.get_location('Water Temple Dragon Chest'), lambda state: (state.has('Progressive Strength Upgrade') and state.can_play('Zeldas Lullaby')) or (state.has('Small Key (Water Temple)', 6) and (state.can_play('Zeldas Lullaby') or world.keysanity) and state.can_play('Song of Time') and state.has_bow()))
    set_rule(world.get_location('Water Temple Central Bow Target Chest'), lambda state: state.has_bow() and state.has('Progressive Strength Upgrade') and state.can_play('Zeldas Lullaby') and (state.has('Hover Boots') or state.has('Progressive Hookshot', 2)))
    set_always_allow(world.get_location('Water Temple Boss Key Chest'), lambda item, state: item.name == 'Small Key (Water Temple)')
    set_rule(world.get_location('Water Temple Boss Key Chest'), lambda state: (state.has('Small Key (Water Temple)', 6) and (state.can_play('Zeldas Lullaby') or world.keysanity) and ((state.has_explosives() and state.has('Progressive Strength Upgrade')) or state.has('Hover Boots')) and state.has('Progressive Hookshot', 2)) or item_name(state, 'Water Temple Boss Key Chest') == 'Small Key (Water Temple)') #If key for key, this lets the logic reduce the small key reqs for every other locked door.
    set_rule(world.get_location('Water Temple Cracked Wall Chest'), lambda state: state.has_explosives())
    set_rule(world.get_location('Water Temple Dark Link Chest'), lambda state: state.has('Small Key (Water Temple)', 6) and (state.can_play('Zeldas Lullaby') or world.keysanity))
    set_rule(world.get_location('Water Temple River Chest'), lambda state: state.has('Small Key (Water Temple)', 6) and state.can_play('Song of Time') and state.has_bow() and (state.can_play('Zeldas Lullaby') or world.keysanity))
    set_rule(world.get_location('Water Temple Central Pillar Chest'), lambda state: state.has_ZoraTunic())

	# boss rules
    set_rule(world.get_location('Morpha'), lambda state: state.has('Boss Key (Water Temple)') and state.has('Progressive Hookshot', 2))
    set_rule(world.get_location('Morpha Heart'), lambda state: state.has('Boss Key (Water Temple)') and state.has('Progressive Hookshot', 2))

    # GS
    set_rule(world.get_location('GS Water Temple South Basement'), lambda state: state.has_explosives() and state.can_play('Zeldas Lullaby'))
    set_rule(world.get_location('GS Water Temple Serpent River'), lambda state: state.can_play('Song of Time') and state.has('Small Key (Water Temple)', 6))
    set_rule(world.get_location('GS Water Temple Falling Platform Room'), lambda state: state.has('Progressive Hookshot', 2))
    set_rule(world.get_location('GS Water Temple Central Room'), lambda state: state.has('Progressive Hookshot', 2) or (state.has('Farores Wind') and state.has('Magic Meter')))
    #5 keys would be better but it wouldn't be compatible with the key for key scenarios, 6 will be identical pre-keysanity.
    set_rule(world.get_location('GS Water Temple Near Boss Key Chest'), lambda state: state.has('Progressive Hookshot', 2) and ((state.has_explosives() and state.has('Progressive Strength Upgrade')) or state.has('Hover Boots')) and (state.can_play('Zeldas Lullaby') or world.keysanity) and state.has('Small Key (Water Temple)', 6))

def dung_rules_spt0(world):
	# Spirit Temple vanilla
    set_rule(world.get_entrance('Spirit Temple Crawl Passage'), lambda state: state.can_play('Requiem of Spirit'))
    set_rule(world.get_entrance('Spirit Temple Silver Block'), lambda state: state.has('Progressive Strength Upgrade', 2) and state.is_adult())
    set_rule(world.get_entrance('Child Spirit Temple Climb'), lambda state: state.has('Small Key (Spirit Temple)', 1))
    set_rule(world.get_entrance('Child Spirit Temple Passthrough'), lambda state: state.has_explosives())
    set_rule(world.get_entrance('Adult Spirit Temple Passthrough'), lambda state: state.has('Small Key (Spirit Temple)', 1))
    set_rule(world.get_entrance('Spirit Temple Central Locked Door'), lambda state: state.has('Small Key (Spirit Temple)', 4) and state.has('Progressive Strength Upgrade', 2) and state.is_adult())
    set_rule(world.get_entrance('Spirit Temple Final Locked Door'), lambda state: state.has('Small Key (Spirit Temple)', 5) and (state.has('Progressive Hookshot') or state.has_bow() or state.has_explosives()))
    set_rule(world.get_location('Spirit Temple Child Left Chest'), lambda state: (state.has('Boomerang') or state.has_slingshot() or state.has_bombchus()) and (state.has_sticks() or state.has_explosives() or ((state.has_nuts() or state.has('Boomerang')) and (state.has('Kokiri Sword') or state.has_slingshot()))))
    set_rule(world.get_location('Spirit Temple Child Right Chest'), lambda state: (state.has('Boomerang') or state.has_slingshot() or state.has_bombchus()) and (state.has_sticks() or state.has_explosives() or ((state.has_nuts() or state.has('Boomerang')) and (state.has('Kokiri Sword') or state.has_slingshot()))) and (state.has_sticks() or (state.has('Dins Fire') and state.has('Magic Meter'))))
    set_rule(world.get_location('Spirit Temple Compass Chest'), lambda state: state.has('Progressive Hookshot') and state.can_play('Zeldas Lullaby'))
    set_rule(world.get_location('Spirit Temple Early Adult Right Chest'), lambda state: state.has_bow() or state.has('Progressive Hookshot') or state.has_bombchus()) #requires a very specific Bombchu use, Hover Boots can be skipped by jumping on top of the rolling rock.
    set_rule(world.get_location('Spirit Temple First Mirror Right Chest'), lambda state: state.has('Small Key (Spirit Temple)', 3))
    set_rule(world.get_location('Spirit Temple First Mirror Left Chest'), lambda state: state.has('Small Key (Spirit Temple)', 3))
    # All of these paths that include a check for bombchus_in_logic need to ensure that you have access to bombchu refills as well. That's currently always true thanks to bombchu bowling. But other the sources require bombchus already to be bought, which is not how we'd need it to work if bombchu refills were suddenly to become more scarce. So for now I opted not to put in the check for bombchu refills.
    set_rule(world.get_location('Spirit Temple Map Chest'), lambda state: ((state.has_explosives() or state.has('Small Key (Spirit Temple)', 3) or (state.has('Small Key (Spirit Temple)', 2) and world.bombchus_in_logic)) and state.has('Magic Meter') and (state.has('Dins Fire') or (state.has('Fire Arrows') and state.has_bow() and state.has_sticks()))) or (state.has('Small Key (Spirit Temple)', 5) and state.has_explosives() and state.can_play('Requiem of Spirit') and state.has_sticks()) or (state.has('Small Key (Spirit Temple)', 3) and state.has('Fire Arrows') and state.has('Magic Meter') and state.has_bow() and state.has('Progressive Strength Upgrade', 2) and state.is_adult()))
    set_rule(world.get_location('Spirit Temple Child Climb East Chest'), lambda state: state.has_explosives() or ((state.has('Boomerang') or state.has_slingshot()) and (state.has('Progressive Hookshot') or state.has_bow())) or ((state.has('Small Key (Spirit Temple)', 3) or (state.has('Small Key (Spirit Temple)', 2) and world.bombchus_in_logic)) and state.has('Progressive Strength Upgrade', 2) and state.is_adult() and (state.has('Progressive Hookshot') or state.has_bow())) or (state.has('Small Key (Spirit Temple)', 5) and state.can_play('Requiem of Spirit') and (state.has('Boomerang') or state.has_slingshot())))
    set_rule(world.get_location('Spirit Temple Child Climb North Chest'), lambda state: state.has_explosives() or ((state.has('Boomerang') or state.has_slingshot()) and (state.has('Progressive Hookshot') or state.has_bow())) or ((state.has('Small Key (Spirit Temple)', 3) or (state.has('Small Key (Spirit Temple)', 2) and world.bombchus_in_logic)) and state.has('Progressive Strength Upgrade', 2) and state.is_adult() and (state.has('Progressive Hookshot') or state.has_bow())) or (state.has('Small Key (Spirit Temple)', 5) and state.can_play('Requiem of Spirit') and (state.has('Boomerang') or state.has_slingshot())))
    set_rule(world.get_location('Spirit Temple Sun Block Room Chest'), lambda state: ((state.has_explosives() or state.has('Small Key (Spirit Temple)', 3) or (state.has('Small Key (Spirit Temple)', 2) and world.bombchus_in_logic)) and state.has('Magic Meter') and (state.has('Dins Fire') or (state.has('Fire Arrows') and state.has_bow() and state.has_sticks()))) or (state.has('Small Key (Spirit Temple)', 5) and state.has_explosives() and state.can_play('Requiem of Spirit') and state.has_sticks()) or (state.has('Small Key (Spirit Temple)', 3) and state.has('Fire Arrows') and state.has('Magic Meter') and state.has_bow() and state.has('Progressive Strength Upgrade', 2) and state.is_adult()))
    set_rule(world.get_location('Spirit Temple Statue Hand Chest'), lambda state: state.has('Small Key (Spirit Temple)', 3) and state.has('Progressive Strength Upgrade', 2) and state.is_adult() and state.can_play('Zeldas Lullaby'))
    set_rule(world.get_location('Spirit Temple NE Main Room Chest'), lambda state: state.has('Small Key (Spirit Temple)', 3) and state.has('Progressive Strength Upgrade', 2) and state.is_adult() and state.can_play('Zeldas Lullaby') and (state.has('Progressive Hookshot') or state.has("Hover Boots")))
    set_rule(world.get_location('Mirror Shield Chest'), lambda state: state.has('Small Key (Spirit Temple)', 4) and state.has('Progressive Strength Upgrade', 2) and state.is_adult() and state.has_explosives())
    set_rule(world.get_location('Silver Gauntlets Chest'), lambda state: (state.has('Small Key (Spirit Temple)', 3) and state.has('Progressive Hookshot', 2) and state.has_explosives()) or state.has('Small Key (Spirit Temple)', 5))
    set_rule(world.get_location('Spirit Temple Near Four Armos Chest'), lambda state: state.has('Mirror Shield') and state.has_explosives())
    set_rule(world.get_location('Spirit Temple Hallway Left Invisible Chest'), lambda state: state.can_see_with_lens() and state.has_explosives())
    set_rule(world.get_location('Spirit Temple Hallway Right Invisible Chest'), lambda state: state.can_see_with_lens() and state.has_explosives())
    set_rule(world.get_location('Spirit Temple Boss Key Chest'), lambda state: state.can_play('Zeldas Lullaby') and state.has_bow() and state.has('Progressive Hookshot') and state.can_blast_or_smash())
    set_rule(world.get_location('Spirit Temple Topmost Chest'), lambda state: state.has('Mirror Shield'))
    set_rule(world.get_location('Twinrova'), lambda state: state.has('Mirror Shield') and state.has_explosives() and state.has('Progressive Hookshot') and state.has('Boss Key (Spirit Temple)'))
    set_rule(world.get_location('Twinrova Heart'), lambda state: state.has('Mirror Shield') and state.has_explosives() and state.has('Progressive Hookshot') and state.has('Boss Key (Spirit Temple)'))

	# GS
    set_rule(world.get_location('GS Spirit Temple Metal Fence'), lambda state: (state.has('Boomerang') or state.has_slingshot() or state.has_bombchus()) and (state.has_sticks() or state.has_explosives() or ((state.has_nuts() or state.has('Boomerang')) and (state.has('Kokiri Sword') or state.has_slingshot()))))
    set_rule(world.get_location('GS Spirit Temple Hall to West Iron Knuckle'), lambda state: (state.has_explosives() and state.has('Boomerang') and state.has('Progressive Hookshot')) or (state.has('Boomerang') and state.has('Small Key (Spirit Temple)', 5) and state.has_explosives() and state.can_play('Requiem of Spirit')) or (state.has('Progressive Hookshot') and state.has('Progressive Strength Upgrade', 2) and state.is_adult() and (state.has('Small Key (Spirit Temple)', 3) or (state.has('Small Key (Spirit Temple)', 2) and state.has('Boomerang') and world.bombchus_in_logic))))
    set_rule(world.get_location('GS Spirit Temple Boulder Room'), lambda state: state.can_play('Song of Time') and (state.has_bow() or state.has('Progressive Hookshot') or state.has_bombchus()))
    set_rule(world.get_location('GS Spirit Temple Lobby'), lambda state: state.has('Progressive Strength Upgrade', 2) and state.has('Small Key (Spirit Temple)', 3) and state.is_adult() and (state.has('Progressive Hookshot', 2) or (state.has('Progressive Hookshot') and state.has_ocarina()) or state.has('Hover Boots')))
    set_rule(world.get_location('GS Spirit Temple Bomb for Light Room'), lambda state: state.can_child_attack() or ((state.has('Small Key (Spirit Temple)', 3) or (state.has('Small Key (Spirit Temple)', 2) and world.bombchus_in_logic)) and state.has('Progressive Strength Upgrade', 2) and state.is_adult()))

def dung_rules_sht0(world):
	# Shadow Temple Vanilla
    set_rule(world.get_entrance('Shadow Temple First Pit'), lambda state: state.has('Hover Boots'))
    set_rule(world.get_entrance('Shadow Temple Bomb Wall'), lambda state: state.has_explosives() and state.has('Small Key (Shadow Temple)', 1))
    set_rule(world.get_entrance('Shadow Temple Hookshot Target'), lambda state: state.has('Progressive Hookshot') and state.has('Small Key (Shadow Temple)', 3))
    set_rule(world.get_entrance('Shadow Temple Boat'), lambda state: state.can_play('Zeldas Lullaby') and state.has('Small Key (Shadow Temple)', 4))
    set_rule(world.get_location('Shadow Temple Falling Spikes Upper Chest'), lambda state: state.has('Progressive Strength Upgrade'))
    set_rule(world.get_location('Shadow Temple Falling Spikes Switch Chest'), lambda state: state.has('Progressive Strength Upgrade'))
    set_rule(world.get_location('Shadow Temple Invisible Spikes Chest'), lambda state: state.has('Small Key (Shadow Temple)', 2))
    set_rule(world.get_location('Shadow Temple Freestanding Key'), lambda state: state.has('Small Key (Shadow Temple)', 2) and state.has('Progressive Hookshot') and (state.has_bombs() or state.has('Progressive Strength Upgrade')))

    # boss rules
    set_rule(world.get_location('Bongo Bongo'), lambda state: state.has('Small Key (Shadow Temple)', 5) and (state.has_bow() or state.has('Progressive Hookshot', 2)) and state.has('Boss Key (Shadow Temple)'))
    set_rule(world.get_location('Bongo Bongo Heart'), lambda state: state.has('Small Key (Shadow Temple)', 5) and (state.has_bow() or state.has('Progressive Hookshot', 2)) and state.has('Boss Key (Shadow Temple)'))

    # GS
    set_rule(world.get_location('GS Shadow Temple Like Like Room'), lambda state: state.has('Progressive Hookshot'))
    set_rule(world.get_location('GS Shadow Temple Crusher Room'), lambda state: state.has('Progressive Hookshot'))
    set_rule(world.get_location('GS Shadow Temple Single Giant Pot'), lambda state: state.has('Small Key (Shadow Temple)', 2) and state.has('Progressive Hookshot'))
    set_rule(world.get_location('GS Shadow Temple Near Ship'), lambda state: state.has('Progressive Hookshot', 2) and state.has('Small Key (Shadow Temple)', 4))

def dung_rules_bw0(world):
	# Bottom of the Well Vanilla
    set_rule(world.get_location('Bottom of the Well Front Left Hidden Wall'), lambda state: state.can_see_with_lens())
    set_rule(world.get_location('Bottom of the Well Front Center Bombable'), lambda state: state.has_explosives())
    set_rule(world.get_location('Bottom of the Well Right Bottom Hidden Wall'), lambda state: state.can_see_with_lens())
    set_rule(world.get_location('Bottom of the Well Center Large Chest'), lambda state: state.can_see_with_lens())
    set_rule(world.get_location('Bottom of the Well Center Small Chest'), lambda state: state.can_see_with_lens())
    set_rule(world.get_location('Bottom of the Well Back Left Bombable'), lambda state: state.has_explosives())
    set_rule(world.get_location('Bottom of the Well Defeat Boss'), lambda state: state.can_play('Zeldas Lullaby') and (state.has('Kokiri Sword') or (state.has_sticks() and world.logic_child_deadhand))) #Sword not strictly necessary but frankly being forced to do this with sticks isn't fair
    set_rule(world.get_location('Bottom of the Well Invisible Chest'), lambda state: state.can_play('Zeldas Lullaby') and state.can_see_with_lens())
    set_rule(world.get_location('Bottom of the Well Underwater Front Chest'), lambda state: state.can_play('Zeldas Lullaby'))
    set_rule(world.get_location('Bottom of the Well Underwater Left Chest'), lambda state: state.can_play('Zeldas Lullaby'))
    set_rule(world.get_location('Bottom of the Well Basement Chest'), lambda state: state.has_explosives() or (((state.has('Small Key (Bottom of the Well)', 3) and state.can_see_with_lens()) or (state.has('Dins Fire') and state.has('Magic Meter'))) and state.has('Progressive Strength Upgrade')))
    set_rule(world.get_location('Bottom of the Well Locked Pits'), lambda state: state.has('Small Key (Bottom of the Well)', 3) and state.can_see_with_lens()) #These pits are really unfair.
    set_rule(world.get_location('Bottom of the Well Behind Right Grate'), lambda state: state.has('Small Key (Bottom of the Well)', 3) and state.can_see_with_lens())
    set_rule(world.get_location('Bottom of the Well Freestanding Key'), lambda state: state.has_sticks() or (state.has('Dins Fire') or state.has('Magic Meter')))

    # GS
    set_always_allow(world.get_location('GS Well West Inner Room'), lambda item, state: item.name == 'Small Key (Bottom of the Well)')
    set_rule(world.get_location('GS Well West Inner Room'), lambda state: state.has('Boomerang') and state.can_see_with_lens() and (state.has('Small Key (Bottom of the Well)', 3) or item_name(state, 'GS Well West Inner Room') == 'Small Key (Bottom of the Well)')) #If key for key, this lets the logic reduce the small key reqs for every other locked door.
    set_always_allow(world.get_location('GS Well East Inner Room'), lambda item, state: item.name == 'Small Key (Bottom of the Well)')
    set_rule(world.get_location('GS Well East Inner Room'), lambda state: state.has('Boomerang') and state.can_see_with_lens() and (state.has('Small Key (Bottom of the Well)', 3) or item_name(state, 'GS Well East Inner Room') == 'Small Key (Bottom of the Well)')) #If key for key, this lets the logic reduce the small key reqs for every other locked door.
    set_rule(world.get_location('GS Well Like Like Cage'), lambda state: state.has('Boomerang') and state.can_see_with_lens() and state.has('Small Key (Bottom of the Well)', 3))

def dung_rules_ic0(world):
	# Ice Cavern Vanilla
    set_rule(world.get_location('Ice Cavern Map Chest'), lambda state: state.has_bottle())
    set_rule(world.get_location('Ice Cavern Compass Chest'), lambda state: state.has_bottle())
    set_rule(world.get_location('Ice Cavern Freestanding PoH'), lambda state: state.has_bottle())
    set_rule(world.get_location('Ice Cavern Iron Boots Chest'), lambda state: state.has_bottle())
    set_rule(world.get_location('Sheik in Ice Cavern'), lambda state: state.has_bottle() and state.is_adult())

	# GS
    set_rule(world.get_location('GS Ice Cavern Spinning Scythe Room'), lambda state: state.has('Progressive Hookshot') and state.is_adult())
    set_rule(world.get_location('GS Ice Cavern Heart Piece Room'), lambda state: state.has('Progressive Hookshot') and state.is_adult() and state.has_bottle())
    set_rule(world.get_location('GS Ice Cavern Push Block Room'), lambda state: state.has('Progressive Hookshot') and state.is_adult() and state.has_bottle())

def dung_rules_gtg0(world):
    set_rule(world.get_entrance('Gerudo Training Ground Left Silver Rupees'), lambda state: state.has('Progressive Hookshot') and state.is_adult())
    set_rule(world.get_entrance('Gerudo Training Ground Beamos'), lambda state: state.has_explosives())
    set_rule(world.get_entrance('Gerudo Training Grounds Right Locked Doors'), lambda state: state.has('Small Key (Gerudo Training Grounds)', 9))
    set_rule(world.get_entrance('Gerudo Training Grounds Maze Ledge'), lambda state: state.can_play('Song of Time'))
    set_rule(world.get_entrance('Gerudo Training Grounds Right Hookshot Target'), lambda state: state.has('Progressive Hookshot') and state.is_adult())
    set_rule(world.get_entrance('Gerudo Training Grounds Hammer Target'), lambda state: state.has('Hammer') and state.has_bow() and state.is_adult())
    set_rule(world.get_entrance('Gerudo Training Grounds Hidden Hookshot Target'), lambda state: state.has('Progressive Hookshot') and state.can_see_with_lens() and state.is_adult())
    set_rule(world.get_location('Gerudo Training Grounds Lobby Left Chest'), lambda state: state.has_bow() and state.is_adult())
    set_rule(world.get_location('Gerudo Training Grounds Lobby Right Chest'), lambda state: state.has_bow() and state.is_adult())
    set_rule(world.get_location('Gerudo Training Grounds Beamos Chest'), lambda state: state.has_explosives())
    set_rule(world.get_location('Gerudo Training Grounds Hidden Ceiling Chest'), lambda state: state.has('Small Key (Gerudo Training Grounds)', 3) and state.can_see_with_lens())
    set_rule(world.get_location('Gerudo Training Grounds Maze Path First Chest'), lambda state: state.has('Small Key (Gerudo Training Grounds)', 4))
    set_rule(world.get_location('Gerudo Training Grounds Maze Path Second Chest'), lambda state: state.has('Small Key (Gerudo Training Grounds)', 6))
    set_rule(world.get_location('Gerudo Training Grounds Maze Path Third Chest'), lambda state: state.has('Small Key (Gerudo Training Grounds)', 7))
    set_rule(world.get_location('Gerudo Training Grounds Maze Path Final Chest'), lambda state: (state.has('Small Key (Gerudo Training Grounds)', 9)) or (item_name(state, 'Gerudo Training Grounds Maze Path Final Chest') == 'Small Key (Gerudo Training Grounds)' and state.has('Small Key (Gerudo Training Grounds)', 8))) #Allow key for key
    set_always_allow(world.get_location('Gerudo Training Grounds Maze Path Final Chest'), lambda item, state: item.name == 'Small Key (Gerudo Training Grounds)')
    set_rule(world.get_location('Gerudo Training Grounds Underwater Silver Rupee Chest'), lambda state: state.has('Progressive Hookshot') and state.can_play('Song of Time') and state.has('Iron Boots') and state.is_adult() and (world.logic_fewer_tunic_requirements or state.has_ZoraTunic()))
    set_rule(world.get_location('Gerudo Training Grounds Hammer Room Switch Chest'), lambda state: state.has('Hammer') and state.is_adult())
    set_rule(world.get_location('Gerudo Training Grounds Eye Statue Chest'), lambda state: state.has_bow() and state.is_adult())
    set_rule(world.get_location('Gerudo Training Grounds Near Scarecrow Chest'), lambda state: state.has_bow() and state.is_adult())
    set_rule(world.get_location('Gerudo Training Grounds Heavy Block First Chest'), lambda state: state.has('Progressive Strength Upgrade', 2) and state.can_see_with_lens() and state.is_adult())
    set_rule(world.get_location('Gerudo Training Grounds Heavy Block Second Chest'), lambda state: state.has('Progressive Strength Upgrade', 2) and state.can_see_with_lens() and state.is_adult())
    set_rule(world.get_location('Gerudo Training Grounds Heavy Block Third Chest'), lambda state: state.has('Progressive Strength Upgrade', 2) and state.can_see_with_lens() and state.is_adult())
    set_rule(world.get_location('Gerudo Training Grounds Heavy Block Fourth Chest'), lambda state: state.has('Progressive Strength Upgrade', 2) and state.can_see_with_lens() and state.is_adult())

def dung_rules_gc0(world):
    set_rule(world.get_entrance('Ganons Castle Light Trial'), lambda state: state.has('Progressive Strength Upgrade', 3))
    set_rule(world.get_entrance('Ganons Castle Tower'), lambda state: (world.skipped_trials['Forest'] or state.has('Forest Trial Clear')) and (world.skipped_trials['Fire'] or state.has('Fire Trial Clear')) and (world.skipped_trials['Water'] or state.has('Water Trial Clear')) and (world.skipped_trials['Shadow'] or state.has('Shadow Trial Clear')) and (world.skipped_trials['Spirit'] or state.has('Spirit Trial Clear')) and (world.skipped_trials['Light'] or state.has('Light Trial Clear')))
    set_rule(world.get_location('Ganons Castle Forest Trial Clear'), lambda state: state.has('Magic Meter') and state.has_bow() and state.has('Light Arrows') and (state.has('Fire Arrows') or state.has('Dins Fire')))
    set_rule(world.get_location('Ganons Castle Fire Trial Clear'), lambda state: state.has_GoronTunic() and state.has('Progressive Strength Upgrade', 3) and state.has('Magic Meter') and state.has_bow() and state.has('Light Arrows') and state.has('Progressive Hookshot', 2))
    set_rule(world.get_location('Ganons Castle Water Trial Clear'), lambda state: state.has_bottle() and state.has('Hammer') and state.has('Magic Meter') and state.has_bow() and state.has('Light Arrows'))
    set_rule(world.get_location('Ganons Castle Shadow Trial Clear'), lambda state: state.has('Magic Meter') and state.has_bow() and state.has('Light Arrows') and state.has('Hammer') and ((state.has('Fire Arrows') and (state.has('Hover Boots') or state.can_see_with_lens())) or (state.has('Progressive Hookshot', 2) and (state.has('Hover Boots') or (state.has('Dins Fire') and state.can_see_with_lens())))))
    set_rule(world.get_location('Ganons Castle Shadow Trial First Chest'), lambda state: (state.has('Magic Meter') and state.has_bow() and state.has('Fire Arrows')) or state.has('Progressive Hookshot') or state.has('Hover Boots') or state.can_play('Song of Time'))
    set_rule(world.get_location('Ganons Castle Shadow Trial Second Chest'), lambda state: (state.has('Magic Meter') and state.has_bow() and state.has('Fire Arrows')) or (state.has('Progressive Hookshot', 2) and (state.has('Hover Boots') or (state.has('Dins Fire') and state.has('Magic Meter')))))
    set_rule(world.get_location('Ganons Castle Spirit Trial Clear'), lambda state: state.has('Magic Meter') and state.has_bow() and state.has('Light Arrows') and state.has('Mirror Shield') and state.has_bombchus() and state.has('Progressive Hookshot'))
    set_rule(world.get_location('Ganons Castle Spirit Trial First Chest'), lambda state: state.has('Progressive Hookshot'))
    set_rule(world.get_location('Ganons Castle Spirit Trial Second Chest'), lambda state: state.has('Progressive Hookshot') and state.has_bombchus() and state.can_see_with_lens())
    set_rule(world.get_location('Ganons Castle Light Trial Clear'), lambda state: state.has('Magic Meter') and state.has_bow() and state.has('Progressive Hookshot') and state.has('Light Arrows') and state.has('Small Key (Ganons Castle)', 2))
    set_rule(world.get_location('Ganons Castle Light Trail Invisible Enemies Chest'), lambda state: state.can_see_with_lens())
    set_rule(world.get_location('Ganons Castle Light Trial Lullaby Chest'), lambda state: state.can_play('Zeldas Lullaby') and state.has('Small Key (Ganons Castle)', 1))
=======
import collections
import logging


def set_rules(world):
    global_rules(world)

    if world.bridge == 'medallions':
        # require all medallions to form the bridge
        set_rule(world.get_entrance('Rainbow Bridge'), lambda state: state.has('Forest Medallion') and state.has('Fire Medallion') and state.has('Water Medallion') and state.has('Shadow Medallion') and state.has('Spirit Medallion') and state.has('Light Medallion'))
    elif world.bridge == 'vanilla':
        # require only what vanilla did to form the bridge
        set_rule(world.get_entrance('Rainbow Bridge'), lambda state: state.has('Light Arrows') and state.has('Shadow Medallion') and state.has('Spirit Medallion'))
    elif world.bridge == 'dungeons':
        # require all medallions and stones to form the bridge
        set_rule(world.get_entrance('Rainbow Bridge'), lambda state: state.has('Forest Medallion') and state.has('Fire Medallion') and state.has('Water Medallion') and state.has('Shadow Medallion') and state.has('Spirit Medallion') and state.has('Light Medallion') and state.has('Kokiri Emerald') and state.has('Goron Ruby') and state.has('Zora Sapphire'))


def set_rule(spot, rule):
    spot.access_rule = rule

def set_always_allow(spot, rule):
    spot.always_allow = rule


def add_rule(spot, rule, combine='and'):
    old_rule = spot.access_rule
    if combine == 'or':
        spot.access_rule = lambda state: rule(state) or old_rule(state)
    else:
        spot.access_rule = lambda state: rule(state) and old_rule(state)

def add_item_rule(spot, rule, combine='and'):
    old_rule = spot.item_rule
    if combine == 'or':
        spot.item_rule = lambda item: rule(item) or old_rule(item)
    else:
        spot.item_rule = lambda item: rule(item) and old_rule(item)

def forbid_item(location, item):
    old_rule = location.item_rule
    location.item_rule = lambda i: i.name != item and old_rule(i)


def item_in_locations(state, item, locations):
    for location in locations:
        if item_name(state, location) == item:
            return True
    return False

def item_name(state, location):
    location = state.world.get_location(location)
    if location.item is None:
        return None
    return location.item.name


def global_rules(world):

    expected_skulltulas = world.logic_skulltulas

    # ganon can only carry triforce
    world.get_location('Ganon').item_rule = lambda item: item.name == 'Triforce'

    # these are default save&quit points and always accessible
    world.get_region('Links House').can_reach = lambda state: True

	# dungeon requirements (including gold skulltulas)

    if world.dungeon_mq['DT']:
        dung_rules_dtmq(world)
    else:
        dung_rules_dt0(world)
    if world.dungeon_mq['DC']:
        dung_rules_dcmq(world)
    else:
        dung_rules_dc0(world)
    if world.dungeon_mq['JB']:
        dung_rules_jbmq(world)
    else:
        dung_rules_jb0(world)
    if world.dungeon_mq['FoT']:
        dung_rules_fotmq(world)
    else:
        dung_rules_fot0(world)
    if world.dungeon_mq['FiT']:
        dung_rules_fitmq(world)
    else:
        dung_rules_fit0(world)
    if world.dungeon_mq['WT']:
        dung_rules_wtmq(world)
    else:
        dung_rules_wt0(world)
    if world.dungeon_mq['SpT']:
        dung_rules_sptmq(world)
    else:
        dung_rules_spt0(world)
    if world.dungeon_mq['ShT']:
        dung_rules_shtmq(world)
    else:
        dung_rules_sht0(world)
    if world.dungeon_mq['BW']:
        dung_rules_bwmq(world)
    else:
        dung_rules_bw0(world)
    if world.dungeon_mq['IC']:
        dung_rules_icmq(world)
    else:
        dung_rules_ic0(world)
    if world.dungeon_mq['GTG']:
        dung_rules_gtgmq(world)
    else:
        dung_rules_gtg0(world)
    if world.dungeon_mq['GC']:
        dung_rules_gcmq(world)
    else:
        dung_rules_gc0(world)

    # overworld requirements
    set_rule(world.get_entrance('Deku Tree'), lambda state: state.has('Kokiri Sword') or world.open_forest)
    set_rule(world.get_entrance('Lost Woods Bridge'), lambda state: state.can_leave_forest())
    set_rule(world.get_location('Skull Kid'), lambda state: state.can_play('Sarias Song'))
    set_rule(world.get_location('Ocarina Memory Game'), lambda state: (not world.logic_no_memory_game) and state.has_ocarina())
    set_rule(world.get_location('Target in Woods'), lambda state: state.has('Slingshot'))
    set_rule(world.get_location('Deku Theater Skull Mask'), lambda state: (not world.logic_no_trade_skull_mask) and state.has('Zeldas Letter'))
    set_rule(world.get_location('Deku Theater Mask of Truth'), lambda state: (not world.logic_no_trade_mask_of_truth) and (state.has('Zeldas Letter') and state.can_play('Sarias Song') and state.has('Kokiri Emerald') and state.has('Goron Ruby') and state.has('Zora Sapphire') and state.guarantee_hint())) #Must befriend Skull Kid to sell Skull Mask, all stones to spawn running man.
    set_rule(world.get_location('Anju as Adult'), lambda state: state.is_adult())
    set_rule(world.get_location('Man on Roof'), lambda state: world.logic_man_on_roof or state.can_use('Hookshot'))
    set_rule(world.get_location('10 Gold Skulltulla Reward'), lambda state: (expected_skulltulas >= 10) and state.has('Gold Skulltulla Token', 10))
    set_rule(world.get_location('20 Gold Skulltulla Reward'), lambda state: (expected_skulltulas >= 20) and state.has('Gold Skulltulla Token', 20))
    set_rule(world.get_location('30 Gold Skulltulla Reward'), lambda state: (expected_skulltulas >= 30) and state.has('Gold Skulltulla Token', 30) and state.guarantee_hint())
    set_rule(world.get_location('40 Gold Skulltulla Reward'), lambda state: (expected_skulltulas >= 40) and state.has('Gold Skulltulla Token', 40) and state.guarantee_hint())
    set_rule(world.get_location('50 Gold Skulltulla Reward'), lambda state: (expected_skulltulas >= 50) and state.has('Gold Skulltulla Token', 50) and state.guarantee_hint())
    set_rule(world.get_location('Heart Piece Grave Chest'), lambda state: state.can_play('Suns Song'))
    set_rule(world.get_entrance('Composer Grave'), lambda state: state.can_play('Zeldas Lullaby'))
    set_rule(world.get_location('Composer Grave Chest'), lambda state: state.has_fire_source())
    set_rule(world.get_entrance('Bottom of the Well'), lambda state: state.can_play('Song of Storms'))
    set_rule(world.get_entrance('Death Mountain Entrance'), lambda state: state.has('Zeldas Letter') or state.is_adult() or world.open_kakariko)
    set_rule(world.get_entrance('Dodongos Cavern Rocks'), lambda state: state.has_explosives() or state.has('Progressive Strength Upgrade') or state.is_adult())
    set_rule(world.get_location('DM Trail Freestanding PoH'), lambda state: world.open_kakariko or (world.difficulty != 'ohko') or state.has('Zeldas Letter') or state.can_blast_or_smash() or state.can_use('Dins Fire') or state.can_use('Nayrus Love') or state.has('Bow') or state.has('Progressive Strength Upgrade') or state.has_bottle() or state.has('Hover Boots'))
    set_rule(world.get_location('Death Mountain Bombable Chest'), lambda state: state.can_blast_or_smash())
    set_rule(world.get_location('Biggoron'), lambda state: (not world.logic_no_trade_biggoron) and state.is_adult() and state.can_finish_adult_trades() and state.guarantee_hint())
    set_rule(world.get_location('Goron City Leftmost Maze Chest'), lambda state: state.can_use('Hammer') or state.can_use('Silver Gauntlets'))
    set_rule(world.get_location('Goron City Left Maze Chest'), lambda state: state.can_blast_or_smash() or state.can_use('Silver Gauntlets'))
    set_rule(world.get_location('Goron City Right Maze Chest'), lambda state: state.can_blast_or_smash() or state.can_use('Silver Gauntlets'))
    set_rule(world.get_location('Rolling Goron as Child'), lambda state: state.has('Bomb Bag'))
    set_rule(world.get_location('Goron City Pot Freestanding PoH'), lambda state: (state.has('Bomb Bag') or state.has('Progressive Strength Upgrade')) and (state.can_play('Zeldas Lullaby') or state.can_use('Dins Fire')))
    set_rule(world.get_entrance('Darunias Chamber'), lambda state: state.can_play('Zeldas Lullaby'))
    set_rule(world.get_location('Darunias Joy'), lambda state: state.can_play('Sarias Song'))
    set_rule(world.get_entrance('Goron City from Woods'), lambda state: (state.can_blast_or_smash() or state.can_use('Dins Fire') or ((state.has('Bow') or state.has('Progressive Strength Upgrade')) and state.is_adult())) and state.can_leave_forest())
    set_rule(world.get_location('Song from Saria'), lambda state: state.has('Zeldas Letter'))
    set_rule(world.get_entrance('Mountain Summit Fairy'), lambda state: state.can_blast_or_smash())
    set_rule(world.get_location('Crater Fairy Reward'), lambda state: state.can_play('Zeldas Lullaby'))
    set_rule(world.get_location('Mountain Summit Fairy Reward'), lambda state: state.can_play('Zeldas Lullaby'))
    set_rule(world.get_entrance('Mountain Crater Entrance'), lambda state: state.can_blast_or_smash())
    set_rule(world.get_entrance('Hyrule Castle Fairy'), lambda state: state.has_explosives())
    set_rule(world.get_location('Hyrule Castle Fairy Reward'), lambda state: state.can_play('Zeldas Lullaby'))
    set_rule(world.get_entrance('Hyrule Castle Garden'), lambda state: state.has('Weird Egg') or (not world.shuffle_weird_egg))
    set_rule(world.get_entrance('Ganons Castle Grounds'), lambda state: state.is_adult())
    set_rule(world.get_entrance('Ganons Castle Fairy'), lambda state: state.can_use('Golden Gauntlets'))
    set_rule(world.get_location('Ganons Castle Fairy Reward'), lambda state: state.can_play('Zeldas Lullaby'))
    set_rule(world.get_location('Bombchu Bowling Bomb Bag'), lambda state: state.has_bombchus())
    set_rule(world.get_location('Bombchu Bowling Piece of Heart'), lambda state: state.has_bombchus())
    set_rule(world.get_location('Adult Shooting Gallery'), lambda state: state.can_use('Bow'))
    set_rule(world.get_location('10 Big Poes'), lambda state: (not world.logic_no_big_poes) and state.can_use('Bow') and state.has('Epona') and state.has_bottle() and state.guarantee_hint())
    set_rule(world.get_location('Treasure Chest Game'), lambda state: state.can_use('Lens of Truth'))
    set_rule(world.get_entrance('Lost Woods Dive Warp'), lambda state: state.can_dive() and state.can_leave_forest())
    set_rule(world.get_entrance('Zora River Dive Warp'), lambda state: state.can_dive())
    set_rule(world.get_entrance('Lake Hylia Dive Warp'), lambda state: state.can_dive())
    set_rule(world.get_entrance('Zoras Domain Dive Warp'), lambda state: state.can_dive())
    set_rule(world.get_entrance('Zora River Waterfall'), lambda state: state.can_play('Zeldas Lullaby') or world.logic_zora_with_cucco)
    set_rule(world.get_entrance('Zora River Rocks'), lambda state: state.has_explosives())
    set_rule(world.get_location('Zora River Lower Freestanding PoH'), lambda state: state.has_explosives() or state.has('Progressive Scale') or state.can_use('Hover Boots'))
    set_rule(world.get_location('Zora River Upper Freestanding PoH'), lambda state: state.has_explosives() or state.has('Progressive Scale') or state.can_use('Hover Boots'))
    set_rule(world.get_location('Frog Ocarina Game'), lambda state: state.can_play('Zeldas Lullaby') and state.can_play('Sarias Song') and state.can_play('Suns Song') and state.can_play('Eponas Song') and state.can_play('Song of Time') and state.can_play('Song of Storms'))
    set_rule(world.get_location('Frogs in the Rain'), lambda state: state.can_play('Song of Storms'))
    set_rule(world.get_location('Underwater Bottle'), lambda state: state.can_dive())
    set_rule(world.get_location('King Zora Moves'), lambda state: state.has('Bottle with Letter'))
    set_rule(world.get_entrance('Behind King Zora'), lambda state: state.has('Bottle with Letter'))
    set_rule(world.get_entrance('Zora River Adult'), lambda state: state.is_adult())
    set_rule(world.get_entrance('Zoras Domain Adult Access'), lambda state: state.can_play('Zeldas Lullaby') or (state.has('Hover Boots') and world.logic_zora_with_hovers))
    set_rule(world.get_entrance('Zoras Fountain Adult Access'), lambda state: state.can_reach('Zoras Fountain'))
    set_rule(world.get_entrance('Jabu Jabus Belly'), lambda state: state.has_bottle())
    set_rule(world.get_entrance('Zoras Fountain Fairy'), lambda state: state.has_explosives())
    set_rule(world.get_location('Zoras Fountain Fairy Reward'), lambda state: state.can_play('Zeldas Lullaby'))
    set_rule(world.get_location('Ocarina of Time'), lambda state: state.has('Kokiri Emerald') and state.has('Goron Ruby') and state.has('Zora Sapphire') and state.guarantee_hint())
    set_rule(world.get_location('Song from Ocarina of Time'), lambda state: state.has('Kokiri Emerald') and state.has('Goron Ruby') and state.has('Zora Sapphire') and state.guarantee_hint())
    set_rule(world.get_entrance('Door of Time'), lambda state: state.can_play('Song of Time') or world.open_door_of_time)
    set_rule(world.get_location('Talons Chickens'), lambda state: state.has('Zeldas Letter'))
    set_rule(world.get_location('Song from Malon'), lambda state: state.has('Zeldas Letter') and state.has_ocarina())
    set_rule(world.get_location('Epona'), lambda state: state.can_play('Eponas Song') and state.is_adult())
    set_rule(world.get_entrance('Adult Forest Warp Pad'), lambda state: state.can_play('Minuet of Forest') and state.is_adult())
    set_rule(world.get_entrance('Child Forest Warp Pad'), lambda state: state.can_play('Minuet of Forest'))
    set_rule(world.get_entrance('Adult Meadow Access'), lambda state: state.can_play('Sarias Song') and state.is_adult())
    set_rule(world.get_entrance('Forest Temple Entrance'), lambda state: state.can_use('Hookshot'))
    set_rule(world.get_entrance('Dampes Grave'), lambda state: state.is_adult())
    set_rule(world.get_location('Dampe Race Freestanding PoH'), lambda state: not world.logic_no_second_dampe_race)
    set_rule(world.get_location('Graveyard Freestanding PoH'), lambda state: state.can_use('Magic Bean') or state.can_use('Longshot'))
    set_rule(world.get_location('Song at Windmill'), lambda state: state.is_adult() and state.has_ocarina())
    set_rule(world.get_location('Windmill Freestanding PoH'), lambda state: (state.is_adult() and (world.logic_windmill_hp or state.can_play('Song of Time'))) or state.has('Boomerang'))
    set_rule(world.get_entrance('Temple Warp Pad'), lambda state: state.can_play('Prelude of Light') and state.can_leave_forest())
    set_rule(world.get_location('Sheik at Temple'), lambda state: state.has('Forest Medallion') and state.is_adult())
    set_rule(world.get_location('Diving in the Lab'), lambda state: state.has('Progressive Scale', 2))
    set_rule(world.get_location('Child Fishing'), lambda state: (not world.logic_no_child_fishing) and state.has('Kokiri Sword'))
    set_rule(world.get_location('Adult Fishing'), lambda state: (not world.logic_no_adult_fishing) and (state.can_use('Scarecrow') or state.can_use('Magic Bean') or state.can_reach(world.get_location('Morpha'))))
    set_rule(world.get_location('Lake Hylia Freestanding PoH'), lambda state: state.can_use('Scarecrow') or state.can_use('Magic Bean'))
    set_rule(world.get_location('Lake Hylia Sun'), lambda state: (state.can_use('Distant Scarecrow') or state.can_reach(world.get_location('Morpha'))) and state.can_use('Bow'))
    set_rule(world.get_entrance('Crater Hover Boots'), lambda state: state.can_use('Hover Boots'))
    set_rule(world.get_entrance('Crater Ascent'), lambda state: state.is_adult())
    set_rule(world.get_entrance('Crater Scarecrow'), lambda state: state.has_ocarina() and state.can_use('Longshot'))
    set_rule(world.get_entrance('Crater Bridge'), lambda state: state.can_use('Hover Boots') or state.can_use('Hookshot'))
    set_rule(world.get_entrance('Crater Bridge Reverse'), lambda state: state.can_use('Hover Boots') or state.can_use('Hookshot') or state.can_use('Magic Bean'))
    set_rule(world.get_entrance('Crater Warp Pad'), lambda state: state.can_play('Bolero of Fire') and state.can_leave_forest())
    set_rule(world.get_entrance('Crater Fairy'), lambda state: state.can_use('Hammer'))
    set_rule(world.get_location('DM Crater Volcano Freestanding PoH'), lambda state: (state.can_use('Magic Bean') and state.can_play('Bolero of Fire')) or (world.logic_crater_bean_hp_with_hovers and state.can_use('Hover Boots')))
    set_rule(world.get_entrance('Fire Temple Entrance'), lambda state: state.is_adult() and (world.logic_fewer_tunic_requirements or state.has_GoronTunic()))
    set_rule(world.get_location('Sheik in Crater'), lambda state: state.is_adult())
    set_rule(world.get_location('Link the Goron'), lambda state: state.is_adult() and (state.has('Progressive Strength Upgrade') or state.has_explosives() or state.has('Bow')))
    set_rule(world.get_entrance('Crater Access'), lambda state: state.is_adult() and (state.has('Progressive Strength Upgrade') or state.has_explosives() or state.has('Bow')))
    set_rule(world.get_entrance('Lake Warp Pad'), lambda state: state.can_play('Serenade of Water') and state.can_leave_forest())
    set_rule(world.get_location('King Zora Thawed'), lambda state: state.has_bottle() and (state.can_reach('Ice Cavern') or state.can_reach('Ganons Castle Water Trial') or state.has('Progressive Wallet', 2)))
    set_rule(world.get_location('Zoras Fountain Bottom Freestanding PoH'), lambda state: state.has('Iron Boots') and (world.logic_fewer_tunic_requirements or state.has_ZoraTunic()))
    set_rule(world.get_entrance('Water Temple Entrance'), lambda state: state.has('Iron Boots') and state.can_use('Hookshot') and (world.logic_fewer_tunic_requirements or state.has_ZoraTunic()))
    set_rule(world.get_location('Sheik in Kakariko'), lambda state: state.is_adult() and state.has('Forest Medallion') and state.has('Fire Medallion') and state.has('Water Medallion'))
    set_rule(world.get_entrance('Graveyard Warp Pad'), lambda state: state.can_play('Nocturne of Shadow') and state.can_leave_forest())
    set_rule(world.get_entrance('Shadow Temple Entrance'), lambda state: state.can_use('Dins Fire') and state.can_see_with_lens() and (state.can_use('Hover Boots') or state.can_use('Hookshot')))
    set_rule(world.get_entrance('Bridge Crossing'), lambda state: state.has('Epona') or state.can_use('Longshot') or ((world.gerudo_fortress == 'open') and state.is_adult()))
    set_rule(world.get_location('Gerudo Valley Hammer Rocks Chest'), lambda state: state.can_use('Hammer'))
    set_rule(world.get_location('Gerudo Fortress North F2 Carpenter'), lambda state: state.can_use('Bow') or state.can_use('Hookshot') or state.can_use('Hover Boots'))
    set_rule(world.get_location('Gerudo Fortress Carpenter Rescue'), lambda state: state.can_finish_GerudoFortress())
    set_rule(world.get_location('Gerudo Fortress Membership Card'), lambda state: state.can_finish_GerudoFortress())
    set_rule(world.get_entrance('Gerudo Training Grounds Entrance'), lambda state: state.has('Carpenter Rescue') and state.has('Gerudo Membership Card') and state.is_adult())
    set_rule(world.get_entrance('Haunted Wasteland Entrance'), lambda state: state.has('Carpenter Rescue') and (state.can_use('Hover Boots') or state.can_use('Longshot')))
    set_rule(world.get_entrance('Haunted Wasteland Crossing'), lambda state: (world.logic_lens == 'chest') or state.can_use('Lens of Truth'))
    set_rule(world.get_entrance('Colossus Warp Pad'), lambda state: state.can_play('Requiem of Spirit') and state.can_leave_forest())
    set_rule(world.get_entrance('Colossus Fairy'), lambda state: state.has_explosives())
    set_rule(world.get_location('Colossus Freestanding PoH'), lambda state: state.can_play('Requiem of Spirit') and state.can_use('Magic Bean'))
    set_rule(world.get_location('Desert Colossus Fairy Reward'), lambda state: state.can_play('Zeldas Lullaby'))
    set_rule(world.get_location('Gerudo Fortress Rooftop Chest'), lambda state: state.can_use('Hover Boots') or state.can_use('Scarecrow') or state.can_use('Longshot'))
    set_rule(world.get_location('Horseback Archery 1000 Points'), lambda state: state.has('Carpenter Rescue') and state.has('Epona') and state.can_use('Bow'))
    set_rule(world.get_location('Horseback Archery 1500 Points'), lambda state: (not world.logic_no_1500_archery) and (state.has('Carpenter Rescue') and state.has('Epona') and state.can_use('Bow')))
    set_rule(world.get_location('Haunted Wasteland Structure Chest'), lambda state: state.has_fire_source())
    set_rule(world.get_location('Zelda'), lambda state: state.has('Shadow Medallion') and state.has('Spirit Medallion') and state.is_adult())
    set_rule(world.get_location('Ganon'), lambda state: (state.has('Boss Key (Ganons Castle)') or world.unlocked_ganondorf) and state.can_use('Light Arrows'))
    set_rule(world.get_entrance('Kokiri Forest Storms Grotto'), lambda state: state.can_play('Song of Storms'))
    set_rule(world.get_entrance('Lost Woods Generic Grotto'), lambda state: state.has('Bomb Bag') or (state.can_blast_or_smash() and state.can_leave_forest()))
    set_rule(world.get_entrance('Lost Woods Sales Grotto'), lambda state: (state.has('Bomb Bag') or (state.has_bombchus() and state.can_leave_forest())) or (state.can_use('Hammer') and (state.can_play('Minuet of Forest') or state.can_play('Sarias Song'))))
    set_rule(world.get_entrance('Front of Meadow Grotto'), lambda state: (state.has('Bomb Bag') or (state.has_bombchus() and state.can_leave_forest())) or (state.can_use('Hammer') and (state.can_play('Minuet of Forest') or state.can_play('Sarias Song'))))
    set_rule(world.get_entrance('Remote Southern Grotto'), lambda state: state.can_blast_or_smash())
    set_rule(world.get_entrance('Field Near Lake Inside Fence Grotto'), lambda state: state.can_blast_or_smash())
    set_rule(world.get_entrance('Field Valley Grotto'), lambda state: state.can_blast_or_smash())
    set_rule(world.get_entrance('Field West Castle Town Grotto'), lambda state: state.can_blast_or_smash())
    set_rule(world.get_entrance('Field Far West Castle Town Grotto'), lambda state: state.can_blast_or_smash())
    set_rule(world.get_entrance('Field Kakariko Grotto'), lambda state: state.can_blast_or_smash())
    set_rule(world.get_entrance('Field North Lon Lon Grotto'), lambda state: state.can_blast_or_smash())
    set_rule(world.get_entrance('Castle Storms Grotto'), lambda state: state.can_play('Song of Storms'))
    set_rule(world.get_entrance('Kakariko Bombable Grotto'), lambda state: state.can_blast_or_smash())
    set_rule(world.get_entrance('Mountain Bombable Grotto'), lambda state: state.can_blast_or_smash())
    set_rule(world.get_entrance('Mountain Storms Grotto'), lambda state: state.can_play('Song of Storms'))
    set_rule(world.get_entrance('Top of Crater Grotto'), lambda state: state.can_blast_or_smash())
    set_rule(world.get_entrance('Zora River Plateau Open Grotto'), lambda state: state.has_explosives() or state.has('Progressive Scale') or state.is_adult())
    set_rule(world.get_entrance('Zora River Plateau Bombable Grotto'), lambda state: state.can_blast_or_smash())
    set_rule(world.get_location('Tektite Grotto Freestanding PoH'), lambda state: state.has('Progressive Scale', 2) or state.can_use('Iron Boots'))
    set_rule(world.get_location('GS Kokiri Know It All House'), lambda state: state.nighttime() and state.can_leave_forest())
    set_rule(world.get_location('GS Kokiri Bean Patch'), lambda state: state.has_bottle())
    set_rule(world.get_location('GS Kokiri House of Twins'), lambda state: state.can_use('Hookshot') and state.nighttime())
    set_rule(world.get_location('GS Lost Woods Bean Patch Near Bridge'), lambda state: state.has_bottle())
    set_rule(world.get_location('GS Lost Woods Bean Patch Near Stage'), lambda state: state.has_bottle())
    set_rule(world.get_location('GS Lost Woods Above Stage'), lambda state: state.has('Magic Bean') and state.nighttime())
    set_rule(world.get_location('GS Sacred Forest Meadow'), lambda state: state.can_use('Hookshot') and state.nighttime())
    set_rule(world.get_location('GS Hyrule Field near Kakariko'), lambda state: (state.has('Boomerang') and state.has_explosives()) or state.can_use('Hookshot'))
    set_rule(world.get_location('GS Hyrule Field Near Gerudo Valley'), lambda state: (state.has('Hammer') and state.has_fire_source() and state.can_use('Hookshot')) or (state.has('Boomerang') and state.has_explosives() and state.can_use('Dins Fire')))
    set_rule(world.get_location('GS Hyrule Castle Grotto'), lambda state: state.has('Boomerang') and state.has_explosives())
    set_rule(world.get_location('GS Lon Lon Ranch Rain Shed'), lambda state: state.nighttime())
    set_rule(world.get_location('GS Lon Lon Ranch House Window'), lambda state: state.has('Boomerang') and state.nighttime())
    set_rule(world.get_location('GS Lon Lon Ranch Back Wall'), lambda state: state.has('Boomerang') and state.nighttime())
    set_rule(world.get_location('GS Kakariko House Under Construction'), lambda state: state.nighttime())
    set_rule(world.get_location('GS Kakariko Skulltula House'), lambda state: state.nighttime())
    set_rule(world.get_location('GS Kakariko Guard\'s House'), lambda state: state.nighttime())
    set_rule(world.get_location('GS Kakariko Tree'), lambda state: state.nighttime())
    set_rule(world.get_location('GS Kakariko Watchtower'), lambda state: (state.has('Slingshot') or state.has_bombchus()) and state.nighttime())
    set_rule(world.get_location('GS Kakariko Above Impa\'s House'), lambda state: state.can_use('Hookshot') and state.nighttime())
    set_rule(world.get_location('GS Graveyard Wall'), lambda state: state.has('Boomerang') and state.nighttime())
    set_rule(world.get_location('GS Graveyard Bean Patch'), lambda state: state.has_bottle())
    set_rule(world.get_location('GS Mountain Trail Bean Patch'), lambda state: state.has_bottle() and (state.has_explosives() or state.has('Progressive Strength Upgrade')))
    set_rule(world.get_location('GS Mountain Trail Bomb Alcove'), lambda state: state.can_blast_or_smash())
    set_rule(world.get_location('GS Mountain Trail Path to Crater'), lambda state: state.can_use('Hammer') and state.nighttime())
    set_rule(world.get_location('GS Mountain Trail Above Dodongo\'s Cavern'), lambda state: state.can_use('Hammer') and state.nighttime())
    set_rule(world.get_location('GS Goron City Boulder Maze'), lambda state: state.has_explosives())
    set_rule(world.get_location('GS Goron City Center Platform'), lambda state: state.is_adult())
    set_rule(world.get_location('GS Death Mountain Crater Crate'), lambda state: state.can_blast_or_smash())
    set_rule(world.get_location('GS Mountain Crater Bean Patch'), lambda state: state.can_play('Bolero of Fire') and state.has_bottle())
    set_rule(world.get_location('GS Zora River Ladder'), lambda state: state.nighttime())
    set_rule(world.get_location('GS Zora River Near Raised Grottos'), lambda state: state.can_use('Hookshot') and state.nighttime())
    set_rule(world.get_location('GS Zora River Above Bridge'), lambda state: state.can_use('Hookshot') and state.nighttime())
    set_rule(world.get_location('GS Zora\'s Domain Frozen Waterfall'), lambda state: state.nighttime() and (state.has('Progressive Hookshot') or state.has('Bow') or state.has('Magic Meter')))
    set_rule(world.get_location('GS Zora\'s Fountain Above the Log'), lambda state: state.has('Boomerang') and state.nighttime())
    set_rule(world.get_location('GS Zora\'s Fountain Hidden Cave'), lambda state: state.has('Progressive Strength Upgrade', 2) and state.can_blast_or_smash() and state.has('Progressive Hookshot') and state.nighttime())
    set_rule(world.get_location('GS Lake Hylia Bean Patch'), lambda state: state.has_bottle())
    set_rule(world.get_location('GS Lake Hylia Lab Wall'), lambda state: state.has('Boomerang') and state.nighttime())
    set_rule(world.get_location('GS Lake Hylia Small Island'), lambda state: state.nighttime())
    set_rule(world.get_location('GS Lake Hylia Giant Tree'), lambda state: state.can_use('Longshot'))
    set_rule(world.get_location('GS Lab Underwater Crate'), lambda state: state.has('Iron Boots') and state.can_use('Hookshot'))
    set_rule(world.get_location('GS Gerudo Valley Small Bridge'), lambda state: state.has('Boomerang') and state.nighttime())
    set_rule(world.get_location('GS Gerudo Valley Bean Patch'), lambda state: state.has_bottle())
    set_rule(world.get_location('GS Gerudo Valley Behind Tent'), lambda state: state.can_use('Hookshot') and state.nighttime())
    set_rule(world.get_location('GS Gerudo Valley Pillar'), lambda state: state.can_use('Hookshot') and state.nighttime())
    set_rule(world.get_location('GS Gerudo Fortress Archery Range'), lambda state: state.can_use('Hookshot') and state.has('Carpenter Rescue') and state.nighttime())
    set_rule(world.get_location('GS Gerudo Fortress Top Floor'), lambda state: state.nighttime())
    set_rule(world.get_location('GS Wasteland Ruins'), lambda state: state.can_use('Hookshot'))
    set_rule(world.get_location('GS Desert Colossus Bean Patch'), lambda state: state.has_bottle() and state.can_play('Requiem of Spirit'))
    set_rule(world.get_location('GS Desert Colossus Tree'), lambda state: state.can_use('Hookshot') and state.nighttime())
    set_rule(world.get_location('GS Desert Colossus Hill'), lambda state: ((state.can_use('Magic Bean') and state.can_play('Requiem of Spirit')) or state.can_use('Longshot')) and state.nighttime())

    for location in world.get_locations():
        if location.type != 'Chest':
            forbid_item(location, 'Ice Trap')
        add_item_rule(location, lambda i: not (i.type == 'Song' and not i.world.shuffle_song_items and i.world.id != location.world.id))

    # Biggoron Sword at bombchu bowling seems to lead to a soft lock.
    # Unsure what causes this, but I'm leaving this to original devs.
    # For now just avoiding this combination, since BigSword is not that important.
    forbid_item(world.get_location('Bombchu Bowling Bomb Bag'), 'Biggoron Sword')
    forbid_item(world.get_location('Bombchu Bowling Piece of Heart'), 'Biggoron Sword')

# Deku Tree Vanilla
def dung_rules_dt0(world):
    set_rule(world.get_entrance('Deku Tree Basement Path'), lambda state: state.has('Slingshot'))

	# GS
    set_rule(world.get_location('GS Deku Tree Basement Back Room'), lambda state: state.has('Boomerang') and (state.has('Bomb Bag') or (state.has_bombchus() and state.can_leave_forest())))

# MQ Deku Tree
def dung_rules_dtmq(world):
    set_rule(world.get_entrance('Deku Tree Compass Passage'), lambda state: state.has('Slingshot'))
    set_rule(world.get_entrance('Deku Tree Basement Path'), lambda state: state.has('Slingshot'))
    set_rule(world.get_location('Deku Tree MQ After Spinning Log Chest'), lambda state: state.can_play('Song of Time'))

    # GS
    set_rule(world.get_location('GS Deku Tree MQ Compass Room'), lambda state: state.has('Boomerang') and ((state.has('Bomb Bag') and state.can_play('Song of Time')) or (state.has_bombchus() and state.can_leave_forest())))
    set_rule(world.get_location('GS Deku Tree MQ Basement Ceiling'), lambda state: state.has('Boomerang') and state.can_play('Song of Time'))
    set_rule(world.get_location('GS Deku Tree MQ Basement Back Room'), lambda state: state.has('Boomerang'))

# Dodongo's Cavern Vanilla
def dung_rules_dc0(world):
    set_rule(world.get_entrance('Dodongos Cavern Lobby'), lambda state: state.can_blast_or_smash() or state.has('Progressive Strength Upgrade'))
    set_rule(world.get_entrance('Dodongos Cavern Left Door'), lambda state: state.has_explosives() or state.has('Progressive Strength Upgrade') or state.can_use('Dins Fire') or state.can_use('Bow'))
    set_rule(world.get_entrance('Dodongos Cavern Slingshot Target'), lambda state: (state.has('Slingshot') and (state.has_explosives() or state.has('Progressive Strength Upgrade'))) or state.can_use('Bow') or state.can_use('Hover Boots') or state.can_use('Longshot') or (world.logic_dc_jump and state.is_adult()))
    set_rule(world.get_location('Dodongos Cavern End of Bridge Chest'), lambda state: state.can_blast_or_smash())
    set_rule(world.get_entrance('Dodongos Cavern Bomb Drop'), lambda state: state.has_explosives())

    # Boss
    set_rule(world.get_location('King Dodongo'), lambda state: state.has('Bomb Bag') or state.has('Progressive Strength Upgrade'))
    set_rule(world.get_location('King Dodongo Heart'), lambda state: state.has('Bomb Bag') or state.has('Progressive Strength Upgrade'))

    # GS
    set_rule(world.get_location('GS Dodongo\'s Cavern Alcove Above Stairs'), lambda state: state.can_use('Hookshot') or (state.has('Boomerang') and (state.has_explosives() or state.has('Progressive Strength Upgrade'))))
    set_rule(world.get_location('GS Dodongo\'s Cavern Scarecrow'), lambda state: state.can_use('Scarecrow') or state.can_use('Longshot'))

# Dodongo's Cavern MQ
def dung_rules_dcmq(world):
    set_rule(world.get_entrance('Dodongos Cavern Lobby'), lambda state: state.can_blast_or_smash() or state.has('Progressive Strength Upgrade'))
    set_rule(world.get_entrance('Dodongos Cavern Bomb Drop'), lambda state: state.has_explosives())
    set_rule(world.get_location('Dodongos Cavern MQ Larva Room Chest'), lambda state: state.has_explosives or state.has('Progressive Strength Upgrade') or state.has_fire_source())
    set_rule(world.get_location('Dodongos Cavern MQ Bomb Bag Chest'), lambda state: state.has('Slingshot') or state.is_adult())

    # Boss
    set_rule(world.get_location('King Dodongo'), lambda state: state.has('Bomb Bag') or state.has('Progressive Strength Upgrade'))
    set_rule(world.get_location('King Dodongo Heart'), lambda state: state.has('Bomb Bag') or state.has('Progressive Strength Upgrade'))

    # GS
    set_rule(world.get_location('GS Dodongo\'s Cavern MQ Song of Time Block Room'), lambda state: state.can_play('Song of Time'))
    set_rule(world.get_location('GS Dodongo\'s Cavern MQ Larva Room'), lambda state: state.has_explosives or state.has('Progressive Strength Upgrade') or state.has_fire_source())
    set_rule(world.get_location('GS Dodongo\'s Cavern MQ Lizalfos Room'), lambda state: state.can_blast_or_smash())
    set_rule(world.get_location('GS Dodongo\'s Cavern MQ Scrub Room'), lambda state: ((state.has('Slingshot') or (state.is_adult() and state.has_explosives())) and state.has('Boomerang') and (state.has_explosives() or state.has('Progressive Strength Upgrade'))) or (state.can_use('Hookshot') and (state.has_explosives() or state.has('Progressive Strength Upgrade') or state.has('Bow') or state.can_use('Dins Fire'))))
    # You may have to kill the lower Lizalfos as adult, then use Bombs to jump down from the upper Lizalfos as child, so you can use the Boomerang to get this GS without needing the Slingshot. (Or you could do the jumpslash recoil, but that's not in logic.)

# Jabu Jabu's Belly Vanilla
def dung_rules_jb0(world):
	set_rule(world.get_entrance('Jabu Jabus Belly Ceiling Switch'), lambda state: state.has('Slingshot') or state.has_explosives() or state.has('Boomerang'))
	set_rule(world.get_entrance('Jabu Jabus Belly Tentacles'), lambda state: state.has('Boomerang'))

# Jabu Jabu's Belly MQ
def dung_rules_jbmq(world):
    set_rule(world.get_entrance('Jabu Jabus Belly Cow Switch'), lambda state: state.has('Slingshot'))
    set_rule(world.get_entrance('Jabu Jabus Belly Tentacle Access'), lambda state: state.has_explosives() and state.has('Boomerang'))
    set_rule(world.get_location('Jabu Jabus Belly MQ Map Chest'), lambda state: state.has_explosives())
    set_rule(world.get_location('Jabu Jabus Belly MQ Entry Side Chest'), lambda state: state.has('Slingshot'))

    # GS
    set_rule(world.get_location('GS Jabu Jabu MQ Boomerang Room'), lambda state: state.can_play('Song of Time'))
    set_rule(world.get_location('GS Jabu Jabu MQ Invisible Enemies Room'), lambda state: state.can_see_with_lens())

# Forest Temple Vanilla
def dung_rules_fot0(world):
    set_rule(world.get_entrance('Forest Temple Song of Time Block'), lambda state: state.can_play('Song of Time'))
    set_rule(world.get_entrance('Forest Temple Lobby Eyeball Switch'), lambda state: state.can_use('Bow'))
    set_rule(world.get_entrance('Forest Temple Lobby Locked Door'), lambda state: state.has('Small Key (Forest Temple)', 1))
    set_rule(world.get_entrance('Forest Temple Well Connection'), lambda state: state.can_use('Iron Boots') or state.can_use('Longshot') or state.has('Progressive Scale', 2)) #Longshot can grab some very high up vines to drain the well.
    set_rule(world.get_entrance('Forest Temple Scarecrows Song'), lambda state: False) #For some reason you can't actually activate this from below. Cool game.
    set_rule(world.get_entrance('Forest Temple Elevator'), lambda state: state.can_use('Bow'))
    set_rule(world.get_entrance('Forest Temple Outside Backdoor'), lambda state: state.can_use('Hover Boots'))
    set_rule(world.get_entrance('Forest Temple Twisted Hall'), lambda state: state.has('Progressive Strength Upgrade') and state.has('Small Key (Forest Temple)', 3))
    set_rule(world.get_entrance('Forest Temple Straightened Hall'), lambda state: state.has('Progressive Strength Upgrade') and state.has('Small Key (Forest Temple)', 2) and state.can_use('Bow'))
    set_rule(world.get_entrance('Forest Temple Drop to Falling Room'), lambda state: state.has('Small Key (Forest Temple)', 5) and (state.has('Bow') or state.can_use('Dins Fire')))
    set_rule(world.get_location('Forest Temple Block Push Chest'), lambda state: state.has('Progressive Strength Upgrade') and state.can_use('Bow'))
    set_rule(world.get_location('Forest Temple Red Poe Chest'), lambda state: state.can_use('Bow'))
    set_rule(world.get_location('Forest Temple Blue Poe Chest'), lambda state: state.can_use('Bow'))

    # Boss 
    set_rule(world.get_location('Phantom Ganon'), lambda state: state.has('Boss Key (Forest Temple)'))
    set_rule(world.get_location('Phantom Ganon Heart'), lambda state: state.has('Boss Key (Forest Temple)'))

	# GS
    set_rule(world.get_location('GS Forest Temple First Room'), lambda state: state.can_use('Hookshot') or state.can_use('Bow') or state.can_use('Dins Fire'))
    set_rule(world.get_location('GS Forest Temple Lobby'), lambda state: state.can_use('Hookshot'))
    set_rule(world.get_location('GS Forest Temple Outdoor East'), lambda state: state.can_use('Hookshot'))
    set_rule(world.get_location('GS Forest Temple Outdoor West'), lambda state: state.can_use('Longshot') or (state.can_use('Hookshot') and state.can_reach('Forest Temple Outside Upper Ledge')))
    set_rule(world.get_location('GS Forest Temple Basement'), lambda state: state.can_use('Hookshot'))

# MQ Forest Temple
# "Quirks to Know":
# - In the block puzzle room, if you turn left immediately and send a bombchu straight up the wall, it'll hit a shortcut switch and you can skip the puzzle (and needing Goron Bracelet).
# - Additionally, after hitting that switch, you can jump, from the 2nd ice block that appears, down to where the hallway twist switch is located, and then jumpslash it through the ice blocks. (You'll recoil off if you jumpslash too early, but the timing is still pretty lenient.)
def dung_rules_fotmq(world):
    set_rule(world.get_entrance('Forest Temple Lobby Locked Door'), lambda state: state.has('Small Key (Forest Temple)', 1))
    set_rule(world.get_entrance('Forest Temple West Eye Switch'), lambda state: state.can_use('Bow'))
    set_rule(world.get_entrance('Forest Temple East Eye Switch'), lambda state: state.can_use('Bow'))
    set_rule(world.get_entrance('Forest Temple Block Puzzle Solve'), lambda state: state.has_bombchus() or state.has('Progressive Strength Upgrade'))
    set_rule(world.get_entrance('Forest Temple Twisted Hall'), lambda state: state.has('Small Key (Forest Temple)', 4))
    set_rule(world.get_entrance('Forest Temple Well Connection'), lambda state: state.can_use('Iron Boots') or state.can_use('Longshot') or state.has('Progressive Scale', 2))
    set_rule(world.get_entrance('Forest Temple Webs'), lambda state: state.can_use('Fire Arrows'))
    set_rule(world.get_entrance('Forest Temple Climb to Top Ledges'), lambda state: state.can_use('Longshot') or state.can_use('Hover Boots') or state.can_play('Song of Time'))
    set_rule(world.get_entrance('Forest Temple Longshot to NE Outdoors Ledge'), lambda state: state.can_use('Longshot'))
    set_rule(world.get_entrance('Forest Temple Song of Time Block Climb'), lambda state: state.can_play('Song of Time'))
    set_rule(world.get_entrance('Forest Temple Drop to Falling Room'), lambda state: state.has('Small Key (Forest Temple)', 5) and (state.can_use('Bow') or state.can_use('Dins Fire'))) # Only 5 keys because the door you could 'waste' your key on is the door you're trying to use keys to get to. If you do something out of logic to open that door, then I suppose you could be forced to go out of logic again if you don't get the chest or beat Amy. But there shouldn't be any non-glitch thing that you could do that wouldn't be repeatable even if it is out of logic.
    set_rule(world.get_entrance('Forest Temple Elevator'), lambda state: state.can_use('Bow') and state.has('Small Key (Forest Temple)', 6) and state.can_reach('Forest Temple Bow Region'))
    if not (world.keysanity or world.tokensanity != 'off'): # Normal seeds will fail to generate if the Boss Key is placed at this location, as it must be a key to progress into the temple. This solution not ideal as it does not allow the Boss Key to appear at this location in beatable only seeds.
        forbid_item(world.get_location('Forest Temple MQ First Chest'), 'Boss Key (Forest Temple)')
    set_rule(world.get_location('Forest Temple MQ Chest Behind Lobby'), lambda state: state.can_play('Song of Time'))
    set_rule(world.get_location('Forest Temple MQ Boss Key Chest'), lambda state: state.has('Small Key (Forest Temple)', 3))
    set_rule(world.get_location('Forest Temple MQ Well Chest'), lambda state: state.can_use('Bow'))
    set_rule(world.get_location('Forest Temple MQ Map Chest'), lambda state: state.can_use('Bow'))
    set_rule(world.get_location('Forest Temple MQ Compass Chest'), lambda state: state.can_use('Bow'))

    # Boss 
    set_rule(world.get_location('Phantom Ganon'), lambda state: state.has('Boss Key (Forest Temple)'))
    set_rule(world.get_location('Phantom Ganon Heart'), lambda state: state.has('Boss Key (Forest Temple)'))

    # GS
    set_rule(world.get_location('GS Forest Temple MQ Well'), lambda state: state.can_use('Iron Boots') or state.can_use('Bow'))

# Fire Temple Vanilla
def dung_rules_fit0(world):
    set_rule(world.get_entrance('Fire Temple Early Climb'), lambda state: state.has_GoronTunic() and state.has('Small Key (Fire Temple)', 3) and state.has('Progressive Strength Upgrade') and (state.has_explosives() or state.can_use('Bow') or state.can_use('Hookshot')))
    set_rule(world.get_entrance('Fire Temple Fire Maze Escape'), lambda state: state.has('Small Key (Fire Temple)', 7) or (state.has('Small Key (Fire Temple)', 6) and state.has('Hover Boots') and state.can_use('Hammer')))
    set_rule(world.get_location('Fire Temple Fire Dancer Chest'), lambda state: state.can_use('Hammer'))
    set_rule(world.get_location('Fire Temple Boss Key Chest'), lambda state: state.can_use('Hammer'))
    set_rule(world.get_location('Fire Temple Big Lava Room Bombable Chest'), lambda state: state.has('Small Key (Fire Temple)', 1) and state.has_explosives())
    set_rule(world.get_location('Fire Temple Big Lava Room Open Chest'), lambda state: state.has('Small Key (Fire Temple)', 1))
    set_rule(world.get_location('Fire Temple Map Chest'), lambda state: state.has('Small Key (Fire Temple)', 5) or (state.has('Small Key (Fire Temple)', 4) and state.can_use('Bow')))
    set_rule(world.get_location('Fire Temple Boulder Maze Upper Chest'), lambda state: state.has('Small Key (Fire Temple)', 5))
    set_rule(world.get_location('Fire Temple Boulder Maze Bombable Pit'), lambda state: state.has('Small Key (Fire Temple)', 5) and state.has_explosives())
    set_rule(world.get_location('Fire Temple Scarecrow Chest'), lambda state: state.has('Small Key (Fire Temple)', 5) and state.can_use('Scarecrow'))
    set_rule(world.get_location('Fire Temple Compass Chest'), lambda state: state.has('Small Key (Fire Temple)', 6))
    set_rule(world.get_location('Fire Temple Highest Goron Chest'), lambda state: state.can_play('Song of Time') and state.can_use('Hammer'))
    set_rule(world.get_location('Fire Temple Megaton Hammer Chest'), lambda state: state.has_explosives())

    # Boss
    set_rule(world.get_location('Volvagia'), lambda state: state.has_GoronTunic() and state.can_use('Hammer') and state.has('Boss Key (Fire Temple)') and (state.has('Hover Boots') or (state.can_reach('Fire Temple Upper') and (state.can_play('Song of Time') or state.has_explosives()))))
    set_rule(world.get_location('Volvagia Heart'), lambda state: state.has_GoronTunic() and state.can_use('Hammer') and state.has('Boss Key (Fire Temple)') and (state.has('Hover Boots') or (state.can_reach('Fire Temple Upper') and (state.can_play('Song of Time') or state.has_explosives()))))

	# GS
    set_rule(world.get_location('GS Fire Temple Song of Time Room'), lambda state: state.has('Small Key (Fire Temple)', 1) and state.can_play('Song of Time'))
    set_rule(world.get_location('GS Fire Temple Unmarked Bomb Wall'), lambda state: state.has('Small Key (Fire Temple)', 3) and state.has_explosives())
    set_rule(world.get_location('GS Fire Temple East Tower Climb'), lambda state: state.has('Small Key (Fire Temple)', 5) and state.can_use('Scarecrow'))
    set_rule(world.get_location('GS Fire Temple East Tower Top'), lambda state: state.has('Small Key (Fire Temple)', 5) and state.can_use('Scarecrow'))
    set_rule(world.get_location('GS Fire Temple Basement'), lambda state: state.can_use('Hammer'))

# MQ Fire Temple
# "Quirks to Know":
# - In the "Big Lava Room", the torches are a little glitchy I guess and can only be lit with just Dins (using no Bow) if you light them in a certain order.
# - That order is south torch, then one of the other two torches, and ignoring the 3rd torch, and without leaving the room between lighting those two torches.
# - If you fail to hit the torches in this this specific way, you must leave the dungeon to reset the puzzle to try again.
# - Now actually, the ledge torch and the north torch can be lit with just Dins but you really have to know what you're doing and you have to move really quickly.
def dung_rules_fitmq(world):
    set_rule(world.get_entrance('Fire Temple Lower Locked Door'), lambda state: state.has('Small Key (Fire Temple)', 5) and (state.has_explosives() or state.has('Hammer') or state.has('Progressive Hookshot')))
    set_rule(world.get_entrance('Fire Temple Hammer Statue'), lambda state: state.can_use('Hammer'))
    set_rule(world.get_entrance('Fire Temple Early Climb'), lambda state: state.has_GoronTunic() and state.has('Small Key (Fire Temple)', 2) and state.has_fire_source())
    set_rule(world.get_entrance('Fire Temple Maze Climb'), lambda state: state.has_explosives() and state.can_use('Hookshot'))
    set_rule(world.get_entrance('Fire Temple Maze Escape'), lambda state: state.has('Small Key (Fire Temple)', 3) and state.has('Bow'))
    set_rule(world.get_location('Fire Temple MQ Chest Near Boss'), lambda state: (state.has('Hover Boots') and state.has_fire_source()) or (state.has('Progressive Hookshot') and state.has('Magic Meter') and ((state.has('Fire Arrows') and state.has('Bow')) or (state.has('Dins Fire') and ((world.difficulty != 'ohko') or state.has_GoronTunic() or state.has('Bow') or state.has('Progressive Hookshot', 2))))))
    set_rule(world.get_location('Fire Temple MQ Map Chest'), lambda state: state.has('Hammer'))
    set_rule(world.get_location('Fire Temple MQ Boss Key Chest'), lambda state: state.has_fire_source() and state.has('Bow') and state.has('Progressive Hookshot'))
    set_rule(world.get_location('Fire Temple MQ Big Lava Room Bombable Chest'), lambda state: state.has_fire_source() and state.has('Progressive Hookshot') and state.has_explosives())
    set_rule(world.get_location('Fire Temple MQ West Tower Top Chest'), lambda state: state.has('Small Key (Fire Temple)', 4))

    # Boss
    set_rule(world.get_entrance('Fire Temple Boss Door'), lambda state: state.has_fire_source() and state.has_GoronTunic() and state.has('Hammer') and state.has('Boss Key (Fire Temple)') and (state.has('Hover Boots') or state.can_reach('Fire Temple Upper')))

    # GS
    set_rule(world.get_location('GS Fire Temple MQ East Tower Top'), lambda state: state.can_play('Song of Time') or state.can_use('Longshot'))
    set_rule(world.get_location('GS Fire Temple MQ Fire Wall Maze Side Room'), lambda state: state.can_play('Song of Time') or state.has('Hover Boots'))
    set_rule(world.get_location('GS Fire Temple MQ Above Fire Wall Maze'), lambda state: state.has('Small Key (Fire Temple)', 5) or ((item_name(state, 'GS Fire Temple MQ Above Fire Wall Maze') == 'Small Key (Fire Temple)' or not world.keys_placed) and state.has('Small Key (Fire Temple)', 4)))

# Water Temple Vanilla
def dung_rules_wt0(world):
    set_rule(world.get_entrance('Water Temple Central Pillar'), lambda state: (state.has('Bow') or state.can_use('Dins Fire') or state.has('Small Key (Water Temple)', 5)) and state.can_play('Zeldas Lullaby'))
    set_rule(world.get_entrance('Water Temple Upper Locked Door'), lambda state: state.has('Small Key (Water Temple)', 5) and (state.can_play('Zeldas Lullaby') or world.keysanity))
    set_rule(world.get_location('Water Temple Torches Chest'), lambda state: (state.has('Bow') or state.can_use('Dins Fire')) and state.can_play('Zeldas Lullaby'))
    set_rule(world.get_location('Water Temple Dragon Chest'), lambda state: (state.has('Progressive Strength Upgrade') and state.can_play('Zeldas Lullaby')) or (state.has('Small Key (Water Temple)', 6) and (state.can_play('Zeldas Lullaby') or world.keysanity) and state.can_play('Song of Time') and state.has('Bow')))
    set_rule(world.get_location('Water Temple Central Bow Target Chest'), lambda state: state.has('Bow') and state.has('Progressive Strength Upgrade') and state.can_play('Zeldas Lullaby') and (state.has('Hover Boots') or state.can_use('Longshot')))
    set_rule(world.get_location('Water Temple Boss Key Chest'), lambda state: (state.has('Small Key (Water Temple)', 6) and (state.can_play('Zeldas Lullaby') or world.keysanity) and ((state.has_explosives() and state.has('Progressive Strength Upgrade')) or state.has('Hover Boots')) and state.can_use('Longshot')) or (state.has('Small Key (Water Temple)', 5) and (item_name(state, 'Water Temple Boss Key Chest') == 'Small Key (Water Temple)' or not world.keys_placed))) #If key for key, this lets the logic reduce the small key reqs for every other locked door.
    set_rule(world.get_location('Water Temple Cracked Wall Chest'), lambda state: state.has_explosives())
    set_rule(world.get_location('Water Temple Dark Link Chest'), lambda state: state.has('Small Key (Water Temple)', 6) and (state.can_play('Zeldas Lullaby') or world.keysanity))
    set_rule(world.get_location('Water Temple River Chest'), lambda state: state.has('Small Key (Water Temple)', 6) and state.can_play('Song of Time') and state.has('Bow') and (state.can_play('Zeldas Lullaby') or world.keysanity))
    set_rule(world.get_location('Water Temple Central Pillar Chest'), lambda state: state.has_ZoraTunic())

	# Boss
    set_rule(world.get_location('Morpha'), lambda state: state.has('Boss Key (Water Temple)') and state.can_use('Longshot'))
    set_rule(world.get_location('Morpha Heart'), lambda state: state.has('Boss Key (Water Temple)') and state.can_use('Longshot'))

    # GS
    set_rule(world.get_location('GS Water Temple South Basement'), lambda state: state.has_explosives() and state.can_play('Zeldas Lullaby'))
    set_rule(world.get_location('GS Water Temple Serpent River'), lambda state: state.can_play('Song of Time') and state.has('Small Key (Water Temple)', 6))
    set_rule(world.get_location('GS Water Temple Falling Platform Room'), lambda state: state.can_use('Longshot'))
    set_rule(world.get_location('GS Water Temple Central Room'), lambda state: state.can_use('Longshot') or state.can_use('Farores Wind'))
    #5 keys would be better but it wouldn't be compatible with the key for key scenarios, 6 will be identical pre-keysanity.
    set_rule(world.get_location('GS Water Temple Near Boss Key Chest'), lambda state: state.can_use('Longshot') and ((state.has_explosives() and state.has('Progressive Strength Upgrade')) or state.has('Hover Boots')) and (state.can_play('Zeldas Lullaby') or world.keysanity) and state.has('Small Key (Water Temple)', 5))

# MQ Water Temple
# Water Temple Freestanding Key:
# - There's an extra key in water temple because the door it was supposed to unlock shares a flag with something that it's required to do in order to reach the door in the first place.
# - This was fixed in OoT3D; these rules presume the door is removed.
def dung_rules_wtmq(world):
    set_rule(world.get_entrance('Water Temple Water Level Switch'), lambda state: state.can_play('Zeldas Lullaby'))
    set_rule(world.get_entrance('Water Temple Locked Door'), lambda state: state.has('Small Key (Water Temple)') and state.can_use('Longshot'))
    set_rule(world.get_entrance('Water Temple Basement Gates Switch'), lambda state: state.can_use('Dins Fire') and (state.has('Hover Boots') or state.has_ocarina()))
    set_rule(world.get_location('Water Temple MQ Map Chest'), lambda state: state.has_fire_source())
    set_rule(world.get_location('Water Temple MQ Central Pillar Chest'), lambda state: state.has_ZoraTunic() and (state.can_use('Fire Arrows') or (state.can_use('Dins Fire') and state.can_play('Song of Time'))))
    set_rule(world.get_location('Water Temple MQ Compass Chest'), lambda state: state.has('Bow') or state.can_use('Dins Fire'))
    set_rule(world.get_location('Water Temple MQ Boss Key Chest'), lambda state: state.can_use('Dins Fire'))

    # Boss
    set_rule(world.get_location('Morpha'), lambda state: state.has('Boss Key (Water Temple)') and state.can_use('Longshot'))
    set_rule(world.get_location('Morpha Heart'), lambda state: state.has('Boss Key (Water Temple)') and state.can_use('Longshot'))

    # GS
    set_rule(world.get_location('GS Water Temple MQ Lizalfos Hallway'), lambda state: state.can_use('Dins Fire'))
    set_rule(world.get_location('GS Water Temple MQ Before Upper Water Switch'), lambda state: state.can_use('Longshot'))
    set_rule(world.get_location('GS Water Temple MQ South Basement'), lambda state: state.can_use('Fire Arrows'))

# Spirit Temple Vanilla
def dung_rules_spt0(world):
    set_rule(world.get_entrance('Spirit Temple Crawl Passage'), lambda state: state.can_play('Requiem of Spirit'))
    set_rule(world.get_entrance('Spirit Temple Silver Block'), lambda state: state.can_use('Silver Gauntlets'))
    set_rule(world.get_entrance('Child Spirit Temple Climb'), lambda state: state.has('Small Key (Spirit Temple)', 1))
    set_rule(world.get_entrance('Child Spirit Temple Passthrough'), lambda state: state.has_explosives())
    set_rule(world.get_entrance('Adult Spirit Temple Passthrough'), lambda state: state.has('Small Key (Spirit Temple)', 1))
    set_rule(world.get_entrance('Spirit Temple Central Locked Door'), lambda state: state.has('Small Key (Spirit Temple)', 4) and state.can_use('Silver Gauntlets'))
    set_rule(world.get_entrance('Spirit Temple Final Locked Door'), lambda state: state.has('Small Key (Spirit Temple)', 5) and state.has_projectile('adult'))
    set_rule(world.get_location('Spirit Temple Child Left Chest'), lambda state: state.has('Boomerang') or state.has('Slingshot') or state.has_bombchus())
    set_rule(world.get_location('Spirit Temple Child Right Chest'), lambda state: state.has('Boomerang') or state.has('Slingshot') or state.has_bombchus())
    set_rule(world.get_location('Spirit Temple Compass Chest'), lambda state: state.has('Progressive Hookshot') and state.can_play('Zeldas Lullaby'))
    set_rule(world.get_location('Spirit Temple Early Adult Right Chest'), lambda state: state.has('Bow') or state.has('Progressive Hookshot') or state.has_bombchus()) #requires a very specific Bombchu use, Hover Boots can be skipped by jumping on top of the rolling rock.
    set_rule(world.get_location('Spirit Temple First Mirror Right Chest'), lambda state: state.has('Small Key (Spirit Temple)', 3))
    set_rule(world.get_location('Spirit Temple First Mirror Left Chest'), lambda state: state.has('Small Key (Spirit Temple)', 3))
    set_rule(world.get_location('Spirit Temple Map Chest'), lambda state: ((state.has_explosives() or state.has('Small Key (Spirit Temple)', 3) or (state.has('Small Key (Spirit Temple)', 2) and world.bombchus_in_logic)) and state.can_use('Magic Meter') and (state.has('Dins Fire') or (state.has('Fire Arrows') and state.has('Bow')))) or (state.has('Small Key (Spirit Temple)', 5) and state.has_explosives() and state.can_play('Requiem of Spirit')))
    set_rule(world.get_location('Spirit Temple Child Climb East Chest'), lambda state: state.has_projectile('both') or ((state.has('Small Key (Spirit Temple)', 3) or (state.has('Small Key (Spirit Temple)', 2) and world.bombchus_in_logic)) and state.can_use('Silver Gauntlets') and state.has_projectile('adult')) or (state.has('Small Key (Spirit Temple)', 5) and state.can_play('Requiem of Spirit') and state.has_projectile('child')))
    set_rule(world.get_location('Spirit Temple Child Climb North Chest'), lambda state: state.has_projectile('both') or ((state.has('Small Key (Spirit Temple)', 3) or (state.has('Small Key (Spirit Temple)', 2) and world.bombchus_in_logic)) and state.can_use('Silver Gauntlets') and state.has_projectile('adult')) or (state.has('Small Key (Spirit Temple)', 5) and state.can_play('Requiem of Spirit') and state.has_projectile('child')))
    set_rule(world.get_location('Spirit Temple Sun Block Room Chest'), lambda state: ((state.has_explosives() or state.has('Small Key (Spirit Temple)', 3) or (state.has('Small Key (Spirit Temple)', 2) and world.bombchus_in_logic)) and state.has('Magic Meter') and (state.has('Dins Fire') or (state.has('Fire Arrows') and state.has('Bow')))) or (state.has('Small Key (Spirit Temple)', 5) and state.has_explosives() and state.can_play('Requiem of Spirit')))
    set_rule(world.get_location('Spirit Temple Statue Hand Chest'), lambda state: state.has('Small Key (Spirit Temple)', 3) and state.can_use('Silver Gauntlets') and state.can_play('Zeldas Lullaby'))
    set_rule(world.get_location('Spirit Temple NE Main Room Chest'), lambda state: state.has('Small Key (Spirit Temple)', 3) and state.can_use('Silver Gauntlets') and state.can_play('Zeldas Lullaby') and (state.has('Progressive Hookshot') or state.has("Hover Boots")))
    set_rule(world.get_location('Mirror Shield Chest'), lambda state: state.has('Small Key (Spirit Temple)', 4) and state.can_use('Silver Gauntlets') and state.has_explosives())
    set_rule(world.get_location('Silver Gauntlets Chest'), lambda state: (state.has('Small Key (Spirit Temple)', 3) and state.has('Progressive Hookshot', 2) and state.has_explosives()) or state.has('Small Key (Spirit Temple)', 5))
    set_rule(world.get_location('Spirit Temple Near Four Armos Chest'), lambda state: state.has('Mirror Shield') and state.has_explosives())
    set_rule(world.get_location('Spirit Temple Hallway Left Invisible Chest'), lambda state: state.can_see_with_lens() and state.has_explosives())
    set_rule(world.get_location('Spirit Temple Hallway Right Invisible Chest'), lambda state: state.can_see_with_lens() and state.has_explosives())
    set_rule(world.get_location('Spirit Temple Boss Key Chest'), lambda state: state.can_play('Zeldas Lullaby') and state.has('Bow') and state.has('Progressive Hookshot') and state.can_blast_or_smash())
    set_rule(world.get_location('Spirit Temple Topmost Chest'), lambda state: state.has('Mirror Shield'))

    # Boss
    set_rule(world.get_location('Twinrova'), lambda state: state.has('Mirror Shield') and state.has_explosives() and state.has('Progressive Hookshot') and state.has('Boss Key (Spirit Temple)'))
    set_rule(world.get_location('Twinrova Heart'), lambda state: state.has('Mirror Shield') and state.has_explosives() and state.has('Progressive Hookshot') and state.has('Boss Key (Spirit Temple)'))

	# GS
    set_rule(world.get_location('GS Spirit Temple Metal Fence'), lambda state: state.has('Boomerang') or state.has('Slingshot') or state.has_bombchus())
    set_rule(world.get_location('GS Spirit Temple Hall to West Iron Knuckle'), lambda state: (state.has_explosives() and state.has('Boomerang') and state.has('Progressive Hookshot')) or (state.has('Boomerang') and state.has('Small Key (Spirit Temple)', 5) and state.has_explosives() and state.can_play('Requiem of Spirit')) or (state.has('Progressive Hookshot') and state.has('Progressive Strength Upgrade', 2) and state.is_adult() and (state.has('Small Key (Spirit Temple)', 3) or (state.has('Small Key (Spirit Temple)', 2) and state.has('Boomerang') and world.bombchus_in_logic))))
    set_rule(world.get_location('GS Spirit Temple Boulder Room'), lambda state: state.can_play('Song of Time') and (state.has('Bow') or state.has('Progressive Hookshot') or state.has_bombchus()))
    set_rule(world.get_location('GS Spirit Temple Lobby'), lambda state: state.can_use('Silver Gauntlets') and state.has('Small Key (Spirit Temple)', 3) and (state.can_use('Longshot') or (state.can_use('Scarecrow') or state.has('Hover Boots'))))

# Spirit Temple MQ
# "Quirks to Know":
# Spirit Temple Sun Block Room:
# - The switch to enter this room can be reached as adult with the Hover Boots, not just with Song of Time.
# GS Spirit Temple Sun Block Room:
# - You can get the GS with Boomerang. You do have to stand in about the right spot.
# Spirit Temple Silver Block Hallway Chest:
# - In the vanilla game, this eye switch gets permanently blocked off after the silver block is pushed. The logic assumes this will be changed to a temp flag.
# - You can thaw the eye switch and get this door open with Fire Arrows as adult, by the way.
# - It can also be done with bow but the only place you can get a line of sight is with the Song of Time. The shot is a little bit precise.
def dung_rules_sptmq(world):
    set_rule(world.get_entrance('Spirit Temple Crawl Passage'), lambda state: state.can_play('Requiem of Spirit'))
    set_rule(world.get_entrance('Spirit Temple Ceiling Passage'), lambda state: state.has_bombchus() and state.can_use('Longshot') and state.can_use('Silver Gauntlets'))
    set_rule(world.get_entrance('Child Spirit Temple to Shared'), lambda state: state.has_bombchus() and state.has('Small Key (Spirit Temple)', 2))
    set_rule(world.get_entrance('Adult Spirit Temple Descent'), lambda state: state.can_use('Fire Arrows') and state.has('Mirror Shield'))
    set_rule(world.get_entrance('Spirit Temple Climbable Wall'), lambda state: state.has('Small Key (Spirit Temple)', 6) and state.can_play('Zeldas Lullaby') and state.has('Hammer'))
    set_rule(world.get_location('Spirit Temple MQ Entrance Back Left Chest'), lambda state: state.can_blast_or_smash() and ((state.can_play('Requiem of Spirit') and state.has('Slingshot')) or state.can_use('Bow')))
    set_rule(world.get_location('Spirit Temple MQ Entrance Back Right Chest'), lambda state: state.has_bombchus() or ((state.is_adult() and (state.has('Bow') or state.has('Progressive Hookshot'))) or (state.can_play('Requiem of Spirit') and (state.has('Slingshot') or state.has('Boomerang')))))
    set_rule(world.get_location('Spirit Temple MQ Child Left Chest'), lambda state: state.has_bombchus() and state.has('Slingshot') and state.can_use('Dins Fire'))
    set_rule(world.get_location('Spirit Temple MQ Silver Block Hallway Chest'), lambda state: state.has_bombchus() and state.has('Small Key (Spirit Temple)', 7) and state.has('Slingshot') and (state.can_use('Dins Fire') or (state.can_use('Longshot') and state.can_use('Silver Gauntlets') and state.has('Bow') and (state.can_use('Fire Arrows') or state.can_play('Song of Time')))))
    set_rule(world.get_location('Spirit Temple MQ Child Center Chest'), lambda state: state.has('Small Key (Spirit Temple)', 7) and state.has('Hammer') and state.can_play('Requiem of Spirit'))
    set_rule(world.get_location('Spirit Temple MQ Child Climb South Chest'), lambda state: state.has('Small Key (Spirit Temple)', 7))
    set_rule(world.get_location('Spirit Temple MQ Lower NE Main Room Chest'), lambda state: state.can_play('Zelda Lullaby'))
    set_rule(world.get_location('Spirit Temple MQ Upper NE Main Room Chest'), lambda state: state.can_see_with_lens())
    set_rule(world.get_location('Spirit Temple MQ Beamos Room Chest'), lambda state: state.has('Small Key (Spirit Temple)', 5))
    set_rule(world.get_location('Spirit Temple MQ Ice Trap Chest'), lambda state: state.has('Small Key (Spirit Temple)', 5) and state.can_play('Song of Time'))
    set_rule(world.get_entrance('Mirror Shield Exit'), lambda state: state.has('Small Key (Spirit Temple)', 5) and state.can_play('Song of Time') and state.can_see_with_lens())
    set_rule(world.get_location('Spirit Temple MQ Boss Key Chest'), lambda state: state.has('Small Key (Spirit Temple)', 5) and state.can_play('Song of Time') and state.has('Mirror Shield'))
    set_rule(world.get_location('Spirit Temple MQ Entrance Front Right Chest'), lambda state: state.has('Hammer'))
    set_rule(world.get_location('Spirit Temple MQ Lower Adult Right Chest'), lambda state: state.has('Small Key (Spirit Temple)', 7) and state.has('Hammer') and state.has_ocarina() and state.has('Song of Time') and state.has('Eponas Song') and state.has('Suns Song') and state.has('Song of Storms') and state.has('Zeldas Lullaby'))
    set_rule(world.get_location('Spirit Temple MQ Child Climb North Chest'), lambda state: state.has('Small Key (Spirit Temple)', 6))
    set_rule(world.get_location('Spirit Temple MQ Compass Chest'), lambda state: (state.can_play('Requiem of Spirit') and state.has('Small Key (Spirit Temple)', 7) and state.has('Slingshot')) or (state.can_use('Longshot') and state.can_use('Silver Gauntlets') and state.has('Bow')) or (state.has('Slingshot') and state.has('Bow')))
    set_rule(world.get_location('Spirit Temple MQ Sun Block Room Chest'), lambda state: state.can_play('Song of Time') or (state.can_use('Longshot') and state.can_use('Silver Gauntlets') and state.has('Hover Boots')))
    set_rule(world.get_entrance('Silver Gauntlets Exit'), lambda state: (state.has('Small Key (Spirit Temple)', 7) and ((state.can_play('Requiem of Spirit') and state.can_play('Song of Time')) or (state.can_use('Longshot') and state.can_use('Silver Gauntlets') and (state.has('Hover Boots') or state.can_play('Song of Time'))))) or (state.has('Small Key (Spirit Temple)', 4) and state.can_play('Song of Time') and state.can_see_with_lens()))
    set_rule(world.get_location('Spirit Temple MQ Mirror Puzzle Invisible Chest'), lambda state: state.can_see_with_lens())

    # Boss
    set_rule(world.get_location('Twinrova'), lambda state: state.has('Mirror Shield') and state.has('Boss Key (Spirit Temple)'))
    set_rule(world.get_location('Twinrova Heart'), lambda state: state.has('Mirror Shield') and state.has('Boss Key (Spirit Temple)'))

    # GS
    set_rule(world.get_location('GS Spirit Temple MQ Lower Adult Right'), lambda state: state.has('Small Key (Spirit Temple)', 7) and state.has('Hammer') and state.has_ocarina() and state.has('Song of Time') and state.has('Eponas Song') and state.has('Suns Song') and state.has('Song of Storms') and state.has('Zeldas Lullaby'))
    set_rule(world.get_location('GS Spirit Temple MQ Sun Block Room'), lambda state: (state.can_use('Longshot') and state.can_use('Silver Gauntlets') and (state.has('Hover Boots') or state.can_play('Song of Time'))) or (state.can_play('Song of Time') and state.has('Boomerang')))
    set_rule(world.get_location('GS Spirit Temple MQ Iron Knuckle West'), lambda state: state.has('Small Key (Spirit Temple)', 7))
    set_rule(world.get_location('GS Spirit Temple MQ Iron Knuckle North'), lambda state: state.has('Small Key (Spirit Temple)', 7))

# Shadow Temple Vanilla
def dung_rules_sht0(world):
    set_rule(world.get_entrance('Shadow Temple First Pit'), lambda state: state.has('Hover Boots'))
    set_rule(world.get_entrance('Shadow Temple Bomb Wall'), lambda state: state.has_explosives() and state.has('Small Key (Shadow Temple)', 1))
    set_rule(world.get_entrance('Shadow Temple Hookshot Target'), lambda state: state.has('Progressive Hookshot') and state.has('Small Key (Shadow Temple)', 3))
    set_rule(world.get_entrance('Shadow Temple Boat'), lambda state: state.can_play('Zeldas Lullaby') and state.has('Small Key (Shadow Temple)', 4))
    set_rule(world.get_location('Shadow Temple Falling Spikes Upper Chest'), lambda state: state.has('Progressive Strength Upgrade'))
    set_rule(world.get_location('Shadow Temple Falling Spikes Switch Chest'), lambda state: state.has('Progressive Strength Upgrade'))
    set_rule(world.get_location('Shadow Temple Invisible Spikes Chest'), lambda state: state.has('Small Key (Shadow Temple)', 2))
    set_rule(world.get_location('Shadow Temple Freestanding Key'), lambda state: state.has('Small Key (Shadow Temple)', 2) and state.has('Progressive Hookshot') and (state.has('Bomb Bag') or state.has('Progressive Strength Upgrade')))

    # Boss
    set_rule(world.get_location('Bongo Bongo'), lambda state: state.has('Small Key (Shadow Temple)', 5) and (state.has('Bow') or state.can_use('Distant Scarecrow')) and state.has('Boss Key (Shadow Temple)'))
    set_rule(world.get_location('Bongo Bongo Heart'), lambda state: state.has('Small Key (Shadow Temple)', 5) and (state.has('Bow') or state.can_use('Distant Scarecrow')) and state.has('Boss Key (Shadow Temple)'))

    # GS
    set_rule(world.get_location('GS Shadow Temple Like Like Room'), lambda state: state.has('Progressive Hookshot'))
    set_rule(world.get_location('GS Shadow Temple Crusher Room'), lambda state: state.has('Progressive Hookshot'))
    set_rule(world.get_location('GS Shadow Temple Single Giant Pot'), lambda state: state.has('Small Key (Shadow Temple)', 2) and state.has('Progressive Hookshot'))
    set_rule(world.get_location('GS Shadow Temple Near Ship'), lambda state: state.can_use('Longshot') and state.has('Small Key (Shadow Temple)', 4))

# Shadow Temple MQ
# "Quirks to Know":
# GS Shadow Temple After Ship:
# - You do not need to bring down the statue to get this.
# - If you position carefully you can get it with just the hookshot. Hopefully you don't fall in!
# Shadow Temple Bomb Flower Room Chest:
# - With lens logic off, you may have to fight this guy not knowing where he is.
# - Dins can set off all the flowers, then a few bombs can maybe hit the few spots in the room that doesn't reach.
# - And arrows can help too if you run out of magic. And maybe you'll have strength a fair amount of the time.
# - So I think if you're really playing with lens logic off, you should be able to handle this.
def dung_rules_shtmq(world):
    set_rule(world.get_entrance('Shadow Temple First Pit'), lambda state: (state.has('Fire Arrows') and state.has('Bow')) or state.has('Hover Boots'))
    set_rule(world.get_entrance('Shadow Temple Beginning Locked Door'), lambda state: state.has_explosives() and state.has('Small Key (Shadow Temple)', 6))
    set_rule(world.get_entrance('Shadow Temple Bomb Wall'), lambda state: state.has_explosives() and state.has('Small Key (Shadow Temple)', 2))
    set_rule(world.get_entrance('Shadow Temple Hookshot Target'), lambda state: state.has('Hover Boots') and state.has('Progressive Hookshot') and state.has('Small Key (Shadow Temple)', 4))
    set_rule(world.get_entrance('Shadow Temple Boat'), lambda state: state.can_play('Zeldas Lullaby') and state.has('Small Key (Shadow Temple)', 5))
    set_rule(world.get_entrance('Shadow Temple Longshot Target'), lambda state: state.has('Bow') and state.can_play('Song of Time') and state.can_use('Longshot'))
    set_rule(world.get_location('Shadow Temple MQ Hover Boots Chest'), lambda state: state.can_play('Song of Time') and state.has('Bow'))
    set_rule(world.get_location('Shadow Temple MQ Invisible Blades Visible Chest'), lambda state: state.can_play('Song of Time'))
    set_rule(world.get_location('Shadow Temple MQ Invisible Blades Invisible Chest'), lambda state: state.can_play('Song of Time'))
    set_rule(world.get_location('Shadow Temple MQ Beamos Silver Rupees Chest'), lambda state: state.can_use('Longshot'))
    set_rule(world.get_location('Shadow Temple MQ Falling Spikes Upper Chest'), lambda state: state.has('Progressive Strength Upgrade'))
    set_rule(world.get_location('Shadow Temple MQ Falling Spikes Switch Chest'), lambda state: state.has('Progressive Strength Upgrade'))
    set_rule(world.get_location('Shadow Temple MQ Invisible Spikes Chest'), lambda state: state.has('Hover Boots') and state.has('Small Key (Shadow Temple)', 3))
    set_rule(world.get_location('Shadow Temple MQ Stalfos Room Chest'), lambda state: state.has('Hover Boots') and state.has('Small Key (Shadow Temple)', 3) and state.can_use('Longshot'))
    set_rule(world.get_location('Shadow Temple MQ Spike Walls Left Chest'), lambda state: state.has('Small Key (Shadow Temple)', 6))
    set_rule(world.get_location('Shadow Temple MQ Boss Key Chest'), lambda state: state.has('Small Key (Shadow Temple)', 6))

    # Boss
    set_rule(world.get_location('Bongo Bongo'), lambda state: state.has('Bow') and state.has('Boss Key (Shadow Temple)'))
    set_rule(world.get_location('Bongo Bongo Heart'), lambda state: state.has('Bow') and state.has('Boss Key (Shadow Temple)'))

    # GS
    set_rule(world.get_location('GS Shadow Temple MQ Crusher Room'), lambda state: state.has('Progressive Hookshot'))
    set_rule(world.get_location('GS Shadow Temple MQ Near Boss'), lambda state: state.has('Bow'))


# Bottom of the Well Vanilla
def dung_rules_bw0(world):
    set_rule(world.get_location('Bottom of the Well Front Left Hidden Wall'), lambda state: state.can_see_with_lens())
    set_rule(world.get_location('Bottom of the Well Front Center Bombable'), lambda state: state.has_explosives())
    set_rule(world.get_location('Bottom of the Well Right Bottom Hidden Wall'), lambda state: state.can_see_with_lens())
    set_rule(world.get_location('Bottom of the Well Center Large Chest'), lambda state: state.can_see_with_lens())
    set_rule(world.get_location('Bottom of the Well Center Small Chest'), lambda state: state.can_see_with_lens())
    set_rule(world.get_location('Bottom of the Well Back Left Bombable'), lambda state: state.has_explosives())
    set_rule(world.get_location('Bottom of the Well Defeat Boss'), lambda state: state.can_play('Zeldas Lullaby') and (state.has('Kokiri Sword') or world.logic_child_deadhand)) #Sword not strictly necessary but frankly being forced to do this with sticks isn't fair
    set_rule(world.get_location('Bottom of the Well Invisible Chest'), lambda state: state.can_play('Zeldas Lullaby') and state.can_see_with_lens())
    set_rule(world.get_location('Bottom of the Well Underwater Front Chest'), lambda state: state.can_play('Zeldas Lullaby'))
    set_rule(world.get_location('Bottom of the Well Underwater Left Chest'), lambda state: state.can_play('Zeldas Lullaby'))
    set_rule(world.get_location('Bottom of the Well Basement Chest'), lambda state: state.has_explosives() or (((state.has('Small Key (Bottom of the Well)', 3) and state.can_see_with_lens()) or state.can_use('Dins Fire')) and state.has('Progressive Strength Upgrade')))
    set_rule(world.get_location('Bottom of the Well Locked Pits'), lambda state: state.has('Small Key (Bottom of the Well)', 3) and state.can_see_with_lens()) #These pits are really unfair.
    set_rule(world.get_location('Bottom of the Well Behind Right Grate'), lambda state: state.has('Small Key (Bottom of the Well)', 3) and state.can_see_with_lens())

    # GS
    set_always_allow(world.get_location('GS Well West Inner Room'), lambda item, state: item.name == 'Small Key (Bottom of the Well)')
    set_rule(world.get_location('GS Well West Inner Room'), lambda state: state.has('Boomerang') and state.can_see_with_lens() and (state.has('Small Key (Bottom of the Well)', 3) or item_name(state, 'GS Well West Inner Room') == 'Small Key (Bottom of the Well)'))
    set_always_allow(world.get_location('GS Well East Inner Room'), lambda item, state: item.name == 'Small Key (Bottom of the Well)')
    set_rule(world.get_location('GS Well East Inner Room'), lambda state: state.has('Boomerang') and state.can_see_with_lens() and (state.has('Small Key (Bottom of the Well)', 3) or item_name(state, 'GS Well East Inner Room') == 'Small Key (Bottom of the Well)'))
    set_rule(world.get_location('GS Well Like Like Cage'), lambda state: state.has('Small Key (Bottom of the Well)', 3) and state.has('Boomerang') and state.can_see_with_lens())

# Bottom of the Well MQ
# "Quirks to Know":
# Water Lowering Switch:
# - You can jumpslash this switch by jumping off with a Deku Stick, so no requirements need to be listed to lower the water.
# Switch for West Inner Room Door:
# - Explosives are not required to reach this switch. You can sidehop or backflip over the corner of the pit.
def dung_rules_bwmq(world):
    set_rule(world.get_location('Bottom of the Well MQ Compass Chest'), lambda state: state.has('Kokiri Sword') or world.logic_child_deadhand)
    set_rule(world.get_location('Bottom of the Well MQ Dead Hand Freestanding Key'), lambda state: state.has_explosives())
    set_rule(world.get_location('Bottom of the Well MQ Map Chest'), lambda state: state.can_play('Zeldas Lullaby'))
    set_rule(world.get_location('Bottom of the Well MQ East Inner Room Freestanding Key'), lambda state: state.can_play('Zeldas Lullaby') and state.has_projectile('child'))
    set_always_allow(world.get_location('Bottom of the Well MQ Lens Chest'), lambda item, state: item.name == 'Small Key (Bottom of the Well)')
    set_rule(world.get_location('Bottom of the Well MQ Lens Chest'), lambda state: state.can_play('Zeldas Lullaby') and state.has_explosives() and (state.has('Small Key (Bottom of the Well)', 2) or item_name(state, 'Bottom of the Well MQ Lens Chest') == 'Small Key (Bottom of the Well)'))

    # GS
    set_rule(world.get_location('GS Well MQ West Inner Room'), lambda state: state.can_play('Zeldas Lullaby') and state.can_see_with_lens())
    set_always_allow(world.get_location('GS Well MQ Coffin Room'), lambda item, state: item.name == 'Small Key (Bottom of the Well)')
    set_rule(world.get_location('GS Well MQ Coffin Room'), lambda state: state.has('Small Key (Bottom of the Well)', 2) or item_name(state, 'GS Well MQ Coffin Room') == 'Small Key (Bottom of the Well)')

# Ice Cavern Vanilla
def dung_rules_ic0(world):
    set_rule(world.get_location('Ice Cavern Map Chest'), lambda state: state.has_bottle())
    set_rule(world.get_location('Ice Cavern Compass Chest'), lambda state: state.has_bottle())
    set_rule(world.get_location('Ice Cavern Freestanding PoH'), lambda state: state.has_bottle())
    set_rule(world.get_location('Ice Cavern Iron Boots Chest'), lambda state: state.has_bottle())
    set_rule(world.get_location('Sheik in Ice Cavern'), lambda state: state.has_bottle() and state.is_adult())

	# GS
    set_rule(world.get_location('GS Ice Cavern Spinning Scythe Room'), lambda state: state.can_use('Hookshot'))
    set_rule(world.get_location('GS Ice Cavern Heart Piece Room'), lambda state: state.can_use('Hookshot') and state.has_bottle())
    set_rule(world.get_location('GS Ice Cavern Push Block Room'), lambda state: state.can_use('Hookshot') and state.has_bottle())

# Ice Cavern MQ
# The rule exists on the entrance to avoid needing to change Blue Fire checks elsewhere.
# "Quirks to Know":
# GS Ice Cavern Scarecrow:
# - You can use the hover boots to get onto one of the taller pillars, and from there you can Longshot to the GS.
# - This skips the Ocarina requirement and is only relevant if Hover Boots into Zora's Domain is in logic.
def dung_rules_icmq(world):
    set_rule(world.get_entrance('Ice Cavern Entrance'), lambda state: state.has_bottle() and state.has_projectile('adult'))
    set_rule(world.get_location('Ice Cavern MQ Freestanding PoH'), lambda state: state.has_explosives())

    # GS
    set_rule(world.get_location('GS Ice Cavern MQ Red Ice'), lambda state: state.can_play('Song of Time'))
    set_rule(world.get_location('GS Ice Cavern MQ Scarecrow'), lambda state: state.can_use('Scarecrow') or (state.has('Hover Boots') and state.can_use('Longshot')))

# Gerudo Training Grounds Vanilla
def dung_rules_gtg0(world):
    set_rule(world.get_entrance('Gerudo Training Ground Left Silver Rupees'), lambda state: state.can_use('Hookshot'))
    set_rule(world.get_entrance('Gerudo Training Ground Beamos'), lambda state: state.has_explosives())
    set_rule(world.get_entrance('Gerudo Training Grounds Right Locked Doors'), lambda state: state.has('Small Key (Gerudo Training Grounds)', 9))
    set_rule(world.get_entrance('Gerudo Training Grounds Maze Ledge'), lambda state: state.can_play('Song of Time'))
    set_rule(world.get_entrance('Gerudo Training Grounds Right Hookshot Target'), lambda state: state.can_use('Progressive Hookshot'))
    set_rule(world.get_entrance('Gerudo Training Grounds Hammer Target'), lambda state: state.can_use('Hammer') and state.has('Bow'))
    set_rule(world.get_entrance('Gerudo Training Grounds Hidden Hookshot Target'), lambda state: state.can_use('Hookshot') and state.can_see_with_lens())
    set_rule(world.get_location('Gerudo Training Grounds Lobby Left Chest'), lambda state: state.can_use('Bow'))
    set_rule(world.get_location('Gerudo Training Grounds Lobby Right Chest'), lambda state: state.can_use('Bow'))
    set_rule(world.get_location('Gerudo Training Grounds Beamos Chest'), lambda state: state.has_explosives())
    set_rule(world.get_location('Gerudo Training Grounds Hidden Ceiling Chest'), lambda state: state.has('Small Key (Gerudo Training Grounds)', 3) and state.can_see_with_lens())
    set_rule(world.get_location('Gerudo Training Grounds Maze Path First Chest'), lambda state: state.has('Small Key (Gerudo Training Grounds)', 4))
    set_rule(world.get_location('Gerudo Training Grounds Maze Path Second Chest'), lambda state: state.has('Small Key (Gerudo Training Grounds)', 6))
    set_rule(world.get_location('Gerudo Training Grounds Maze Path Third Chest'), lambda state: state.has('Small Key (Gerudo Training Grounds)', 7))
    set_rule(world.get_location('Gerudo Training Grounds Maze Path Final Chest'), lambda state: (state.has('Small Key (Gerudo Training Grounds)', 9)) or (item_name(state, 'Gerudo Training Grounds Maze Path Final Chest') == 'Small Key (Gerudo Training Grounds)' and state.has('Small Key (Gerudo Training Grounds)', 8))) #Allow key for key
    set_always_allow(world.get_location('Gerudo Training Grounds Maze Path Final Chest'), lambda item, state: item.name == 'Small Key (Gerudo Training Grounds)')
    set_rule(world.get_location('Gerudo Training Grounds Underwater Silver Rupee Chest'), lambda state: state.can_use('Hookshot') and state.can_play('Song of Time') and state.has('Iron Boots') and (world.logic_fewer_tunic_requirements or state.has_ZoraTunic()))
    set_rule(world.get_location('Gerudo Training Grounds Hammer Room Switch Chest'), lambda state: state.can_use('Hammer'))
    set_rule(world.get_location('Gerudo Training Grounds Eye Statue Chest'), lambda state: state.can_use('Bow'))
    set_rule(world.get_location('Gerudo Training Grounds Near Scarecrow Chest'), lambda state: state.can_use('Bow'))
    set_rule(world.get_location('Gerudo Training Grounds Heavy Block First Chest'), lambda state: state.can_use('Silver Gauntlets') and state.can_see_with_lens())
    set_rule(world.get_location('Gerudo Training Grounds Heavy Block Second Chest'), lambda state: state.can_use('Silver Gauntlets') and state.can_see_with_lens())
    set_rule(world.get_location('Gerudo Training Grounds Heavy Block Third Chest'), lambda state: state.can_use('Silver Gauntlets') and state.can_see_with_lens())
    set_rule(world.get_location('Gerudo Training Grounds Heavy Block Fourth Chest'), lambda state: state.can_use('Silver Gauntlets') and state.can_see_with_lens())

# Gerudo Training Grounds MQ
def dung_rules_gtgmq(world):
    set_rule(world.get_entrance('Gerudo Training Grounds Left Door'), lambda state: state.has_fire_source())
    set_rule(world.get_entrance('Gerudo Training Grounds Right Door'), lambda state: state.has('Bow'))
    set_rule(world.get_entrance('Gerudo Training Grounds Longshot Target'), lambda state: state.can_use('Longshot'))
    set_rule(world.get_entrance('Gerudo Training Grounds Song of Time Block'), lambda state: state.can_play('Song of Time') and state.can_see_with_lens() and state.has_bottle())
    set_rule(world.get_entrance('Gerudo Training Grounds Rusted Switch'), lambda state: state.has('Hammer'))
    set_rule(world.get_location('Gerudo Training Grounds MQ Hidden Ceiling Chest'), lambda state: state.can_see_with_lens())
    set_rule(world.get_location('Gerudo Training Grounds MQ Maze Path Third Chest'), lambda state: state.has('Small Key (Gerudo Training Grounds)', 1))
    set_rule(world.get_location('Gerudo Training Grounds MQ Underwater Silver Rupee Chest'), lambda state: state.has('Hover Boots') and state.has_fire_source() and state.has('Progressive Hookshot') and state.has('Iron Boots') and (world.logic_fewer_tunic_requirements or state.has_ZoraTunic()) and ((world.difficulty != 'ohko') or state.has_bottle() or state.can_use('Nayrus Love')))
    set_rule(world.get_location('Gerudo Training Grounds MQ Heavy Block Chest'), lambda state: state.has('Progressive Strength Upgrade', 2))
    set_rule(world.get_location('Gerudo Training Grounds MQ Eye Statue Chest'), lambda state: state.has('Bow'))
    set_rule(world.get_location('Gerudo Training Grounds MQ Ice Arrows Chest'), lambda state: state.has('Small Key (Gerudo Training Grounds)', 3) or (item_name(state, 'Gerudo Training Grounds MQ Ice Arrows Chest') == 'Small Key (Gerudo Training Grounds)' and state.has('Small Key (Gerudo Training Grounds)')))
    set_always_allow(world.get_location('Gerudo Training Grounds MQ Ice Arrows Chest'), lambda item, state: item.name == 'Small Key (Gerudo Training Grounds)')
    # There is Blue Fire in GTG. I also had to make this edit to the same check in baseclasses.
    add_rule(world.get_location('King Zora Thawed'), lambda state: state.has_bottle() and state.can_reach('Gerudo Training Grounds Stalfos Room'), 'or')

# Ganon's Castle Vanilla
def dung_rules_gc0(world):
    set_rule(world.get_entrance('Ganons Castle Light Trial'), lambda state: state.can_use('Golden Gauntlets'))
    set_rule(world.get_entrance('Ganons Castle Tower'), lambda state: (world.skipped_trials['Forest'] or state.has('Forest Trial Clear')) and (world.skipped_trials['Fire'] or state.has('Fire Trial Clear')) and (world.skipped_trials['Water'] or state.has('Water Trial Clear')) and (world.skipped_trials['Shadow'] or state.has('Shadow Trial Clear')) and (world.skipped_trials['Spirit'] or state.has('Spirit Trial Clear')) and (world.skipped_trials['Light'] or state.has('Light Trial Clear')))
    set_rule(world.get_location('Ganons Castle Forest Trial Clear'), lambda state: state.can_use('Light Arrows') and (state.has('Fire Arrows') or state.has('Dins Fire')))
    set_rule(world.get_location('Ganons Castle Fire Trial Clear'), lambda state: state.has_GoronTunic() and state.can_use('Golden Gauntlets') and state.can_use('Light Arrows') and state.can_use('Longshot'))
    set_rule(world.get_location('Ganons Castle Water Trial Clear'), lambda state: state.has_bottle() and state.has('Hammer') and state.can_use('Light Arrows'))
    set_rule(world.get_location('Ganons Castle Shadow Trial Clear'), lambda state: state.can_use('Light Arrows') and state.has('Hammer') and ((state.has('Fire Arrows') and (state.has('Hover Boots') or state.can_see_with_lens())) or (state.can_use('Longshot') and (state.has('Hover Boots') or (state.has('Dins Fire') and state.can_see_with_lens())))))
    set_rule(world.get_location('Ganons Castle Shadow Trial First Chest'), lambda state: state.can_use('Fire Arrows') or state.can_use('Longshot') or state.has('Hover Boots') or state.can_play('Song of Time'))
    set_rule(world.get_location('Ganons Castle Shadow Trial Second Chest'), lambda state: state.can_use('Fire Arrows') or (state.can_use('Longshot') and (state.has('Hover Boots') or state.can_use('Dins Fire'))))
    set_rule(world.get_location('Ganons Castle Spirit Trial Clear'), lambda state: state.can_use('Light Arrows') and state.has('Mirror Shield') and state.has_bombchus() and state.has('Progressive Hookshot'))
    set_rule(world.get_location('Ganons Castle Spirit Trial First Chest'), lambda state: state.has('Progressive Hookshot'))
    set_rule(world.get_location('Ganons Castle Spirit Trial Second Chest'), lambda state: state.has('Progressive Hookshot') and state.has_bombchus() and state.can_see_with_lens())
    set_rule(world.get_location('Ganons Castle Light Trial Clear'), lambda state: state.can_use('Light Arrows') and state.has('Progressive Hookshot') and state.has('Small Key (Ganons Castle)', 2))
    set_rule(world.get_location('Ganons Castle Light Trail Invisible Enemies Chest'), lambda state: state.can_see_with_lens())
    set_rule(world.get_location('Ganons Castle Light Trial Lullaby Chest'), lambda state: state.can_play('Zeldas Lullaby') and state.has('Small Key (Ganons Castle)', 1))
# Ganon's Castle MQ
# MQ Ganons Castle
# "Quirks to Know":
# Ganons Castle Shadow Trial First Chest:
# - You can spawn this chest with strength but you have to make sure the bombflower explodes in about the same position it spawns in.
# Just in general I want to say if there's a silver rupee inside a Beamos, you can just brush the Beamos to get it. That comes up a few times, but this trial without explosives can get a little hairy.
def dung_rules_gcmq(world):
    set_rule(world.get_entrance('Ganons Castle Light Trial'), lambda state: state.can_use('Golden Gauntlets'))
    set_rule(world.get_entrance('Ganons Castle Tower'), lambda state: (world.skipped_trials['Forest'] or state.has('Forest Trial Clear')) and (world.skipped_trials['Fire'] or state.has('Fire Trial Clear')) and (world.skipped_trials['Water'] or state.has('Water Trial Clear')) and (world.skipped_trials['Shadow'] or state.has('Shadow Trial Clear')) and (world.skipped_trials['Spirit'] or state.has('Spirit Trial Clear')) and (world.skipped_trials['Light'] or state.has('Light Trial Clear')))
    set_rule(world.get_location('Ganons Castle MQ Forest Trial First Chest'), lambda state: state.has('Bow'))
    set_rule(world.get_location('Ganons Castle MQ Forest Trial Second Chest'), lambda state: state.has_fire_source())
    set_rule(world.get_location('Ganons Castle MQ Forest Trial Freestanding Key'), lambda state: state.has('Progressive Hookshot'))
    set_rule(world.get_location('Ganons Castle Forest Trial Clear'), lambda state: state.can_use('Light Arrows') and state.can_play('Song of Time'))
    set_rule(world.get_location('Ganons Castle Fire Trial Clear'), lambda state: state.has_GoronTunic() and state.can_use('Golden Gauntlets') and state.can_use('Light Arrows') and (state.can_use('Longshot') or state.has('Hover Boots')))
    set_rule(world.get_location('Ganons Castle MQ Water Trial Chest'), lambda state: state.has_bottle())
    set_rule(world.get_location('Ganons Castle Water Trial Clear'), lambda state: state.has_bottle() and state.can_use('Light Arrows') and state.has('Small Key (Ganons Castle)', 3))
    set_rule(world.get_location('Ganons Castle MQ Shadow Trial First Chest'), lambda state: (state.has('Bow') and (state.has('Progressive Hookshot') or state.has('Hover Boots'))) or (state.has('Hover Boots') and state.can_see_with_lens() and (state.has_explosives() or state.has('Progressive Strength Upgrade') or state.can_use('Dins Fire'))))
    set_rule(world.get_location('Ganons Castle MQ Shadow Trial Second Chest'), lambda state: state.has('Bow') and state.can_see_with_lens() and (state.has('Hover Boots') or (state.has('Progressive Hookshot') and state.has_fire_source())))
    set_rule(world.get_location('Ganons Castle Shadow Trial Clear'), lambda state: state.can_use('Light Arrows') and state.can_see_with_lens() and (state.has('Hover Boots') or (state.has('Progressive Hookshot') and state.has_fire_source())))
    set_rule(world.get_location('Ganons Castle MQ Spirit Trial First Chest'), lambda state: state.has('Bow') and state.has('Hammer'))
    set_rule(world.get_location('Ganons Castle MQ Spirit Trial Second Chest'), lambda state: state.has('Bow') and state.has('Hammer') and state.has_bombchus() and state.can_see_with_lens())
    set_rule(world.get_location('Ganons Castle MQ Spirit Trial Sun Front Left Chest'), lambda state: state.has('Hammer') and state.has_bombchus() and state.can_use('Fire Arrows') and state.has('Mirror Shield'))
    set_rule(world.get_location('Ganons Castle MQ Spirit Trial Sun Back Left Chest'), lambda state: state.has('Hammer') and state.has_bombchus() and state.can_use('Fire Arrows') and state.has('Mirror Shield'))
    set_rule(world.get_location('Ganons Castle MQ Spirit Trial Golden Gauntlets Chest'), lambda state: state.has('Hammer') and state.has_bombchus() and state.can_use('Fire Arrows') and state.has('Mirror Shield'))
    set_rule(world.get_location('Ganons Castle MQ Spirit Trial Sun Back Right Chest'), lambda state: state.has('Hammer') and state.has_bombchus() and state.can_use('Fire Arrows') and state.has('Mirror Shield'))
    set_rule(world.get_location('Ganons Castle Spirit Trial Clear'), lambda state: state.can_use('Light Arrows') and state.has('Hammer') and state.has_bombchus() and state.has('Fire Arrows') and state.has('Mirror Shield'))
    set_rule(world.get_location('Ganons Castle MQ Light Trial Lullaby Chest'), lambda state: state.can_play('Zeldas Lullaby'))
    set_rule(world.get_location('Ganons Castle Light Trial Clear'), lambda state: state.can_use('Light Arrows') and state.has('Progressive Hookshot') and state.has('Small Key (Ganons Castle)', 3))

    # Song locations can only be a song
    #song_locations = [world.get_location(location) for location in
    #    ['Song from Composer Grave', 'Impa at Castle', 'Song from Malon', 'Song from Saria',
    #     'Song from Ocarina of Time', 'Song at Windmill', 'Sheik Forest Song', 'Sheik at Temple',
    #     'Sheik in Crater', 'Sheik in Ice Cavern', 'Sheik in Kakariko', 'Sheik at Colossus']]
    #for location in world.get_locations():
    #    if location in song_locations:
    #        add_item_rule(location, lambda item: item.type == 'Song')
    #    else:
    #        add_item_rule(location, lambda item: item.type != 'Song')
>>>>>>> 7d10e8be
<|MERGE_RESOLUTION|>--- conflicted
+++ resolved
@@ -1,1488 +1,956 @@
-<<<<<<< HEAD
-import collections
-import logging
-
-
-def set_rules(world):
-    global_rules(world)
-
-    if world.bridge == 'medallions':
-        # require all medallions to form the bridge
-        set_rule(world.get_entrance('Rainbow Bridge'), lambda state: state.has('Forest Medallion') and state.has('Fire Medallion') and state.has('Water Medallion') and state.has('Shadow Medallion') and state.has('Spirit Medallion') and state.has('Light Medallion'))
-    elif world.bridge == 'vanilla':
-        # require only what vanilla did to form the bridge
-        set_rule(world.get_entrance('Rainbow Bridge'), lambda state: state.has('Light Arrows') and state.has('Shadow Medallion') and state.has('Spirit Medallion'))
-    elif world.bridge == 'dungeons':
-        # require all medallions and stones to form the bridge
-        set_rule(world.get_entrance('Rainbow Bridge'), lambda state: state.has('Forest Medallion') and state.has('Fire Medallion') and state.has('Water Medallion') and state.has('Shadow Medallion') and state.has('Spirit Medallion') and state.has('Light Medallion') and state.has('Kokiri Emerald') and state.has('Goron Ruby') and state.has('Zora Sapphire'))
-
-
-def set_rule(spot, rule):
-    spot.access_rule = rule
-
-def set_always_allow(spot, rule):
-    spot.always_allow = rule
-
-
-def add_rule(spot, rule, combine='and'):
-    old_rule = spot.access_rule
-    if combine == 'or':
-        spot.access_rule = lambda state: rule(state) or old_rule(state)
-    else:
-        spot.access_rule = lambda state: rule(state) and old_rule(state)
-
-def add_item_rule(spot, rule, combine='and'):
-    old_rule = spot.item_rule
-    if combine == 'or':
-        spot.item_rule = lambda item: rule(item) or old_rule(item)
-    else:
-        spot.item_rule = lambda item: rule(item) and old_rule(item)
-
-def forbid_item(location, item):
-    old_rule = location.item_rule
-    location.item_rule = lambda i: i.name != item and old_rule(i)
-
-
-def item_in_locations(state, item, locations):
-    for location in locations:
-        if item_name(state, location) == item:
-            return True
-    return False
-
-def item_name(state, location):
-    location = state.world.get_location(location)
-    if location.item is None:
-        return None
-    return location.item.name
-
-
-def global_rules(world):
-
-    expected_skulltulas = world.logic_skulltulas
-
-    # ganon can only carry triforce
-    world.get_location('Ganon').item_rule = lambda item: item.name == 'Triforce'
-
-    # these are default save&quit points and always accessible
-    world.get_region('Links House').can_reach = lambda state: True
-
-	# dungeon requirements (including gold skulltulas)
-    dung_rules_dt0(world)
-    dung_rules_dc0(world)
-    dung_rules_jb0(world)
-    dung_rules_fot0(world)
-    dung_rules_fit0(world)
-    dung_rules_wt0(world)
-    dung_rules_spt0(world)
-    dung_rules_sht0(world)
-    dung_rules_bw0(world)
-    dung_rules_ic0(world)
-    dung_rules_gtg0(world)
-    dung_rules_gc0(world)
-
-    # overworld requirements
-    set_rule(world.get_location('Deku Baba Sticks'), lambda state: (state.has('Kokiri Sword') and state.has('Buy Deku Shield')) or (world.open_forest and (state.is_adult() or state.has('Kokiri Sword') or state.has('Boomerang'))))
-    set_rule(world.get_location('Deku Baba Nuts'), lambda state: (state.has('Kokiri Sword') and state.has('Buy Deku Shield')) or (world.open_forest and (state.is_adult() or state.has_slingshot() or state.has_sticks() or state.has_explosives() or state.has('Kokiri Sword') or (state.has('Dins Fire') and state.has('Magic Meter')))))
-    set_rule(world.get_entrance('Deku Tree'), lambda state: (state.has('Kokiri Sword') and state.has('Buy Deku Shield')) or world.open_forest)
-    set_rule(world.get_entrance('Lost Woods Bridge'), lambda state: state.can_leave_forest())
-    set_rule(world.get_location('Skull Kid'), lambda state: state.can_play('Sarias Song'))
-    set_rule(world.get_location('Ocarina Memory Game'), lambda state: (not world.logic_no_memory_game) and state.has_ocarina())
-    set_rule(world.get_location('Target in Woods'), lambda state: state.has_slingshot())
-    set_rule(world.get_location('Deku Theater Skull Mask'), lambda state: (not world.logic_no_trade_skull_mask) and state.has('Zeldas Letter'))
-    set_rule(world.get_location('Deku Theater Mask of Truth'), lambda state: (not world.logic_no_trade_mask_of_truth) and (state.has('Zeldas Letter') and state.can_play('Sarias Song') and state.has('Kokiri Emerald') and state.has('Goron Ruby') and state.has('Zora Sapphire') and state.guarantee_hint())) #Must befriend Skull Kid to sell Skull Mask, all stones to spawn running man.
-    set_rule(world.get_location('Anju as Adult'), lambda state: state.is_adult())
-    set_rule(world.get_location('Man on Roof'), lambda state: world.logic_man_on_roof or (state.has('Progressive Hookshot') and state.is_adult()))
-    set_rule(world.get_location('10 Gold Skulltulla Reward'), lambda state: (expected_skulltulas >= 10) and state.has('Gold Skulltulla Token', 10))
-    set_rule(world.get_location('20 Gold Skulltulla Reward'), lambda state: (expected_skulltulas >= 20) and state.has('Gold Skulltulla Token', 20))
-    set_rule(world.get_location('30 Gold Skulltulla Reward'), lambda state: (expected_skulltulas >= 30) and state.has('Gold Skulltulla Token', 30) and state.guarantee_hint())
-    set_rule(world.get_location('40 Gold Skulltulla Reward'), lambda state: (expected_skulltulas >= 40) and state.has('Gold Skulltulla Token', 40) and state.guarantee_hint())
-    set_rule(world.get_location('50 Gold Skulltulla Reward'), lambda state: (expected_skulltulas >= 50) and state.has('Gold Skulltulla Token', 50) and state.guarantee_hint())
-    set_rule(world.get_location('Heart Piece Grave Chest'), lambda state: state.can_play('Suns Song'))
-    set_rule(world.get_entrance('Composer Grave'), lambda state: state.can_play('Zeldas Lullaby'))
-    set_rule(world.get_location('Song from Composer Grave'), lambda state: state.is_adult() or (state.has_slingshot() or state.has('Boomerang') or state.has_sticks() or state.has_explosives() or state.has('Kokiri Sword')))
-    set_rule(world.get_location('Composer Grave Chest'), lambda state: state.has_fire_source())
-    set_rule(world.get_entrance('Bottom of the Well'), lambda state: state.can_play('Song of Storms') and (world.dungeon_mq['BW'] or (state.has_slingshot() or state.has_sticks() or state.has_explosives() or state.has('Kokiri Sword') or (state.has('Dins Fire') and state.has('Magic Meter')))))
-    set_rule(world.get_entrance('Death Mountain Entrance'), lambda state: state.has('Zeldas Letter') or state.is_adult() or world.open_kakariko)
-    # In the future, 'Buy Fairy\'s Spirit' should be changed to has_fairy() so that other potential sources of fairies could be added.
-    set_rule(world.get_location('DM Trail Freestanding PoH'), lambda state: world.open_kakariko or (world.difficulty != 'ohko') or state.has('Zeldas Letter') or state.can_blast_or_smash() or ((state.has('Dins Fire') or state.has('Nayrus Love')) and state.has('Magic Meter')) or state.has_bow() or state.has('Progressive Strength Upgrade') or state.has('Buy Fairy\'s Spirit') or state.has('Hover Boots'))
-    set_rule(world.get_location('Death Mountain Bombable Chest'), lambda state: state.can_blast_or_smash())
-    set_rule(world.get_location('Biggoron'), lambda state: (not world.logic_no_trade_biggoron) and state.is_adult() and state.can_finish_adult_trades() and state.guarantee_hint())
-    set_rule(world.get_location('Goron City Leftmost Maze Chest'), lambda state: state.is_adult() and (state.has('Progressive Strength Upgrade', 2) or state.has('Hammer')))
-    set_rule(world.get_location('Goron City Left Maze Chest'), lambda state: state.can_blast_or_smash() or (state.has('Progressive Strength Upgrade', 2) and state.is_adult()))
-    set_rule(world.get_location('Goron City Right Maze Chest'), lambda state: state.can_blast_or_smash() or (state.has('Progressive Strength Upgrade', 2) and state.is_adult()))
-    set_rule(world.get_location('Rolling Goron as Child'), lambda state: state.has('Bomb Bag') and state.has_explosives())
-    set_rule(world.get_location('Goron City Pot Freestanding PoH'), lambda state: (state.has_bombs() or state.has('Progressive Strength Upgrade')) and ((state.can_play('Zeldas Lullaby') and state.has_sticks()) or (state.has('Dins Fire') and state.has('Magic Meter'))))
-    set_rule(world.get_entrance('Darunias Chamber'), lambda state: state.can_play('Zeldas Lullaby'))
-    set_rule(world.get_location('Darunias Joy'), lambda state: state.can_play('Sarias Song'))
-    set_rule(world.get_location('Goron City Stick Pot'), lambda state: world.open_kakariko or state.has('Zeldas Letter') or state.has_explosives() or (state.has('Dins Fire') and state.has('Magic Meter')))
-    set_rule(world.get_entrance('Goron City from Woods'), lambda state: (state.can_blast_or_smash() or (state.has('Dins Fire') and state.has('Magic Meter')) or ((state.has_bow() or state.has('Progressive Strength Upgrade')) and state.is_adult())) and state.can_leave_forest())
-    set_rule(world.get_location('Song from Saria'), lambda state: state.has('Zeldas Letter'))
-    set_rule(world.get_entrance('Mountain Summit Fairy'), lambda state: state.can_blast_or_smash())
-    set_rule(world.get_location('Crater Fairy Reward'), lambda state: state.can_play('Zeldas Lullaby'))
-    set_rule(world.get_location('Mountain Summit Fairy Reward'), lambda state: state.can_play('Zeldas Lullaby'))
-    set_rule(world.get_entrance('Mountain Crater Entrance'), lambda state: state.can_blast_or_smash())
-    set_rule(world.get_entrance('Hyrule Castle Fairy'), lambda state: state.has_explosives())
-    set_rule(world.get_location('Hyrule Castle Fairy Reward'), lambda state: state.can_play('Zeldas Lullaby'))
-    set_rule(world.get_entrance('Hyrule Castle Garden'), lambda state: state.has('Weird Egg') or (not world.shuffle_weird_egg))
-    set_rule(world.get_entrance('Ganons Castle Grounds'), lambda state: state.is_adult())
-    set_rule(world.get_entrance('Ganons Castle Fairy'), lambda state: state.has('Progressive Strength Upgrade', 3))
-    set_rule(world.get_location('Ganons Castle Fairy Reward'), lambda state: state.can_play('Zeldas Lullaby'))
-    set_rule(world.get_location('Bombchu Bowling Bomb Bag'), lambda state: state.has_bombchus())
-    set_rule(world.get_location('Bombchu Bowling Piece of Heart'), lambda state: state.has_bombchus())
-    set_rule(world.get_location('Adult Shooting Gallery'), lambda state: state.has('Bow') and state.is_adult())
-    set_rule(world.get_location('10 Big Poes'), lambda state: (not world.logic_no_big_poes) and (state.has_bow() and state.has('Epona') and state.has_bottle() and state.is_adult() and state.guarantee_hint()))
-    set_rule(world.get_location('Treasure Chest Game'), lambda state: state.has('Lens of Truth') and state.has('Magic Meter'))
-    set_rule(world.get_entrance('Lost Woods Dive Warp'), lambda state: state.can_dive() and state.can_leave_forest())
-    set_rule(world.get_entrance('Zora River Dive Warp'), lambda state: state.can_dive())
-    set_rule(world.get_entrance('Lake Hylia Dive Warp'), lambda state: state.can_dive())
-    set_rule(world.get_entrance('Zoras Domain Dive Warp'), lambda state: state.can_dive())
-    set_rule(world.get_entrance('Zora River Waterfall'), lambda state: state.can_play('Zeldas Lullaby') or world.logic_zora_with_cucco)
-    set_rule(world.get_entrance('Zora River Rocks'), lambda state: state.has_explosives())
-    set_rule(world.get_location('Zora River Lower Freestanding PoH'), lambda state: state.has_explosives() or state.has('Progressive Scale') or (state.has('Hover Boots') and state.is_adult()))
-    set_rule(world.get_location('Zora River Upper Freestanding PoH'), lambda state: state.has_explosives() or state.has('Progressive Scale') or (state.has('Hover Boots') and state.is_adult()))
-    set_rule(world.get_location('Frog Ocarina Game'), lambda state: state.can_play('Zeldas Lullaby') and state.can_play('Sarias Song') and state.can_play('Suns Song') and state.can_play('Eponas Song') and state.can_play('Song of Time') and state.can_play('Song of Storms'))
-    set_rule(world.get_location('Frogs in the Rain'), lambda state: state.can_play('Song of Storms'))
-    set_rule(world.get_location('Underwater Bottle'), lambda state: state.can_dive())
-    set_rule(world.get_location('King Zora Moves'), lambda state: state.has('Bottle with Letter'))
-    set_rule(world.get_entrance('Behind King Zora'), lambda state: state.has('Bottle with Letter'))
-    set_rule(world.get_entrance('Zora River Adult'), lambda state: state.is_adult())
-    set_rule(world.get_entrance('Zoras Domain Adult Access'), lambda state: state.can_play('Zeldas Lullaby') or (state.has('Hover Boots') and world.logic_zora_with_hovers))
-    set_rule(world.get_entrance('Zoras Fountain Adult Access'), lambda state: state.can_reach('Zoras Fountain'))
-    set_rule(world.get_location('Zoras Domain Torch Run'), lambda state: state.has_sticks())
-    set_rule(world.get_entrance('Jabu Jabus Belly'), lambda state: state.has_bottle())
-    set_rule(world.get_entrance('Zoras Fountain Fairy'), lambda state: state.has_explosives())
-    set_rule(world.get_location('Zoras Fountain Fairy Reward'), lambda state: state.can_play('Zeldas Lullaby'))
-    set_rule(world.get_location('Ocarina of Time'), lambda state: state.has('Kokiri Emerald') and state.has('Goron Ruby') and state.has('Zora Sapphire') and state.guarantee_hint())
-    set_rule(world.get_location('Song from Ocarina of Time'), lambda state: state.has('Kokiri Emerald') and state.has('Goron Ruby') and state.has('Zora Sapphire') and state.guarantee_hint())
-    set_rule(world.get_entrance('Door of Time'), lambda state: state.can_play('Song of Time') or world.open_door_of_time)
-    set_rule(world.get_location('Talons Chickens'), lambda state: state.has('Zeldas Letter'))
-    set_rule(world.get_location('Song from Malon'), lambda state: state.has('Zeldas Letter') and state.has_ocarina())
-    set_rule(world.get_location('Epona'), lambda state: state.can_play('Eponas Song') and state.is_adult())
-    set_rule(world.get_entrance('Adult Forest Warp Pad'), lambda state: state.can_play('Minuet of Forest') and state.is_adult())
-    set_rule(world.get_entrance('Child Forest Warp Pad'), lambda state: state.can_play('Minuet of Forest'))
-    set_rule(world.get_entrance('Adult Meadow Access'), lambda state: state.can_play('Sarias Song') and state.is_adult())
-    set_rule(world.get_entrance('Forest Temple Entrance'), lambda state: state.has('Progressive Hookshot') and state.is_adult())
-    set_rule(world.get_entrance('Dampes Grave'), lambda state: state.is_adult())
-    set_rule(world.get_location('Dampe Race Freestanding PoH'), lambda state: not world.logic_no_second_dampe_race)
-    set_rule(world.get_location('Graveyard Freestanding PoH'), lambda state: state.is_adult() and (state.has('Magic Bean') or state.has('Progressive Hookshot', 2)))
-    set_rule(world.get_location('Song at Windmill'), lambda state: state.is_adult() and state.has_ocarina())
-    set_rule(world.get_location('Windmill Freestanding PoH'), lambda state: (state.is_adult() and ( world.logic_windmill_hp or state.can_play('Song of Time') )) or state.has('Boomerang'))
-    set_rule(world.get_entrance('Temple Warp Pad'), lambda state: state.can_play('Prelude of Light') and state.can_leave_forest())
-    set_rule(world.get_location('Sheik at Temple'), lambda state: state.has('Forest Medallion') and state.is_adult())
-    set_rule(world.get_location('Diving in the Lab'), lambda state: state.has('Progressive Scale', 2))
-    set_rule(world.get_location('Child Fishing'), lambda state: (not world.logic_no_child_fishing) and state.has('Kokiri Sword'))
-    set_rule(world.get_location('Adult Fishing'), lambda state: (not world.logic_no_adult_fishing) and state.is_adult() and ((state.has('Progressive Hookshot') and state.has_ocarina()) or state.has('Magic Bean') or state.can_reach(world.get_location('Morpha'))))
-    set_rule(world.get_location('Lake Hylia Freestanding PoH'), lambda state: state.is_adult() and ((state.has('Progressive Hookshot') and state.has_ocarina()) or state.has('Magic Bean')))
-    set_rule(world.get_location('Lake Hylia Sun'), lambda state: ((state.has('Progressive Hookshot', 2) and state.has_ocarina()) or state.can_reach(world.get_location('Morpha'))) and state.has_bow() and state.is_adult())
-    set_rule(world.get_entrance('Crater Hover Boots'), lambda state: state.is_adult() and state.has('Hover Boots'))
-    set_rule(world.get_entrance('Crater Ascent'), lambda state: state.is_adult())
-    set_rule(world.get_entrance('Crater Scarecrow'), lambda state: state.is_adult() and state.has_ocarina() and state.has('Progressive Hookshot', 2))
-    set_rule(world.get_entrance('Crater Bridge'), lambda state: state.is_adult() and (state.has('Hover Boots') or state.has('Progressive Hookshot')))
-    set_rule(world.get_entrance('Crater Bridge Reverse'), lambda state: state.is_adult() and (state.has('Hover Boots') or state.has('Progressive Hookshot') or state.has('Magic Bean')))
-    set_rule(world.get_entrance('Crater Warp Pad'), lambda state: state.can_play('Bolero of Fire') and state.can_leave_forest())
-    set_rule(world.get_entrance('Crater Fairy'), lambda state: state.is_adult() and state.has('Hammer'))
-    set_rule(world.get_location('DM Crater Volcano Freestanding PoH'), lambda state: state.is_adult() and ( (state.has('Magic Bean') and state.can_play('Bolero of Fire')) or (world.logic_crater_bean_hp_with_hovers and state.has('Hover Boots')) ) )
-    set_rule(world.get_entrance('Fire Temple Entrance'), lambda state: state.is_adult() and (world.logic_fewer_tunic_requirements or state.has_GoronTunic()))
-    set_rule(world.get_location('Sheik in Crater'), lambda state: state.is_adult())
-    set_rule(world.get_location('Link the Goron'), lambda state: state.is_adult() and (state.has('Progressive Strength Upgrade') or state.has_explosives() or state.has_bow()))
-    set_rule(world.get_entrance('Crater Access'), lambda state: state.is_adult() and (state.has('Progressive Strength Upgrade') or state.has_explosives() or state.has_bow()))
-    set_rule(world.get_entrance('Goron Shop'), lambda state: state.has_explosives() or state.has('Progressive Strength') or (state.has_bow() and state.is_adult()) or (state.has('Dins Fire') and state.has('Magic Meter')) or ((state.has('Zeldas Letter') or world.open_kakariko or (state.has('Hammer') and state.is_adult())) and (state.can_play('Zeldas Lullaby') and state.has_sticks())))
-    set_rule(world.get_entrance('Lake Warp Pad'), lambda state: state.can_play('Serenade of Water') and state.can_leave_forest())
-    set_rule(world.get_location('King Zora Thawed'), lambda state: state.has_blue_fire())
-    set_rule(world.get_entrance('Zora Shop Adult Access'), lambda state: state.has_blue_fire())
-    set_rule(world.get_location('Zoras Fountain Bottom Freestanding PoH'), lambda state: state.has('Iron Boots') and (world.logic_fewer_tunic_requirements or state.has_ZoraTunic()))
-    set_rule(world.get_entrance('Water Temple Entrance'), lambda state: state.is_adult() and state.has('Iron Boots') and state.has('Progressive Hookshot') and (world.logic_fewer_tunic_requirements or state.has_ZoraTunic()))
-    set_rule(world.get_location('Sheik in Kakariko'), lambda state: state.is_adult() and state.has('Forest Medallion') and state.has('Fire Medallion') and state.has('Water Medallion'))
-    set_rule(world.get_entrance('Kakariko Potion Shop Front'), lambda state: state.is_adult())
-    set_rule(world.get_entrance('Kakariko Potion Shop Back'), lambda state: state.is_adult())
-    set_rule(world.get_entrance('Kakariko Bazaar'), lambda state: state.is_adult())
-    set_rule(world.get_entrance('Graveyard Warp Pad'), lambda state: state.can_play('Nocturne of Shadow') and state.can_leave_forest())
-    set_rule(world.get_entrance('Shadow Temple Entrance'), lambda state: state.has('Dins Fire') and state.has('Magic Meter') and state.can_see_with_lens() and state.is_adult() and (state.has('Hover Boots') or state.has('Progressive Hookshot')))
-    set_rule(world.get_entrance('Bridge Crossing'), lambda state: (state.has('Epona') or state.has('Progressive Hookshot', 2) or world.gerudo_fortress == 'open') and state.is_adult())
-    set_rule(world.get_location('Gerudo Valley Hammer Rocks Chest'), lambda state: state.has('Hammer') and state.is_adult())
-    set_rule(world.get_location('Gerudo Fortress North F2 Carpenter'), lambda state: (state.has_bow() or state.has('Progressive Hookshot') or state.has('Hover Boots')) and state.is_adult())
-    set_rule(world.get_location('Gerudo Fortress Carpenter Rescue'), lambda state: ( (world.gerudo_fortress == 'normal' and state.has('Small Key (Gerudo Fortress)', 4) and (state.has_bow() or state.has('Progressive Hookshot') or state.has('Hover Boots'))) or (world.gerudo_fortress == 'fast' and state.has('Small Key (Gerudo Fortress)', 1)) or world.gerudo_fortress == 'open') and state.is_adult())
-    set_rule(world.get_location('Gerudo Fortress Membership Card'), lambda state: ( (world.gerudo_fortress == 'normal' and state.has('Small Key (Gerudo Fortress)', 4) and (state.has_bow() or state.has('Progressive Hookshot') or state.has('Hover Boots'))) or (world.gerudo_fortress == 'fast' and state.has('Small Key (Gerudo Fortress)', 1)) or world.gerudo_fortress == 'open') and state.is_adult())
-    set_rule(world.get_entrance('Gerudo Training Grounds Entrance'), lambda state: state.has('Carpenter Rescue') and state.has('Gerudo Membership Card') and state.is_adult())
-    set_rule(world.get_entrance('Haunted Wasteland Entrance'), lambda state: state.has('Carpenter Rescue') and state.is_adult() and (state.has('Hover Boots') or state.has('Progressive Hookshot', 2)))
-    set_rule(world.get_entrance('Haunted Wasteland Crossing'), lambda state: (world.logic_lens == 'chest') or (state.has('Lens of Truth') and state.has('Magic Meter')))
-    set_rule(world.get_entrance('Colossus Warp Pad'), lambda state: state.can_play('Requiem of Spirit') and state.can_leave_forest())
-    set_rule(world.get_entrance('Colossus Fairy'), lambda state: state.has_explosives())
-    set_rule(world.get_location('Colossus Freestanding PoH'), lambda state: state.can_play('Requiem of Spirit') and state.has('Magic Bean') and state.is_adult())
-    set_rule(world.get_location('Desert Colossus Fairy Reward'), lambda state: state.can_play('Zeldas Lullaby'))
-    set_rule(world.get_location('Gerudo Fortress Rooftop Chest'), lambda state: (state.has('Hover Boots') or (state.has('Progressive Hookshot') and state.has_ocarina()) or (state.has('Progressive Hookshot', 2))) and state.is_adult())
-    set_rule(world.get_location('Horseback Archery 1000 Points'), lambda state: state.has('Carpenter Rescue') and state.has('Epona') and state.has('Bow') and state.is_adult())
-    set_rule(world.get_location('Horseback Archery 1500 Points'), lambda state: (not world.logic_no_1500_archery) and (state.has('Carpenter Rescue') and state.has('Epona') and state.has('Bow') and state.is_adult()))
-    set_rule(world.get_location('Haunted Wasteland Structure Chest'), lambda state: state.has_fire_source())
-    set_rule(world.get_location('Zelda'), lambda state: state.has('Shadow Medallion') and state.has('Spirit Medallion') and state.is_adult())
-    set_rule(world.get_location('Ganon'), lambda state: (state.has('Boss Key (Ganons Castle)') or world.unlocked_ganondorf) and (state.has('Magic Meter') and state.has_bow() and state.has('Light Arrows')) )
-    set_rule(world.get_entrance('Kokiri Forest Storms Grotto'), lambda state: state.can_play('Song of Storms'))
-    set_rule(world.get_entrance('Lost Woods Generic Grotto'), lambda state: state.can_blast_or_smash())
-    set_rule(world.get_entrance('Lost Woods Sales Grotto'), lambda state: state.has_explosives() or (state.has('Hammer') and state.is_adult() and (state.can_play('Minuet of Forest') or state.can_play('Sarias Song'))))
-    set_rule(world.get_entrance('Front of Meadow Grotto'), lambda state: state.has_explosives() or (state.has('Hammer') and state.is_adult() and (state.can_play('Minuet of Forest') or state.can_play('Sarias Song'))))
-    set_rule(world.get_entrance('Meadow Gate'), lambda state: state.has_slingshot() or state.has_sticks() or state.has_explosives() or state.has('Kokiri Sword') or (state.has('Dins Fire') and state.has('Magic Meter')))
-    set_rule(world.get_entrance('Remote Southern Grotto'), lambda state: state.can_blast_or_smash())
-    set_rule(world.get_entrance('Field Near Lake Inside Fence Grotto'), lambda state: state.can_blast_or_smash())
-    set_rule(world.get_entrance('Field Valley Grotto'), lambda state: state.can_blast_or_smash())
-    set_rule(world.get_entrance('Field West Castle Town Grotto'), lambda state: state.can_blast_or_smash())
-    set_rule(world.get_entrance('Field Far West Castle Town Grotto'), lambda state: state.can_blast_or_smash())
-    set_rule(world.get_entrance('Field Kakariko Grotto'), lambda state: state.can_blast_or_smash())
-    set_rule(world.get_entrance('Field North Lon Lon Grotto'), lambda state: state.can_blast_or_smash())
-    set_rule(world.get_entrance('Castle Storms Grotto'), lambda state: state.can_play('Song of Storms'))
-    set_rule(world.get_entrance('Kakariko Bombable Grotto'), lambda state: state.can_blast_or_smash() and (state.is_adult() or (state.has_sticks() or state.has('Kokiri Sword') or (state.has('Dins Fire') and state.has('Magic Meter')))))
-    set_rule(world.get_entrance('Mountain Bombable Grotto'), lambda state: state.can_blast_or_smash())
-    set_rule(world.get_entrance('Mountain Storms Grotto'), lambda state: state.can_play('Song of Storms'))
-    set_rule(world.get_entrance('Top of Crater Grotto'), lambda state: state.can_blast_or_smash())
-    set_rule(world.get_entrance('Zora River Plateau Open Grotto'), lambda state: state.has_explosives() or state.has('Progressive Scale') or state.is_adult())
-    set_rule(world.get_entrance('Zora River Plateau Bombable Grotto'), lambda state: state.can_blast_or_smash())
-    set_rule(world.get_location('Tektite Grotto Freestanding PoH'), lambda state: state.has('Progressive Scale', 2) or (state.has('Iron Boots') and state.is_adult()))
-    set_rule(world.get_location('GS Kokiri Know It All House'), lambda state: state.nighttime() and (state.can_leave_forest() or state.can_play('Suns Song')) and state.can_child_attack())
-    set_rule(world.get_location('GS Kokiri Bean Patch'), lambda state: state.has_bottle() and state.can_child_attack() and (state.can_leave_forest() or state.has('Kokiri Sword') or state.has_sticks() or state.has('Boomerang') or state.has_explosives() or state.has('Buy Bottle Bug')))
-    set_rule(world.get_location('GS Kokiri House of Twins'), lambda state: state.has('Progressive Hookshot') and state.is_adult() and state.nighttime())
-    set_rule(world.get_location('GS Lost Woods Bean Patch Near Bridge'), lambda state: state.has_bottle() and state.can_child_attack() and (state.can_leave_forest() or state.has('Kokiri Sword') or state.has_sticks() or state.has('Boomerang') or state.has_explosives() or state.has('Buy Bottle Bug')))
-    set_rule(world.get_location('GS Lost Woods Bean Patch Near Stage'), lambda state: state.has_bottle() and (state.can_child_attack() or (not world.shuffle_scrubs and state.has('Buy Deku Shield'))) and (state.can_leave_forest() or state.has('Kokiri Sword') or state.has_sticks() or state.has('Boomerang') or state.has_explosives() or state.has('Buy Bottle Bug')))
-    set_rule(world.get_location('GS Lost Woods Above Stage'), lambda state: state.has('Magic Bean') and state.nighttime())
-    set_rule(world.get_location('GS Sacred Forest Meadow'), lambda state: state.has('Progressive Hookshot') and state.is_adult() and state.nighttime())
-    set_rule(world.get_location('GS Hyrule Field near Kakariko'), lambda state: (state.has('Boomerang') and state.has_explosives()) or (state.has('Progressive Hookshot') and state.is_adult()))
-    set_rule(world.get_location('GS Hyrule Field Near Gerudo Valley'), lambda state: (state.has('Hammer') and state.has_fire_source() and state.has('Progressive Hookshot') and state.is_adult()) or (state.has('Boomerang') and state.has_explosives() and state.has('Dins Fire') and state.has('Magic Meter')))
-    set_rule(world.get_location('GS Hyrule Castle Tree'), lambda state: state.can_child_attack())
-    set_rule(world.get_location('GS Hyrule Castle Grotto'), lambda state: state.has('Boomerang') and state.has_explosives())
-    set_rule(world.get_location('GS Lon Lon Ranch Rain Shed'), lambda state: state.nighttime())
-    set_rule(world.get_location('GS Lon Lon Ranch House Window'), lambda state: state.has('Boomerang') and state.nighttime())
-    set_rule(world.get_location('GS Lon Lon Ranch Back Wall'), lambda state: state.has('Boomerang') and state.nighttime())
-    set_rule(world.get_location('GS Kakariko House Under Construction'), lambda state: state.nighttime())
-    set_rule(world.get_location('GS Kakariko Skulltula House'), lambda state: state.nighttime())
-    set_rule(world.get_location('GS Kakariko Guard\'s House'), lambda state: state.nighttime())
-    set_rule(world.get_location('GS Kakariko Tree'), lambda state: state.nighttime())
-    set_rule(world.get_location('GS Kakariko Watchtower'), lambda state: (state.has_slingshot() or state.has_bombchus()) and state.nighttime())
-    set_rule(world.get_location('GS Kakariko Above Impa\'s House'), lambda state: state.has('Progressive Hookshot') and state.is_adult() and state.nighttime())
-    set_rule(world.get_location('GS Graveyard Wall'), lambda state: state.has('Boomerang') and state.nighttime())
-    set_rule(world.get_location('GS Graveyard Bean Patch'), lambda state: state.has_bottle() and state.can_child_attack())
-    set_rule(world.get_location('GS Mountain Trail Bean Patch'), lambda state: state.has_bottle() and (state.has_explosives() or state.has('Progressive Strength Upgrade')))
-    set_rule(world.get_location('GS Mountain Trail Bomb Alcove'), lambda state: state.can_blast_or_smash())
-    set_rule(world.get_location('GS Mountain Trail Path to Crater'), lambda state: state.has('Hammer') and state.is_adult() and state.nighttime())
-    set_rule(world.get_location('GS Mountain Trail Above Dodongo\'s Cavern'), lambda state: state.has('Hammer') and state.is_adult() and state.nighttime())
-    set_rule(world.get_location('GS Goron City Boulder Maze'), lambda state: state.has_explosives())
-    set_rule(world.get_location('GS Death Mountain Crater Crate'), lambda state: state.can_blast_or_smash() and state.can_child_attack())
-    set_rule(world.get_location('GS Goron City Center Platform'), lambda state: state.is_adult())
-    set_rule(world.get_location('GS Mountain Crater Bean Patch'), lambda state: state.can_play('Bolero of Fire') and state.has_bottle() and state.can_child_attack())
-    set_rule(world.get_location('GS Zora River Ladder'), lambda state: state.nighttime() and state.can_child_attack())
-    set_rule(world.get_location('GS Zora River Near Raised Grottos'), lambda state: state.has('Progressive Hookshot') and state.nighttime())
-    set_rule(world.get_location('GS Zora River Above Bridge'), lambda state: state.has('Progressive Hookshot') and state.nighttime())
-    set_rule(world.get_location('GS Zora\'s Domain Frozen Waterfall'), lambda state: state.nighttime() and (state.has('Progressive Hookshot') or state.has_bow() or state.has('Magic Meter')))
-    set_rule(world.get_location('GS Zora\'s Fountain Above the Log'), lambda state: state.has('Boomerang') and state.nighttime())
-    set_rule(world.get_location('GS Zora\'s Fountain Hidden Cave'), lambda state: state.has('Progressive Strength Upgrade', 2) and state.can_blast_or_smash() and state.has('Progressive Hookshot') and state.nighttime())
-# Jabu Jabu GS need no reqs becuase the access reqs for their zones cover them.
-    set_rule(world.get_location('GS Lake Hylia Bean Patch'), lambda state: state.has_bottle() and state.can_child_attack())
-    set_rule(world.get_location('GS Lake Hylia Lab Wall'), lambda state: state.has('Boomerang') and state.nighttime())
-    set_rule(world.get_location('GS Lake Hylia Small Island'), lambda state: state.nighttime() and state.can_child_attack())
-    set_rule(world.get_location('GS Lake Hylia Giant Tree'), lambda state: state.is_adult() and state.has('Progressive Hookshot', 2))
-    set_rule(world.get_location('GS Lab Underwater Crate'), lambda state: state.is_adult() and state.has('Iron Boots') and state.has('Progressive Hookshot'))
-    set_rule(world.get_location('GS Gerudo Valley Small Bridge'), lambda state: state.has('Boomerang') and state.nighttime())
-    set_rule(world.get_location('GS Gerudo Valley Bean Patch'), lambda state: state.has_bottle() and state.can_child_attack())
-    set_rule(world.get_location('GS Gerudo Valley Behind Tent'), lambda state: state.has('Progressive Hookshot') and state.is_adult() and state.nighttime())
-    set_rule(world.get_location('GS Gerudo Valley Pillar'), lambda state: state.has('Progressive Hookshot') and state.is_adult() and state.nighttime())
-    set_rule(world.get_location('GS Gerudo Fortress Archery Range'), lambda state: state.has('Progressive Hookshot') and state.has('Carpenter Rescue') and state.is_adult() and state.nighttime())
-    set_rule(world.get_location('GS Gerudo Fortress Top Floor'), lambda state: state.nighttime())
-    set_rule(world.get_location('GS Wasteland Ruins'), lambda state: state.has('Progressive Hookshot') and state.is_adult())
-    set_rule(world.get_location('GS Desert Colossus Bean Patch'), lambda state: state.has_bottle() and state.can_play('Requiem of Spirit') and state.can_child_attack())
-    set_rule(world.get_location('GS Desert Colossus Tree'), lambda state: state.has('Progressive Hookshot') and state.is_adult() and state.nighttime())
-    set_rule(world.get_location('GS Desert Colossus Hill'), lambda state: ((state.has('Magic Bean') and state.can_play('Requiem of Spirit')) or state.has('Progressive Hookshot', 2)) and state.is_adult() and state.nighttime())
-    set_rule(world.get_location('GS Zora River Tree'), lambda state: state.can_child_attack())
-    set_rule(world.get_location('HF Grotto Deku Scrub Piece of Heart'), lambda state: state.can_stun_deku()) 
-    set_rule(world.get_entrance('Zora River Storms Grotto'), lambda state: state.can_play('Song of Storms') and state.can_stun_deku())
-    set_rule(world.get_entrance('Meadow Storms Grotto Child Access'), lambda state: state.can_play('Song of Storms') and (state.can_child_attack() or state.has_nuts() or state.has('Buy Deku Shield')))
-    set_rule(world.get_entrance('Meadow Storms Grotto Adult Access'), lambda state: state.can_play('Song of Storms'))
-    set_rule(world.get_entrance('Lake Hylia Grotto'), lambda state: state.can_stun_deku())
-    set_rule(world.get_location('LW Deku Scrub Deku Nuts'), lambda state: state.can_stun_deku()) 
-    set_rule(world.get_location('LW Deku Scrub Deku Sticks'), lambda state: state.can_stun_deku()) 
-    set_rule(world.get_location('LW Deku Scrub Deku Stick Upgrade'), lambda state: state.can_stun_deku()) 
-    set_rule(world.get_entrance('Desert Colossus Grotto'), lambda state: state.has('Progressive Strength', 2) and state.is_adult())
-    set_rule(world.get_location('DMC Deku Scrub Bombs'), lambda state: state.can_blast_or_smash() and (state.can_child_attack() or state.has_nuts() or state.has('Buy Deku Shield')))
-    set_rule(world.get_entrance('DMC Hammer Grotto'), lambda state: state.has('Hammer') and state.is_adult())
-    set_rule(world.get_entrance('Goron City Grotto'), lambda state: state.is_adult() and ((state.can_play('Song of Time') and (world.difficulty != 'ohko' or state.has_GoronTunic() or state.has('Progressive Hookshot', 2) or (state.has('Nayrus Love') and state.has('Magic Meter')))) or (world.difficulty != 'ohko' and state.has_GoronTunic() and state.has('Progressive Hookshot')) or (state.has('Nayrus Love') and state.has('Magic Meter') and state.has('Progressive Hookshot'))))
-    set_rule(world.get_entrance('Lon Lon Grotto'), lambda state: state.can_child_attack() or state.has_nuts() or state.has('Buy Deku Shield'))
-    set_rule(world.get_entrance('Gerudo Valley Storms Grotto'), lambda state: state.can_play('Song of Storms'))
-
-
-    for location in world.get_locations():
-        if location.type != 'Chest':
-            forbid_item(location, 'Ice Trap')
-        add_item_rule(location, lambda i: not (i.type == 'Song' and not i.world.shuffle_song_items and i.world.id != location.world.id))
-        add_item_rule(location, lambda i: not (i.type == 'Shop' and i.world.id != location.world.id))
-        if location.type == 'Shop':
-            forbid_item(location, 'Biggoron Sword')
-
-            if location.name in world.shop_prices:
-                location.price = world.shop_prices[location.name]
-                if location.price > 200:
-                    set_rule(location, lambda state: state.has('Progressive Wallet', 2))
-                elif location.price > 99:
-                    set_rule(location, lambda state: state.has('Progressive Wallet'))
-
-    # Biggoron Sword at bombchu bowling seems to lead to a soft lock.
-    # Unsure what causes this, but I'm leaving this to original devs.
-    # For now just avoiding this combination, since BigSword is not that important.
-    forbid_item(world.get_location('Bombchu Bowling Bomb Bag'), 'Biggoron Sword')
-    forbid_item(world.get_location('Bombchu Bowling Piece of Heart'), 'Biggoron Sword')
-
-
-# This function should be ran once after the shop items are placed in the world.
-# It should be ran before other items are placed in the world so that logic has
-# the correct checks for them. This is save to do since every shop is still
-# accessible when all items are obtained and every shop item is not.
-# This function should also be called when a world is copied if the original world
-# had called this function because the world.copy does not copy the rules
-def set_shop_rules(world):
-    for location in world.get_filled_locations():
-        if location.item.type == 'Shop':
-            # Add wallet requirements
-            if location.item.name in ['Buy Arrows (50)', 'Buy Fish', 'Buy Goron Tunic', 'Buy Bombchu (20)', 'Buy Bombs (30)']:
-                add_rule(location, lambda state: state.has('Progressive Wallet'))
-            elif location.item.name in ['Buy Zora Tunic', 'Buy Blue Fire']:
-                add_rule(location, lambda state: state.has('Progressive Wallet', 2))
-
-            # Add adult only checks
-            if location.item.name in ['Buy Goron Tunic', 'Buy Zora Tunic']:
-                if location.parent_region.name == 'Goron Shop':
-                    add_rule(location, lambda state: state.is_adult() and (state.has_explosives() or state.has('Progressive Strength Upgrade') or state.has_bow()))
-                elif location.parent_region.name == 'Zora Shop':
-                    add_rule(location, lambda state: state.can_reach('Zora Shop Adult Access', 'Entrance'))
-                elif location.parent_region.name in ['Castle Town Bombchu Shop', 'Castle Town Potion Shop', 'Castle Town Bazaar']:
-                    set_rule(location, lambda state: False)
-                else:
-                    add_rule(location, lambda state: state.is_adult())
-
-            # Add item prerequisit checks
-            if location.item.name in ['Buy Blue Fire', 'Buy Blue Potion', 'Buy Bottle Bug', 'Buy Fish', 'Buy Green Potion', 'Buy Poe', 'Buy Red Potion [30]', 'Buy Red Potion [40]', 'Buy Red Potion [50]', 'Fairy\'s Spirit']:
-                add_rule(location, lambda state: state.has_bottle())
-            if location.item.name in ['Buy Bombchu (10)', 'Buy Bombchu (20)', 'Buy Bombchu (5)']:
-                add_rule(location, lambda state: state.has_bombchus_item())
-
-
-def dung_rules_dt0(world):
-	# Deku Tree Vanilla
-    set_rule(world.get_entrance('Deku Tree Basement Path'), lambda state: state.has_slingshot() and (state.has_sticks() or (state.has('Dins Fire') and state.has('Magic Meter'))))
-    set_rule(world.get_entrance('Deku Tree Slingshot Passage'), lambda state: state.has('Buy Deku Shield'))
-
-    set_rule(world.get_location('Queen Gohma Heart'), lambda state: state.has('Buy Deku Shield') and (state.has('Kokiri Sword') or state.has_sticks()))
-    set_rule(world.get_location('Queen Gohma'), lambda state: state.has('Buy Deku Shield') and (state.has('Kokiri Sword') or state.has_sticks()))
-
-	# GS
-    set_rule(world.get_location('GS Deku Tree Basement Back Room'), lambda state: state.has('Boomerang') and (state.has_explosives()))
-    set_rule(world.get_location('GS Deku Tree Basement Gate'), lambda state: state.can_child_attack())
-    set_rule(world.get_location('GS Deku Tree Basement Vines'), lambda state: state.has_slingshot() or state.has('Boomerang') or state.has_explosives() or (state.has('Dins Fire') and state.has('Magic Meter')))
-
-    set_rule(world.get_location('GS Deku Tree Compass Room'), lambda state: state.can_child_attack())
-
-def dung_rules_dc0(world):
-	# Dodongo's Cavern Vanilla
-    set_rule(world.get_entrance('Dodongos Cavern Rocks'), lambda state: state.can_blast_or_smash() or state.has('Progressive Strength Upgrade') or state.is_adult())
-    set_rule(world.get_entrance('Dodongos Cavern Lobby'), lambda state: state.can_blast_or_smash() or state.has('Progressive Strength Upgrade'))
-    set_rule(world.get_entrance('Dodongos Cavern Left Door'), lambda state: (state.is_adult() or ((state.has_sticks() or (state.has('Dins Fire') and state.has('Magic Meter'))) and (state.has_slingshot() or state.has_sticks() or state.has_explosives() or state.has('Kokiri Sword')))) and (state.has_explosives() or state.has('Progressive Strength Upgrade') or (state.has('Dins Fire') and state.has('Magic Meter')) or (state.has_bow() and state.is_adult())))
-    set_rule(world.get_location('Dodongos Cavern Compass Chest'), lambda state: state.is_adult() or ((state.has_sticks() or (state.has('Dins Fire') and state.has('Magic Meter'))) and (state.has_slingshot() or state.has_sticks() or state.has_explosives() or state.has('Kokiri Sword'))))
-    set_rule(world.get_location('DC Deku Scrub Deku Sticks'), lambda state: (state.is_adult() or (state.has_slingshot() or state.has_sticks() or state.has_explosives() or state.has('Kokiri Sword'))))
-
-    set_rule(world.get_entrance('Dodongos Cavern Slingshot Target'), lambda state: (state.has_slingshot() and (state.has_explosives() or state.has('Progressive Strength Upgrade'))) or ((state.has_bow() or state.has('Hover Boots') or state.has('Progressive Hookshot', 2) or world.logic_dc_jump) and state.is_adult()))
-    set_rule(world.get_location('DC Deku Scrub Deku Nuts'), lambda state: state.can_blast_or_smash())
-    set_rule(world.get_location('DC Deku Scrub Deku Seeds'), lambda state: state.can_blast_or_smash())
-    set_rule(world.get_location('Dodongos Cavern End of Bridge Chest'), lambda state: state.can_blast_or_smash())
-    set_rule(world.get_entrance('Dodongos Cavern Bomb Drop'), lambda state: state.has_explosives())
-
-    # Boss
-    set_rule(world.get_location('King Dodongo'), lambda state: (state.has_bombs() or state.has('Progressive Strength Upgrade')) and (state.is_adult() or state.has_sticks() or state.has('Kokiri Sword')))
-    set_rule(world.get_location('King Dodongo Heart'), lambda state: (state.has_bombs() or state.has('Progressive Strength Upgrade')) and (state.is_adult() or state.has_sticks() or state.has('Kokiri Sword')))
-
-    # GS
-    set_rule(world.get_location('GS Dodongo\'s Cavern East Side Room'), lambda state: state.has_explosives() or state.is_adult() or state.has_slingshot() or state.has('Boomerang') or state.has_sticks() or state.has('Kokiri Sword'))
-    set_rule(world.get_location('GS Dodongo\'s Cavern Alcove Above Stairs'), lambda state: (state.has('Progressive Hookshot') and state.is_adult()) or (state.has('Boomerang') and (state.has_explosives() or state.has('Progressive Strength Upgrade'))))
-    set_rule(world.get_location('GS Dodongo\'s Cavern Scarecrow'), lambda state: state.is_adult() and ( (state.has('Progressive Hookshot') and state.has_ocarina()) or state.has('Progressive Hookshot', 2) ))
-
-def dung_rules_jb0(world):
-    set_rule(world.get_entrance('Jabu Jabus Belly Ceiling Switch'), lambda state: state.has_slingshot() or state.has_explosives() or state.has('Boomerang'))
-    set_rule(world.get_entrance('Jabu Jabus Belly Tentacles'), lambda state: state.has('Boomerang'))
-    set_rule(world.get_entrance('Jabu Jabus Belly Octopus'), lambda state: state.has_sticks() or state.has('Kokiri Sword'))
-
-def dung_rules_fot0(world):
-	# Forest Temple Vanilla
-    set_rule(world.get_entrance('Forest Temple Song of Time Block'), lambda state: state.can_play('Song of Time'))
-    set_rule(world.get_entrance('Forest Temple Lobby Eyeball Switch'), lambda state: state.has_bow() and state.is_adult())
-    set_rule(world.get_entrance('Forest Temple Lobby Locked Door'), lambda state: state.has('Small Key (Forest Temple)', 1))
-    set_rule(world.get_entrance('Forest Temple Well Connection'), lambda state: ((state.has('Iron Boots') or state.has('Progressive Hookshot', 2)) and state.is_adult()) or state.has('Progressive Scale', 2)) #Longshot can grab some very high up vines to drain the well.
-    set_rule(world.get_entrance('Forest Temple Scarecrows Song'), lambda state: False) #For some reason you can't actually activate this from below. Cool game.
-    set_rule(world.get_entrance('Forest Temple Elevator'), lambda state: state.has_bow() and state.is_adult() and state.has('Progressive Strength Upgrade') and state.has('Small Key (Forest Temple)', 3))
-    set_rule(world.get_entrance('Forest Temple Outside Backdoor'), lambda state: state.has('Hover Boots') and state.is_adult())
-    set_rule(world.get_entrance('Forest Temple Twisted Hall'), lambda state: state.has('Progressive Strength Upgrade') and state.has('Small Key (Forest Temple)', 3))
-    set_rule(world.get_entrance('Forest Temple Straightened Hall'), lambda state: state.has('Progressive Strength Upgrade') and state.has('Small Key (Forest Temple)', 2) and state.has_bow())
-    set_rule(world.get_entrance('Forest Temple Drop to Falling Room'), lambda state: state.has('Small Key (Forest Temple)', 5) and (state.has_bow() or (state.has('Dins Fire') and state.has('Magic Meter'))))
-    set_rule(world.get_location('Forest Temple Block Push Chest'), lambda state: state.has('Progressive Strength Upgrade') and state.has_bow() and state.is_adult())
-    set_rule(world.get_location('Forest Temple Red Poe Chest'), lambda state: state.has_bow() and state.is_adult())
-    set_rule(world.get_location('Forest Temple Blue Poe Chest'), lambda state: state.has_bow() and state.is_adult())
-
-    # Boss 
-    set_rule(world.get_location('Phantom Ganon'), lambda state: state.has('Boss Key (Forest Temple)'))
-    set_rule(world.get_location('Phantom Ganon Heart'), lambda state: state.has('Boss Key (Forest Temple)'))
-
-	# GS
-    set_rule(world.get_location('GS Forest Temple First Room'), lambda state: (state.has('Progressive Hookshot') or state.has_bow() or (state.has('Dins Fire') and state.has('Magic Meter'))) and state.is_adult())
-    set_rule(world.get_location('GS Forest Temple Lobby'), lambda state: state.has('Progressive Hookshot') and state.is_adult())
-    set_rule(world.get_location('GS Forest Temple Outdoor East'), lambda state: state.has('Progressive Hookshot') and state.is_adult())
-    set_rule(world.get_location('GS Forest Temple Outdoor West'), lambda state: (state.has('Progressive Hookshot', 2) or (state.has('Progressive Hookshot') and state.can_reach('Forest Temple Outside Upper Ledge'))) and state.is_adult())
-    set_rule(world.get_location('GS Forest Temple Basement'), lambda state: state.has('Progressive Hookshot'))
-
-def dung_rules_fit0(world):
-	# Fire Temple Vanilla
-    set_rule(world.get_entrance('Fire Temple Early Climb'), lambda state: state.has_GoronTunic() and state.has('Small Key (Fire Temple)', 4) and state.has('Progressive Strength Upgrade') and (state.has_explosives() or ((state.has_bow() or state.has('Progressive Hookshot')) and state.is_adult())))
-    set_rule(world.get_entrance('Fire Temple Fire Maze Escape'), lambda state: state.has('Small Key (Fire Temple)', 8) or (state.has('Small Key (Fire Temple)', 7) and state.has('Hover Boots') and state.has('Hammer') and state.is_adult()))
-    set_rule(world.get_location('Fire Temple Fire Dancer Chest'), lambda state: (state.has('Small Key (Fire Temple)', 8) or (not world.keysanity and not world.dungeon_mq['FiT'])) and state.is_adult() and state.has('Hammer'))
-    set_rule(world.get_location('Fire Temple Boss Key Chest'), lambda state: (state.has('Small Key (Fire Temple)', 8) or (not world.keysanity and not world.dungeon_mq['FiT'])) and state.is_adult() and state.has('Hammer'))
-    set_rule(world.get_location('Fire Temple Big Lava Room Bombable Chest'), lambda state: state.has('Small Key (Fire Temple)', 2) and state.has_explosives())
-    set_rule(world.get_location('Fire Temple Big Lava Room Open Chest'), lambda state: state.has('Small Key (Fire Temple)', 2))
-    set_rule(world.get_location('Fire Temple Map Chest'), lambda state: state.has('Small Key (Fire Temple)', 6) or (state.has('Small Key (Fire Temple)', 5) and state.is_adult() and state.has_bow()))
-    set_rule(world.get_location('Fire Temple Boulder Maze Upper Chest'), lambda state: state.has('Small Key (Fire Temple)', 6))
-    set_rule(world.get_location('Fire Temple Boulder Maze Bombable Pit'), lambda state: state.has('Small Key (Fire Temple)', 6) and state.has_explosives())
-    set_rule(world.get_location('Fire Temple Scarecrow Chest'), lambda state: state.has_ocarina() and state.has('Small Key (Fire Temple)', 6) and state.has('Progressive Hookshot') and state.is_adult())
-    set_rule(world.get_location('Fire Temple Compass Chest'), lambda state: state.has('Small Key (Fire Temple)', 7))
-    set_rule(world.get_location('Fire Temple Highest Goron Chest'), lambda state: state.can_play('Song of Time') and state.has('Hammer') and state.is_adult())
-    set_rule(world.get_location('Fire Temple Megaton Hammer Chest'), lambda state: state.has_explosives())
-
-    #boss
-    set_rule(world.get_location('Volvagia'), lambda state: state.has_GoronTunic() and state.has('Hammer') and state.is_adult() and state.has('Boss Key (Fire Temple)') and (state.has('Hover Boots') or (state.can_reach('Fire Temple Upper') and (state.can_play('Song of Time') or state.has_explosives()))))
-    set_rule(world.get_location('Volvagia Heart'), lambda state: state.has_GoronTunic() and state.has('Hammer') and state.is_adult() and state.has('Boss Key (Fire Temple)') and (state.has('Hover Boots') or (state.can_reach('Fire Temple Upper') and (state.can_play('Song of Time') or state.has_explosives()))))
-
-	# GS
-    set_rule(world.get_location('GS Fire Temple Song of Time Room'), lambda state: state.has('Small Key (Fire Temple)', 2) and state.can_play('Song of Time'))
-    set_rule(world.get_location('GS Fire Temple Unmarked Bomb Wall'), lambda state: state.has('Small Key (Fire Temple)', 4) and state.has_explosives())
-    set_rule(world.get_location('GS Fire Temple East Tower Climb'), lambda state: state.has_ocarina() and state.has('Small Key (Fire Temple)', 6) and state.has('Progressive Hookshot') and state.is_adult())
-    set_rule(world.get_location('GS Fire Temple East Tower Top'), lambda state: state.has_ocarina() and state.has('Small Key (Fire Temple)', 6) and state.has('Progressive Hookshot') and state.is_adult())
-    set_rule(world.get_location('GS Fire Temple Basement'), lambda state: (state.has('Small Key (Fire Temple)', 8) or (not world.keysanity and not world.dungeon_mq['FiT'])) and state.has('Hammer') and state.is_adult())
-
-def dung_rules_wt0(world):
-	# Water Temple vanilla
-    set_rule(world.get_entrance('Water Temple Central Pillar'), lambda state: (state.has_bow() or (state.has('Dins Fire') and state.has('Magic Meter')) or state.has('Small Key (Water Temple)', 5)) and state.can_play('Zeldas Lullaby'))
-    set_rule(world.get_entrance('Water Temple Upper Locked Door'), lambda state: state.has('Small Key (Water Temple)', 5) and (state.can_play('Zeldas Lullaby') or world.keysanity))
-    set_rule(world.get_location('Water Temple Torches Chest'), lambda state: (state.has_bow() or (state.has('Dins Fire') and state.has('Magic Meter'))) and state.can_play('Zeldas Lullaby'))
-    set_rule(world.get_location('Water Temple Dragon Chest'), lambda state: (state.has('Progressive Strength Upgrade') and state.can_play('Zeldas Lullaby')) or (state.has('Small Key (Water Temple)', 6) and (state.can_play('Zeldas Lullaby') or world.keysanity) and state.can_play('Song of Time') and state.has_bow()))
-    set_rule(world.get_location('Water Temple Central Bow Target Chest'), lambda state: state.has_bow() and state.has('Progressive Strength Upgrade') and state.can_play('Zeldas Lullaby') and (state.has('Hover Boots') or state.has('Progressive Hookshot', 2)))
-    set_always_allow(world.get_location('Water Temple Boss Key Chest'), lambda item, state: item.name == 'Small Key (Water Temple)')
-    set_rule(world.get_location('Water Temple Boss Key Chest'), lambda state: (state.has('Small Key (Water Temple)', 6) and (state.can_play('Zeldas Lullaby') or world.keysanity) and ((state.has_explosives() and state.has('Progressive Strength Upgrade')) or state.has('Hover Boots')) and state.has('Progressive Hookshot', 2)) or item_name(state, 'Water Temple Boss Key Chest') == 'Small Key (Water Temple)') #If key for key, this lets the logic reduce the small key reqs for every other locked door.
-    set_rule(world.get_location('Water Temple Cracked Wall Chest'), lambda state: state.has_explosives())
-    set_rule(world.get_location('Water Temple Dark Link Chest'), lambda state: state.has('Small Key (Water Temple)', 6) and (state.can_play('Zeldas Lullaby') or world.keysanity))
-    set_rule(world.get_location('Water Temple River Chest'), lambda state: state.has('Small Key (Water Temple)', 6) and state.can_play('Song of Time') and state.has_bow() and (state.can_play('Zeldas Lullaby') or world.keysanity))
-    set_rule(world.get_location('Water Temple Central Pillar Chest'), lambda state: state.has_ZoraTunic())
-
-	# boss rules
-    set_rule(world.get_location('Morpha'), lambda state: state.has('Boss Key (Water Temple)') and state.has('Progressive Hookshot', 2))
-    set_rule(world.get_location('Morpha Heart'), lambda state: state.has('Boss Key (Water Temple)') and state.has('Progressive Hookshot', 2))
-
-    # GS
-    set_rule(world.get_location('GS Water Temple South Basement'), lambda state: state.has_explosives() and state.can_play('Zeldas Lullaby'))
-    set_rule(world.get_location('GS Water Temple Serpent River'), lambda state: state.can_play('Song of Time') and state.has('Small Key (Water Temple)', 6))
-    set_rule(world.get_location('GS Water Temple Falling Platform Room'), lambda state: state.has('Progressive Hookshot', 2))
-    set_rule(world.get_location('GS Water Temple Central Room'), lambda state: state.has('Progressive Hookshot', 2) or (state.has('Farores Wind') and state.has('Magic Meter')))
-    #5 keys would be better but it wouldn't be compatible with the key for key scenarios, 6 will be identical pre-keysanity.
-    set_rule(world.get_location('GS Water Temple Near Boss Key Chest'), lambda state: state.has('Progressive Hookshot', 2) and ((state.has_explosives() and state.has('Progressive Strength Upgrade')) or state.has('Hover Boots')) and (state.can_play('Zeldas Lullaby') or world.keysanity) and state.has('Small Key (Water Temple)', 6))
-
-def dung_rules_spt0(world):
-	# Spirit Temple vanilla
-    set_rule(world.get_entrance('Spirit Temple Crawl Passage'), lambda state: state.can_play('Requiem of Spirit'))
-    set_rule(world.get_entrance('Spirit Temple Silver Block'), lambda state: state.has('Progressive Strength Upgrade', 2) and state.is_adult())
-    set_rule(world.get_entrance('Child Spirit Temple Climb'), lambda state: state.has('Small Key (Spirit Temple)', 1))
-    set_rule(world.get_entrance('Child Spirit Temple Passthrough'), lambda state: state.has_explosives())
-    set_rule(world.get_entrance('Adult Spirit Temple Passthrough'), lambda state: state.has('Small Key (Spirit Temple)', 1))
-    set_rule(world.get_entrance('Spirit Temple Central Locked Door'), lambda state: state.has('Small Key (Spirit Temple)', 4) and state.has('Progressive Strength Upgrade', 2) and state.is_adult())
-    set_rule(world.get_entrance('Spirit Temple Final Locked Door'), lambda state: state.has('Small Key (Spirit Temple)', 5) and (state.has('Progressive Hookshot') or state.has_bow() or state.has_explosives()))
-    set_rule(world.get_location('Spirit Temple Child Left Chest'), lambda state: (state.has('Boomerang') or state.has_slingshot() or state.has_bombchus()) and (state.has_sticks() or state.has_explosives() or ((state.has_nuts() or state.has('Boomerang')) and (state.has('Kokiri Sword') or state.has_slingshot()))))
-    set_rule(world.get_location('Spirit Temple Child Right Chest'), lambda state: (state.has('Boomerang') or state.has_slingshot() or state.has_bombchus()) and (state.has_sticks() or state.has_explosives() or ((state.has_nuts() or state.has('Boomerang')) and (state.has('Kokiri Sword') or state.has_slingshot()))) and (state.has_sticks() or (state.has('Dins Fire') and state.has('Magic Meter'))))
-    set_rule(world.get_location('Spirit Temple Compass Chest'), lambda state: state.has('Progressive Hookshot') and state.can_play('Zeldas Lullaby'))
-    set_rule(world.get_location('Spirit Temple Early Adult Right Chest'), lambda state: state.has_bow() or state.has('Progressive Hookshot') or state.has_bombchus()) #requires a very specific Bombchu use, Hover Boots can be skipped by jumping on top of the rolling rock.
-    set_rule(world.get_location('Spirit Temple First Mirror Right Chest'), lambda state: state.has('Small Key (Spirit Temple)', 3))
-    set_rule(world.get_location('Spirit Temple First Mirror Left Chest'), lambda state: state.has('Small Key (Spirit Temple)', 3))
-    # All of these paths that include a check for bombchus_in_logic need to ensure that you have access to bombchu refills as well. That's currently always true thanks to bombchu bowling. But other the sources require bombchus already to be bought, which is not how we'd need it to work if bombchu refills were suddenly to become more scarce. So for now I opted not to put in the check for bombchu refills.
-    set_rule(world.get_location('Spirit Temple Map Chest'), lambda state: ((state.has_explosives() or state.has('Small Key (Spirit Temple)', 3) or (state.has('Small Key (Spirit Temple)', 2) and world.bombchus_in_logic)) and state.has('Magic Meter') and (state.has('Dins Fire') or (state.has('Fire Arrows') and state.has_bow() and state.has_sticks()))) or (state.has('Small Key (Spirit Temple)', 5) and state.has_explosives() and state.can_play('Requiem of Spirit') and state.has_sticks()) or (state.has('Small Key (Spirit Temple)', 3) and state.has('Fire Arrows') and state.has('Magic Meter') and state.has_bow() and state.has('Progressive Strength Upgrade', 2) and state.is_adult()))
-    set_rule(world.get_location('Spirit Temple Child Climb East Chest'), lambda state: state.has_explosives() or ((state.has('Boomerang') or state.has_slingshot()) and (state.has('Progressive Hookshot') or state.has_bow())) or ((state.has('Small Key (Spirit Temple)', 3) or (state.has('Small Key (Spirit Temple)', 2) and world.bombchus_in_logic)) and state.has('Progressive Strength Upgrade', 2) and state.is_adult() and (state.has('Progressive Hookshot') or state.has_bow())) or (state.has('Small Key (Spirit Temple)', 5) and state.can_play('Requiem of Spirit') and (state.has('Boomerang') or state.has_slingshot())))
-    set_rule(world.get_location('Spirit Temple Child Climb North Chest'), lambda state: state.has_explosives() or ((state.has('Boomerang') or state.has_slingshot()) and (state.has('Progressive Hookshot') or state.has_bow())) or ((state.has('Small Key (Spirit Temple)', 3) or (state.has('Small Key (Spirit Temple)', 2) and world.bombchus_in_logic)) and state.has('Progressive Strength Upgrade', 2) and state.is_adult() and (state.has('Progressive Hookshot') or state.has_bow())) or (state.has('Small Key (Spirit Temple)', 5) and state.can_play('Requiem of Spirit') and (state.has('Boomerang') or state.has_slingshot())))
-    set_rule(world.get_location('Spirit Temple Sun Block Room Chest'), lambda state: ((state.has_explosives() or state.has('Small Key (Spirit Temple)', 3) or (state.has('Small Key (Spirit Temple)', 2) and world.bombchus_in_logic)) and state.has('Magic Meter') and (state.has('Dins Fire') or (state.has('Fire Arrows') and state.has_bow() and state.has_sticks()))) or (state.has('Small Key (Spirit Temple)', 5) and state.has_explosives() and state.can_play('Requiem of Spirit') and state.has_sticks()) or (state.has('Small Key (Spirit Temple)', 3) and state.has('Fire Arrows') and state.has('Magic Meter') and state.has_bow() and state.has('Progressive Strength Upgrade', 2) and state.is_adult()))
-    set_rule(world.get_location('Spirit Temple Statue Hand Chest'), lambda state: state.has('Small Key (Spirit Temple)', 3) and state.has('Progressive Strength Upgrade', 2) and state.is_adult() and state.can_play('Zeldas Lullaby'))
-    set_rule(world.get_location('Spirit Temple NE Main Room Chest'), lambda state: state.has('Small Key (Spirit Temple)', 3) and state.has('Progressive Strength Upgrade', 2) and state.is_adult() and state.can_play('Zeldas Lullaby') and (state.has('Progressive Hookshot') or state.has("Hover Boots")))
-    set_rule(world.get_location('Mirror Shield Chest'), lambda state: state.has('Small Key (Spirit Temple)', 4) and state.has('Progressive Strength Upgrade', 2) and state.is_adult() and state.has_explosives())
-    set_rule(world.get_location('Silver Gauntlets Chest'), lambda state: (state.has('Small Key (Spirit Temple)', 3) and state.has('Progressive Hookshot', 2) and state.has_explosives()) or state.has('Small Key (Spirit Temple)', 5))
-    set_rule(world.get_location('Spirit Temple Near Four Armos Chest'), lambda state: state.has('Mirror Shield') and state.has_explosives())
-    set_rule(world.get_location('Spirit Temple Hallway Left Invisible Chest'), lambda state: state.can_see_with_lens() and state.has_explosives())
-    set_rule(world.get_location('Spirit Temple Hallway Right Invisible Chest'), lambda state: state.can_see_with_lens() and state.has_explosives())
-    set_rule(world.get_location('Spirit Temple Boss Key Chest'), lambda state: state.can_play('Zeldas Lullaby') and state.has_bow() and state.has('Progressive Hookshot') and state.can_blast_or_smash())
-    set_rule(world.get_location('Spirit Temple Topmost Chest'), lambda state: state.has('Mirror Shield'))
-    set_rule(world.get_location('Twinrova'), lambda state: state.has('Mirror Shield') and state.has_explosives() and state.has('Progressive Hookshot') and state.has('Boss Key (Spirit Temple)'))
-    set_rule(world.get_location('Twinrova Heart'), lambda state: state.has('Mirror Shield') and state.has_explosives() and state.has('Progressive Hookshot') and state.has('Boss Key (Spirit Temple)'))
-
-	# GS
-    set_rule(world.get_location('GS Spirit Temple Metal Fence'), lambda state: (state.has('Boomerang') or state.has_slingshot() or state.has_bombchus()) and (state.has_sticks() or state.has_explosives() or ((state.has_nuts() or state.has('Boomerang')) and (state.has('Kokiri Sword') or state.has_slingshot()))))
-    set_rule(world.get_location('GS Spirit Temple Hall to West Iron Knuckle'), lambda state: (state.has_explosives() and state.has('Boomerang') and state.has('Progressive Hookshot')) or (state.has('Boomerang') and state.has('Small Key (Spirit Temple)', 5) and state.has_explosives() and state.can_play('Requiem of Spirit')) or (state.has('Progressive Hookshot') and state.has('Progressive Strength Upgrade', 2) and state.is_adult() and (state.has('Small Key (Spirit Temple)', 3) or (state.has('Small Key (Spirit Temple)', 2) and state.has('Boomerang') and world.bombchus_in_logic))))
-    set_rule(world.get_location('GS Spirit Temple Boulder Room'), lambda state: state.can_play('Song of Time') and (state.has_bow() or state.has('Progressive Hookshot') or state.has_bombchus()))
-    set_rule(world.get_location('GS Spirit Temple Lobby'), lambda state: state.has('Progressive Strength Upgrade', 2) and state.has('Small Key (Spirit Temple)', 3) and state.is_adult() and (state.has('Progressive Hookshot', 2) or (state.has('Progressive Hookshot') and state.has_ocarina()) or state.has('Hover Boots')))
-    set_rule(world.get_location('GS Spirit Temple Bomb for Light Room'), lambda state: state.can_child_attack() or ((state.has('Small Key (Spirit Temple)', 3) or (state.has('Small Key (Spirit Temple)', 2) and world.bombchus_in_logic)) and state.has('Progressive Strength Upgrade', 2) and state.is_adult()))
-
-def dung_rules_sht0(world):
-	# Shadow Temple Vanilla
-    set_rule(world.get_entrance('Shadow Temple First Pit'), lambda state: state.has('Hover Boots'))
-    set_rule(world.get_entrance('Shadow Temple Bomb Wall'), lambda state: state.has_explosives() and state.has('Small Key (Shadow Temple)', 1))
-    set_rule(world.get_entrance('Shadow Temple Hookshot Target'), lambda state: state.has('Progressive Hookshot') and state.has('Small Key (Shadow Temple)', 3))
-    set_rule(world.get_entrance('Shadow Temple Boat'), lambda state: state.can_play('Zeldas Lullaby') and state.has('Small Key (Shadow Temple)', 4))
-    set_rule(world.get_location('Shadow Temple Falling Spikes Upper Chest'), lambda state: state.has('Progressive Strength Upgrade'))
-    set_rule(world.get_location('Shadow Temple Falling Spikes Switch Chest'), lambda state: state.has('Progressive Strength Upgrade'))
-    set_rule(world.get_location('Shadow Temple Invisible Spikes Chest'), lambda state: state.has('Small Key (Shadow Temple)', 2))
-    set_rule(world.get_location('Shadow Temple Freestanding Key'), lambda state: state.has('Small Key (Shadow Temple)', 2) and state.has('Progressive Hookshot') and (state.has_bombs() or state.has('Progressive Strength Upgrade')))
-
-    # boss rules
-    set_rule(world.get_location('Bongo Bongo'), lambda state: state.has('Small Key (Shadow Temple)', 5) and (state.has_bow() or state.has('Progressive Hookshot', 2)) and state.has('Boss Key (Shadow Temple)'))
-    set_rule(world.get_location('Bongo Bongo Heart'), lambda state: state.has('Small Key (Shadow Temple)', 5) and (state.has_bow() or state.has('Progressive Hookshot', 2)) and state.has('Boss Key (Shadow Temple)'))
-
-    # GS
-    set_rule(world.get_location('GS Shadow Temple Like Like Room'), lambda state: state.has('Progressive Hookshot'))
-    set_rule(world.get_location('GS Shadow Temple Crusher Room'), lambda state: state.has('Progressive Hookshot'))
-    set_rule(world.get_location('GS Shadow Temple Single Giant Pot'), lambda state: state.has('Small Key (Shadow Temple)', 2) and state.has('Progressive Hookshot'))
-    set_rule(world.get_location('GS Shadow Temple Near Ship'), lambda state: state.has('Progressive Hookshot', 2) and state.has('Small Key (Shadow Temple)', 4))
-
-def dung_rules_bw0(world):
-	# Bottom of the Well Vanilla
-    set_rule(world.get_location('Bottom of the Well Front Left Hidden Wall'), lambda state: state.can_see_with_lens())
-    set_rule(world.get_location('Bottom of the Well Front Center Bombable'), lambda state: state.has_explosives())
-    set_rule(world.get_location('Bottom of the Well Right Bottom Hidden Wall'), lambda state: state.can_see_with_lens())
-    set_rule(world.get_location('Bottom of the Well Center Large Chest'), lambda state: state.can_see_with_lens())
-    set_rule(world.get_location('Bottom of the Well Center Small Chest'), lambda state: state.can_see_with_lens())
-    set_rule(world.get_location('Bottom of the Well Back Left Bombable'), lambda state: state.has_explosives())
-    set_rule(world.get_location('Bottom of the Well Defeat Boss'), lambda state: state.can_play('Zeldas Lullaby') and (state.has('Kokiri Sword') or (state.has_sticks() and world.logic_child_deadhand))) #Sword not strictly necessary but frankly being forced to do this with sticks isn't fair
-    set_rule(world.get_location('Bottom of the Well Invisible Chest'), lambda state: state.can_play('Zeldas Lullaby') and state.can_see_with_lens())
-    set_rule(world.get_location('Bottom of the Well Underwater Front Chest'), lambda state: state.can_play('Zeldas Lullaby'))
-    set_rule(world.get_location('Bottom of the Well Underwater Left Chest'), lambda state: state.can_play('Zeldas Lullaby'))
-    set_rule(world.get_location('Bottom of the Well Basement Chest'), lambda state: state.has_explosives() or (((state.has('Small Key (Bottom of the Well)', 3) and state.can_see_with_lens()) or (state.has('Dins Fire') and state.has('Magic Meter'))) and state.has('Progressive Strength Upgrade')))
-    set_rule(world.get_location('Bottom of the Well Locked Pits'), lambda state: state.has('Small Key (Bottom of the Well)', 3) and state.can_see_with_lens()) #These pits are really unfair.
-    set_rule(world.get_location('Bottom of the Well Behind Right Grate'), lambda state: state.has('Small Key (Bottom of the Well)', 3) and state.can_see_with_lens())
-    set_rule(world.get_location('Bottom of the Well Freestanding Key'), lambda state: state.has_sticks() or (state.has('Dins Fire') or state.has('Magic Meter')))
-
-    # GS
-    set_always_allow(world.get_location('GS Well West Inner Room'), lambda item, state: item.name == 'Small Key (Bottom of the Well)')
-    set_rule(world.get_location('GS Well West Inner Room'), lambda state: state.has('Boomerang') and state.can_see_with_lens() and (state.has('Small Key (Bottom of the Well)', 3) or item_name(state, 'GS Well West Inner Room') == 'Small Key (Bottom of the Well)')) #If key for key, this lets the logic reduce the small key reqs for every other locked door.
-    set_always_allow(world.get_location('GS Well East Inner Room'), lambda item, state: item.name == 'Small Key (Bottom of the Well)')
-    set_rule(world.get_location('GS Well East Inner Room'), lambda state: state.has('Boomerang') and state.can_see_with_lens() and (state.has('Small Key (Bottom of the Well)', 3) or item_name(state, 'GS Well East Inner Room') == 'Small Key (Bottom of the Well)')) #If key for key, this lets the logic reduce the small key reqs for every other locked door.
-    set_rule(world.get_location('GS Well Like Like Cage'), lambda state: state.has('Boomerang') and state.can_see_with_lens() and state.has('Small Key (Bottom of the Well)', 3))
-
-def dung_rules_ic0(world):
-	# Ice Cavern Vanilla
-    set_rule(world.get_location('Ice Cavern Map Chest'), lambda state: state.has_bottle())
-    set_rule(world.get_location('Ice Cavern Compass Chest'), lambda state: state.has_bottle())
-    set_rule(world.get_location('Ice Cavern Freestanding PoH'), lambda state: state.has_bottle())
-    set_rule(world.get_location('Ice Cavern Iron Boots Chest'), lambda state: state.has_bottle())
-    set_rule(world.get_location('Sheik in Ice Cavern'), lambda state: state.has_bottle() and state.is_adult())
-
-	# GS
-    set_rule(world.get_location('GS Ice Cavern Spinning Scythe Room'), lambda state: state.has('Progressive Hookshot') and state.is_adult())
-    set_rule(world.get_location('GS Ice Cavern Heart Piece Room'), lambda state: state.has('Progressive Hookshot') and state.is_adult() and state.has_bottle())
-    set_rule(world.get_location('GS Ice Cavern Push Block Room'), lambda state: state.has('Progressive Hookshot') and state.is_adult() and state.has_bottle())
-
-def dung_rules_gtg0(world):
-    set_rule(world.get_entrance('Gerudo Training Ground Left Silver Rupees'), lambda state: state.has('Progressive Hookshot') and state.is_adult())
-    set_rule(world.get_entrance('Gerudo Training Ground Beamos'), lambda state: state.has_explosives())
-    set_rule(world.get_entrance('Gerudo Training Grounds Right Locked Doors'), lambda state: state.has('Small Key (Gerudo Training Grounds)', 9))
-    set_rule(world.get_entrance('Gerudo Training Grounds Maze Ledge'), lambda state: state.can_play('Song of Time'))
-    set_rule(world.get_entrance('Gerudo Training Grounds Right Hookshot Target'), lambda state: state.has('Progressive Hookshot') and state.is_adult())
-    set_rule(world.get_entrance('Gerudo Training Grounds Hammer Target'), lambda state: state.has('Hammer') and state.has_bow() and state.is_adult())
-    set_rule(world.get_entrance('Gerudo Training Grounds Hidden Hookshot Target'), lambda state: state.has('Progressive Hookshot') and state.can_see_with_lens() and state.is_adult())
-    set_rule(world.get_location('Gerudo Training Grounds Lobby Left Chest'), lambda state: state.has_bow() and state.is_adult())
-    set_rule(world.get_location('Gerudo Training Grounds Lobby Right Chest'), lambda state: state.has_bow() and state.is_adult())
-    set_rule(world.get_location('Gerudo Training Grounds Beamos Chest'), lambda state: state.has_explosives())
-    set_rule(world.get_location('Gerudo Training Grounds Hidden Ceiling Chest'), lambda state: state.has('Small Key (Gerudo Training Grounds)', 3) and state.can_see_with_lens())
-    set_rule(world.get_location('Gerudo Training Grounds Maze Path First Chest'), lambda state: state.has('Small Key (Gerudo Training Grounds)', 4))
-    set_rule(world.get_location('Gerudo Training Grounds Maze Path Second Chest'), lambda state: state.has('Small Key (Gerudo Training Grounds)', 6))
-    set_rule(world.get_location('Gerudo Training Grounds Maze Path Third Chest'), lambda state: state.has('Small Key (Gerudo Training Grounds)', 7))
-    set_rule(world.get_location('Gerudo Training Grounds Maze Path Final Chest'), lambda state: (state.has('Small Key (Gerudo Training Grounds)', 9)) or (item_name(state, 'Gerudo Training Grounds Maze Path Final Chest') == 'Small Key (Gerudo Training Grounds)' and state.has('Small Key (Gerudo Training Grounds)', 8))) #Allow key for key
-    set_always_allow(world.get_location('Gerudo Training Grounds Maze Path Final Chest'), lambda item, state: item.name == 'Small Key (Gerudo Training Grounds)')
-    set_rule(world.get_location('Gerudo Training Grounds Underwater Silver Rupee Chest'), lambda state: state.has('Progressive Hookshot') and state.can_play('Song of Time') and state.has('Iron Boots') and state.is_adult() and (world.logic_fewer_tunic_requirements or state.has_ZoraTunic()))
-    set_rule(world.get_location('Gerudo Training Grounds Hammer Room Switch Chest'), lambda state: state.has('Hammer') and state.is_adult())
-    set_rule(world.get_location('Gerudo Training Grounds Eye Statue Chest'), lambda state: state.has_bow() and state.is_adult())
-    set_rule(world.get_location('Gerudo Training Grounds Near Scarecrow Chest'), lambda state: state.has_bow() and state.is_adult())
-    set_rule(world.get_location('Gerudo Training Grounds Heavy Block First Chest'), lambda state: state.has('Progressive Strength Upgrade', 2) and state.can_see_with_lens() and state.is_adult())
-    set_rule(world.get_location('Gerudo Training Grounds Heavy Block Second Chest'), lambda state: state.has('Progressive Strength Upgrade', 2) and state.can_see_with_lens() and state.is_adult())
-    set_rule(world.get_location('Gerudo Training Grounds Heavy Block Third Chest'), lambda state: state.has('Progressive Strength Upgrade', 2) and state.can_see_with_lens() and state.is_adult())
-    set_rule(world.get_location('Gerudo Training Grounds Heavy Block Fourth Chest'), lambda state: state.has('Progressive Strength Upgrade', 2) and state.can_see_with_lens() and state.is_adult())
-
-def dung_rules_gc0(world):
-    set_rule(world.get_entrance('Ganons Castle Light Trial'), lambda state: state.has('Progressive Strength Upgrade', 3))
-    set_rule(world.get_entrance('Ganons Castle Tower'), lambda state: (world.skipped_trials['Forest'] or state.has('Forest Trial Clear')) and (world.skipped_trials['Fire'] or state.has('Fire Trial Clear')) and (world.skipped_trials['Water'] or state.has('Water Trial Clear')) and (world.skipped_trials['Shadow'] or state.has('Shadow Trial Clear')) and (world.skipped_trials['Spirit'] or state.has('Spirit Trial Clear')) and (world.skipped_trials['Light'] or state.has('Light Trial Clear')))
-    set_rule(world.get_location('Ganons Castle Forest Trial Clear'), lambda state: state.has('Magic Meter') and state.has_bow() and state.has('Light Arrows') and (state.has('Fire Arrows') or state.has('Dins Fire')))
-    set_rule(world.get_location('Ganons Castle Fire Trial Clear'), lambda state: state.has_GoronTunic() and state.has('Progressive Strength Upgrade', 3) and state.has('Magic Meter') and state.has_bow() and state.has('Light Arrows') and state.has('Progressive Hookshot', 2))
-    set_rule(world.get_location('Ganons Castle Water Trial Clear'), lambda state: state.has_bottle() and state.has('Hammer') and state.has('Magic Meter') and state.has_bow() and state.has('Light Arrows'))
-    set_rule(world.get_location('Ganons Castle Shadow Trial Clear'), lambda state: state.has('Magic Meter') and state.has_bow() and state.has('Light Arrows') and state.has('Hammer') and ((state.has('Fire Arrows') and (state.has('Hover Boots') or state.can_see_with_lens())) or (state.has('Progressive Hookshot', 2) and (state.has('Hover Boots') or (state.has('Dins Fire') and state.can_see_with_lens())))))
-    set_rule(world.get_location('Ganons Castle Shadow Trial First Chest'), lambda state: (state.has('Magic Meter') and state.has_bow() and state.has('Fire Arrows')) or state.has('Progressive Hookshot') or state.has('Hover Boots') or state.can_play('Song of Time'))
-    set_rule(world.get_location('Ganons Castle Shadow Trial Second Chest'), lambda state: (state.has('Magic Meter') and state.has_bow() and state.has('Fire Arrows')) or (state.has('Progressive Hookshot', 2) and (state.has('Hover Boots') or (state.has('Dins Fire') and state.has('Magic Meter')))))
-    set_rule(world.get_location('Ganons Castle Spirit Trial Clear'), lambda state: state.has('Magic Meter') and state.has_bow() and state.has('Light Arrows') and state.has('Mirror Shield') and state.has_bombchus() and state.has('Progressive Hookshot'))
-    set_rule(world.get_location('Ganons Castle Spirit Trial First Chest'), lambda state: state.has('Progressive Hookshot'))
-    set_rule(world.get_location('Ganons Castle Spirit Trial Second Chest'), lambda state: state.has('Progressive Hookshot') and state.has_bombchus() and state.can_see_with_lens())
-    set_rule(world.get_location('Ganons Castle Light Trial Clear'), lambda state: state.has('Magic Meter') and state.has_bow() and state.has('Progressive Hookshot') and state.has('Light Arrows') and state.has('Small Key (Ganons Castle)', 2))
-    set_rule(world.get_location('Ganons Castle Light Trail Invisible Enemies Chest'), lambda state: state.can_see_with_lens())
-    set_rule(world.get_location('Ganons Castle Light Trial Lullaby Chest'), lambda state: state.can_play('Zeldas Lullaby') and state.has('Small Key (Ganons Castle)', 1))
-=======
-import collections
-import logging
-
-
-def set_rules(world):
-    global_rules(world)
-
-    if world.bridge == 'medallions':
-        # require all medallions to form the bridge
-        set_rule(world.get_entrance('Rainbow Bridge'), lambda state: state.has('Forest Medallion') and state.has('Fire Medallion') and state.has('Water Medallion') and state.has('Shadow Medallion') and state.has('Spirit Medallion') and state.has('Light Medallion'))
-    elif world.bridge == 'vanilla':
-        # require only what vanilla did to form the bridge
-        set_rule(world.get_entrance('Rainbow Bridge'), lambda state: state.has('Light Arrows') and state.has('Shadow Medallion') and state.has('Spirit Medallion'))
-    elif world.bridge == 'dungeons':
-        # require all medallions and stones to form the bridge
-        set_rule(world.get_entrance('Rainbow Bridge'), lambda state: state.has('Forest Medallion') and state.has('Fire Medallion') and state.has('Water Medallion') and state.has('Shadow Medallion') and state.has('Spirit Medallion') and state.has('Light Medallion') and state.has('Kokiri Emerald') and state.has('Goron Ruby') and state.has('Zora Sapphire'))
-
-
-def set_rule(spot, rule):
-    spot.access_rule = rule
-
-def set_always_allow(spot, rule):
-    spot.always_allow = rule
-
-
-def add_rule(spot, rule, combine='and'):
-    old_rule = spot.access_rule
-    if combine == 'or':
-        spot.access_rule = lambda state: rule(state) or old_rule(state)
-    else:
-        spot.access_rule = lambda state: rule(state) and old_rule(state)
-
-def add_item_rule(spot, rule, combine='and'):
-    old_rule = spot.item_rule
-    if combine == 'or':
-        spot.item_rule = lambda item: rule(item) or old_rule(item)
-    else:
-        spot.item_rule = lambda item: rule(item) and old_rule(item)
-
-def forbid_item(location, item):
-    old_rule = location.item_rule
-    location.item_rule = lambda i: i.name != item and old_rule(i)
-
-
-def item_in_locations(state, item, locations):
-    for location in locations:
-        if item_name(state, location) == item:
-            return True
-    return False
-
-def item_name(state, location):
-    location = state.world.get_location(location)
-    if location.item is None:
-        return None
-    return location.item.name
-
-
-def global_rules(world):
-
-    expected_skulltulas = world.logic_skulltulas
-
-    # ganon can only carry triforce
-    world.get_location('Ganon').item_rule = lambda item: item.name == 'Triforce'
-
-    # these are default save&quit points and always accessible
-    world.get_region('Links House').can_reach = lambda state: True
-
-	# dungeon requirements (including gold skulltulas)
-
-    if world.dungeon_mq['DT']:
-        dung_rules_dtmq(world)
-    else:
-        dung_rules_dt0(world)
-    if world.dungeon_mq['DC']:
-        dung_rules_dcmq(world)
-    else:
-        dung_rules_dc0(world)
-    if world.dungeon_mq['JB']:
-        dung_rules_jbmq(world)
-    else:
-        dung_rules_jb0(world)
-    if world.dungeon_mq['FoT']:
-        dung_rules_fotmq(world)
-    else:
-        dung_rules_fot0(world)
-    if world.dungeon_mq['FiT']:
-        dung_rules_fitmq(world)
-    else:
-        dung_rules_fit0(world)
-    if world.dungeon_mq['WT']:
-        dung_rules_wtmq(world)
-    else:
-        dung_rules_wt0(world)
-    if world.dungeon_mq['SpT']:
-        dung_rules_sptmq(world)
-    else:
-        dung_rules_spt0(world)
-    if world.dungeon_mq['ShT']:
-        dung_rules_shtmq(world)
-    else:
-        dung_rules_sht0(world)
-    if world.dungeon_mq['BW']:
-        dung_rules_bwmq(world)
-    else:
-        dung_rules_bw0(world)
-    if world.dungeon_mq['IC']:
-        dung_rules_icmq(world)
-    else:
-        dung_rules_ic0(world)
-    if world.dungeon_mq['GTG']:
-        dung_rules_gtgmq(world)
-    else:
-        dung_rules_gtg0(world)
-    if world.dungeon_mq['GC']:
-        dung_rules_gcmq(world)
-    else:
-        dung_rules_gc0(world)
-
-    # overworld requirements
-    set_rule(world.get_entrance('Deku Tree'), lambda state: state.has('Kokiri Sword') or world.open_forest)
-    set_rule(world.get_entrance('Lost Woods Bridge'), lambda state: state.can_leave_forest())
-    set_rule(world.get_location('Skull Kid'), lambda state: state.can_play('Sarias Song'))
-    set_rule(world.get_location('Ocarina Memory Game'), lambda state: (not world.logic_no_memory_game) and state.has_ocarina())
-    set_rule(world.get_location('Target in Woods'), lambda state: state.has('Slingshot'))
-    set_rule(world.get_location('Deku Theater Skull Mask'), lambda state: (not world.logic_no_trade_skull_mask) and state.has('Zeldas Letter'))
-    set_rule(world.get_location('Deku Theater Mask of Truth'), lambda state: (not world.logic_no_trade_mask_of_truth) and (state.has('Zeldas Letter') and state.can_play('Sarias Song') and state.has('Kokiri Emerald') and state.has('Goron Ruby') and state.has('Zora Sapphire') and state.guarantee_hint())) #Must befriend Skull Kid to sell Skull Mask, all stones to spawn running man.
-    set_rule(world.get_location('Anju as Adult'), lambda state: state.is_adult())
-    set_rule(world.get_location('Man on Roof'), lambda state: world.logic_man_on_roof or state.can_use('Hookshot'))
-    set_rule(world.get_location('10 Gold Skulltulla Reward'), lambda state: (expected_skulltulas >= 10) and state.has('Gold Skulltulla Token', 10))
-    set_rule(world.get_location('20 Gold Skulltulla Reward'), lambda state: (expected_skulltulas >= 20) and state.has('Gold Skulltulla Token', 20))
-    set_rule(world.get_location('30 Gold Skulltulla Reward'), lambda state: (expected_skulltulas >= 30) and state.has('Gold Skulltulla Token', 30) and state.guarantee_hint())
-    set_rule(world.get_location('40 Gold Skulltulla Reward'), lambda state: (expected_skulltulas >= 40) and state.has('Gold Skulltulla Token', 40) and state.guarantee_hint())
-    set_rule(world.get_location('50 Gold Skulltulla Reward'), lambda state: (expected_skulltulas >= 50) and state.has('Gold Skulltulla Token', 50) and state.guarantee_hint())
-    set_rule(world.get_location('Heart Piece Grave Chest'), lambda state: state.can_play('Suns Song'))
-    set_rule(world.get_entrance('Composer Grave'), lambda state: state.can_play('Zeldas Lullaby'))
-    set_rule(world.get_location('Composer Grave Chest'), lambda state: state.has_fire_source())
-    set_rule(world.get_entrance('Bottom of the Well'), lambda state: state.can_play('Song of Storms'))
-    set_rule(world.get_entrance('Death Mountain Entrance'), lambda state: state.has('Zeldas Letter') or state.is_adult() or world.open_kakariko)
-    set_rule(world.get_entrance('Dodongos Cavern Rocks'), lambda state: state.has_explosives() or state.has('Progressive Strength Upgrade') or state.is_adult())
-    set_rule(world.get_location('DM Trail Freestanding PoH'), lambda state: world.open_kakariko or (world.difficulty != 'ohko') or state.has('Zeldas Letter') or state.can_blast_or_smash() or state.can_use('Dins Fire') or state.can_use('Nayrus Love') or state.has('Bow') or state.has('Progressive Strength Upgrade') or state.has_bottle() or state.has('Hover Boots'))
-    set_rule(world.get_location('Death Mountain Bombable Chest'), lambda state: state.can_blast_or_smash())
-    set_rule(world.get_location('Biggoron'), lambda state: (not world.logic_no_trade_biggoron) and state.is_adult() and state.can_finish_adult_trades() and state.guarantee_hint())
-    set_rule(world.get_location('Goron City Leftmost Maze Chest'), lambda state: state.can_use('Hammer') or state.can_use('Silver Gauntlets'))
-    set_rule(world.get_location('Goron City Left Maze Chest'), lambda state: state.can_blast_or_smash() or state.can_use('Silver Gauntlets'))
-    set_rule(world.get_location('Goron City Right Maze Chest'), lambda state: state.can_blast_or_smash() or state.can_use('Silver Gauntlets'))
-    set_rule(world.get_location('Rolling Goron as Child'), lambda state: state.has('Bomb Bag'))
-    set_rule(world.get_location('Goron City Pot Freestanding PoH'), lambda state: (state.has('Bomb Bag') or state.has('Progressive Strength Upgrade')) and (state.can_play('Zeldas Lullaby') or state.can_use('Dins Fire')))
-    set_rule(world.get_entrance('Darunias Chamber'), lambda state: state.can_play('Zeldas Lullaby'))
-    set_rule(world.get_location('Darunias Joy'), lambda state: state.can_play('Sarias Song'))
-    set_rule(world.get_entrance('Goron City from Woods'), lambda state: (state.can_blast_or_smash() or state.can_use('Dins Fire') or ((state.has('Bow') or state.has('Progressive Strength Upgrade')) and state.is_adult())) and state.can_leave_forest())
-    set_rule(world.get_location('Song from Saria'), lambda state: state.has('Zeldas Letter'))
-    set_rule(world.get_entrance('Mountain Summit Fairy'), lambda state: state.can_blast_or_smash())
-    set_rule(world.get_location('Crater Fairy Reward'), lambda state: state.can_play('Zeldas Lullaby'))
-    set_rule(world.get_location('Mountain Summit Fairy Reward'), lambda state: state.can_play('Zeldas Lullaby'))
-    set_rule(world.get_entrance('Mountain Crater Entrance'), lambda state: state.can_blast_or_smash())
-    set_rule(world.get_entrance('Hyrule Castle Fairy'), lambda state: state.has_explosives())
-    set_rule(world.get_location('Hyrule Castle Fairy Reward'), lambda state: state.can_play('Zeldas Lullaby'))
-    set_rule(world.get_entrance('Hyrule Castle Garden'), lambda state: state.has('Weird Egg') or (not world.shuffle_weird_egg))
-    set_rule(world.get_entrance('Ganons Castle Grounds'), lambda state: state.is_adult())
-    set_rule(world.get_entrance('Ganons Castle Fairy'), lambda state: state.can_use('Golden Gauntlets'))
-    set_rule(world.get_location('Ganons Castle Fairy Reward'), lambda state: state.can_play('Zeldas Lullaby'))
-    set_rule(world.get_location('Bombchu Bowling Bomb Bag'), lambda state: state.has_bombchus())
-    set_rule(world.get_location('Bombchu Bowling Piece of Heart'), lambda state: state.has_bombchus())
-    set_rule(world.get_location('Adult Shooting Gallery'), lambda state: state.can_use('Bow'))
-    set_rule(world.get_location('10 Big Poes'), lambda state: (not world.logic_no_big_poes) and state.can_use('Bow') and state.has('Epona') and state.has_bottle() and state.guarantee_hint())
-    set_rule(world.get_location('Treasure Chest Game'), lambda state: state.can_use('Lens of Truth'))
-    set_rule(world.get_entrance('Lost Woods Dive Warp'), lambda state: state.can_dive() and state.can_leave_forest())
-    set_rule(world.get_entrance('Zora River Dive Warp'), lambda state: state.can_dive())
-    set_rule(world.get_entrance('Lake Hylia Dive Warp'), lambda state: state.can_dive())
-    set_rule(world.get_entrance('Zoras Domain Dive Warp'), lambda state: state.can_dive())
-    set_rule(world.get_entrance('Zora River Waterfall'), lambda state: state.can_play('Zeldas Lullaby') or world.logic_zora_with_cucco)
-    set_rule(world.get_entrance('Zora River Rocks'), lambda state: state.has_explosives())
-    set_rule(world.get_location('Zora River Lower Freestanding PoH'), lambda state: state.has_explosives() or state.has('Progressive Scale') or state.can_use('Hover Boots'))
-    set_rule(world.get_location('Zora River Upper Freestanding PoH'), lambda state: state.has_explosives() or state.has('Progressive Scale') or state.can_use('Hover Boots'))
-    set_rule(world.get_location('Frog Ocarina Game'), lambda state: state.can_play('Zeldas Lullaby') and state.can_play('Sarias Song') and state.can_play('Suns Song') and state.can_play('Eponas Song') and state.can_play('Song of Time') and state.can_play('Song of Storms'))
-    set_rule(world.get_location('Frogs in the Rain'), lambda state: state.can_play('Song of Storms'))
-    set_rule(world.get_location('Underwater Bottle'), lambda state: state.can_dive())
-    set_rule(world.get_location('King Zora Moves'), lambda state: state.has('Bottle with Letter'))
-    set_rule(world.get_entrance('Behind King Zora'), lambda state: state.has('Bottle with Letter'))
-    set_rule(world.get_entrance('Zora River Adult'), lambda state: state.is_adult())
-    set_rule(world.get_entrance('Zoras Domain Adult Access'), lambda state: state.can_play('Zeldas Lullaby') or (state.has('Hover Boots') and world.logic_zora_with_hovers))
-    set_rule(world.get_entrance('Zoras Fountain Adult Access'), lambda state: state.can_reach('Zoras Fountain'))
-    set_rule(world.get_entrance('Jabu Jabus Belly'), lambda state: state.has_bottle())
-    set_rule(world.get_entrance('Zoras Fountain Fairy'), lambda state: state.has_explosives())
-    set_rule(world.get_location('Zoras Fountain Fairy Reward'), lambda state: state.can_play('Zeldas Lullaby'))
-    set_rule(world.get_location('Ocarina of Time'), lambda state: state.has('Kokiri Emerald') and state.has('Goron Ruby') and state.has('Zora Sapphire') and state.guarantee_hint())
-    set_rule(world.get_location('Song from Ocarina of Time'), lambda state: state.has('Kokiri Emerald') and state.has('Goron Ruby') and state.has('Zora Sapphire') and state.guarantee_hint())
-    set_rule(world.get_entrance('Door of Time'), lambda state: state.can_play('Song of Time') or world.open_door_of_time)
-    set_rule(world.get_location('Talons Chickens'), lambda state: state.has('Zeldas Letter'))
-    set_rule(world.get_location('Song from Malon'), lambda state: state.has('Zeldas Letter') and state.has_ocarina())
-    set_rule(world.get_location('Epona'), lambda state: state.can_play('Eponas Song') and state.is_adult())
-    set_rule(world.get_entrance('Adult Forest Warp Pad'), lambda state: state.can_play('Minuet of Forest') and state.is_adult())
-    set_rule(world.get_entrance('Child Forest Warp Pad'), lambda state: state.can_play('Minuet of Forest'))
-    set_rule(world.get_entrance('Adult Meadow Access'), lambda state: state.can_play('Sarias Song') and state.is_adult())
-    set_rule(world.get_entrance('Forest Temple Entrance'), lambda state: state.can_use('Hookshot'))
-    set_rule(world.get_entrance('Dampes Grave'), lambda state: state.is_adult())
-    set_rule(world.get_location('Dampe Race Freestanding PoH'), lambda state: not world.logic_no_second_dampe_race)
-    set_rule(world.get_location('Graveyard Freestanding PoH'), lambda state: state.can_use('Magic Bean') or state.can_use('Longshot'))
-    set_rule(world.get_location('Song at Windmill'), lambda state: state.is_adult() and state.has_ocarina())
-    set_rule(world.get_location('Windmill Freestanding PoH'), lambda state: (state.is_adult() and (world.logic_windmill_hp or state.can_play('Song of Time'))) or state.has('Boomerang'))
-    set_rule(world.get_entrance('Temple Warp Pad'), lambda state: state.can_play('Prelude of Light') and state.can_leave_forest())
-    set_rule(world.get_location('Sheik at Temple'), lambda state: state.has('Forest Medallion') and state.is_adult())
-    set_rule(world.get_location('Diving in the Lab'), lambda state: state.has('Progressive Scale', 2))
-    set_rule(world.get_location('Child Fishing'), lambda state: (not world.logic_no_child_fishing) and state.has('Kokiri Sword'))
-    set_rule(world.get_location('Adult Fishing'), lambda state: (not world.logic_no_adult_fishing) and (state.can_use('Scarecrow') or state.can_use('Magic Bean') or state.can_reach(world.get_location('Morpha'))))
-    set_rule(world.get_location('Lake Hylia Freestanding PoH'), lambda state: state.can_use('Scarecrow') or state.can_use('Magic Bean'))
-    set_rule(world.get_location('Lake Hylia Sun'), lambda state: (state.can_use('Distant Scarecrow') or state.can_reach(world.get_location('Morpha'))) and state.can_use('Bow'))
-    set_rule(world.get_entrance('Crater Hover Boots'), lambda state: state.can_use('Hover Boots'))
-    set_rule(world.get_entrance('Crater Ascent'), lambda state: state.is_adult())
-    set_rule(world.get_entrance('Crater Scarecrow'), lambda state: state.has_ocarina() and state.can_use('Longshot'))
-    set_rule(world.get_entrance('Crater Bridge'), lambda state: state.can_use('Hover Boots') or state.can_use('Hookshot'))
-    set_rule(world.get_entrance('Crater Bridge Reverse'), lambda state: state.can_use('Hover Boots') or state.can_use('Hookshot') or state.can_use('Magic Bean'))
-    set_rule(world.get_entrance('Crater Warp Pad'), lambda state: state.can_play('Bolero of Fire') and state.can_leave_forest())
-    set_rule(world.get_entrance('Crater Fairy'), lambda state: state.can_use('Hammer'))
-    set_rule(world.get_location('DM Crater Volcano Freestanding PoH'), lambda state: (state.can_use('Magic Bean') and state.can_play('Bolero of Fire')) or (world.logic_crater_bean_hp_with_hovers and state.can_use('Hover Boots')))
-    set_rule(world.get_entrance('Fire Temple Entrance'), lambda state: state.is_adult() and (world.logic_fewer_tunic_requirements or state.has_GoronTunic()))
-    set_rule(world.get_location('Sheik in Crater'), lambda state: state.is_adult())
-    set_rule(world.get_location('Link the Goron'), lambda state: state.is_adult() and (state.has('Progressive Strength Upgrade') or state.has_explosives() or state.has('Bow')))
-    set_rule(world.get_entrance('Crater Access'), lambda state: state.is_adult() and (state.has('Progressive Strength Upgrade') or state.has_explosives() or state.has('Bow')))
-    set_rule(world.get_entrance('Lake Warp Pad'), lambda state: state.can_play('Serenade of Water') and state.can_leave_forest())
-    set_rule(world.get_location('King Zora Thawed'), lambda state: state.has_bottle() and (state.can_reach('Ice Cavern') or state.can_reach('Ganons Castle Water Trial') or state.has('Progressive Wallet', 2)))
-    set_rule(world.get_location('Zoras Fountain Bottom Freestanding PoH'), lambda state: state.has('Iron Boots') and (world.logic_fewer_tunic_requirements or state.has_ZoraTunic()))
-    set_rule(world.get_entrance('Water Temple Entrance'), lambda state: state.has('Iron Boots') and state.can_use('Hookshot') and (world.logic_fewer_tunic_requirements or state.has_ZoraTunic()))
-    set_rule(world.get_location('Sheik in Kakariko'), lambda state: state.is_adult() and state.has('Forest Medallion') and state.has('Fire Medallion') and state.has('Water Medallion'))
-    set_rule(world.get_entrance('Graveyard Warp Pad'), lambda state: state.can_play('Nocturne of Shadow') and state.can_leave_forest())
-    set_rule(world.get_entrance('Shadow Temple Entrance'), lambda state: state.can_use('Dins Fire') and state.can_see_with_lens() and (state.can_use('Hover Boots') or state.can_use('Hookshot')))
-    set_rule(world.get_entrance('Bridge Crossing'), lambda state: state.has('Epona') or state.can_use('Longshot') or ((world.gerudo_fortress == 'open') and state.is_adult()))
-    set_rule(world.get_location('Gerudo Valley Hammer Rocks Chest'), lambda state: state.can_use('Hammer'))
-    set_rule(world.get_location('Gerudo Fortress North F2 Carpenter'), lambda state: state.can_use('Bow') or state.can_use('Hookshot') or state.can_use('Hover Boots'))
-    set_rule(world.get_location('Gerudo Fortress Carpenter Rescue'), lambda state: state.can_finish_GerudoFortress())
-    set_rule(world.get_location('Gerudo Fortress Membership Card'), lambda state: state.can_finish_GerudoFortress())
-    set_rule(world.get_entrance('Gerudo Training Grounds Entrance'), lambda state: state.has('Carpenter Rescue') and state.has('Gerudo Membership Card') and state.is_adult())
-    set_rule(world.get_entrance('Haunted Wasteland Entrance'), lambda state: state.has('Carpenter Rescue') and (state.can_use('Hover Boots') or state.can_use('Longshot')))
-    set_rule(world.get_entrance('Haunted Wasteland Crossing'), lambda state: (world.logic_lens == 'chest') or state.can_use('Lens of Truth'))
-    set_rule(world.get_entrance('Colossus Warp Pad'), lambda state: state.can_play('Requiem of Spirit') and state.can_leave_forest())
-    set_rule(world.get_entrance('Colossus Fairy'), lambda state: state.has_explosives())
-    set_rule(world.get_location('Colossus Freestanding PoH'), lambda state: state.can_play('Requiem of Spirit') and state.can_use('Magic Bean'))
-    set_rule(world.get_location('Desert Colossus Fairy Reward'), lambda state: state.can_play('Zeldas Lullaby'))
-    set_rule(world.get_location('Gerudo Fortress Rooftop Chest'), lambda state: state.can_use('Hover Boots') or state.can_use('Scarecrow') or state.can_use('Longshot'))
-    set_rule(world.get_location('Horseback Archery 1000 Points'), lambda state: state.has('Carpenter Rescue') and state.has('Epona') and state.can_use('Bow'))
-    set_rule(world.get_location('Horseback Archery 1500 Points'), lambda state: (not world.logic_no_1500_archery) and (state.has('Carpenter Rescue') and state.has('Epona') and state.can_use('Bow')))
-    set_rule(world.get_location('Haunted Wasteland Structure Chest'), lambda state: state.has_fire_source())
-    set_rule(world.get_location('Zelda'), lambda state: state.has('Shadow Medallion') and state.has('Spirit Medallion') and state.is_adult())
-    set_rule(world.get_location('Ganon'), lambda state: (state.has('Boss Key (Ganons Castle)') or world.unlocked_ganondorf) and state.can_use('Light Arrows'))
-    set_rule(world.get_entrance('Kokiri Forest Storms Grotto'), lambda state: state.can_play('Song of Storms'))
-    set_rule(world.get_entrance('Lost Woods Generic Grotto'), lambda state: state.has('Bomb Bag') or (state.can_blast_or_smash() and state.can_leave_forest()))
-    set_rule(world.get_entrance('Lost Woods Sales Grotto'), lambda state: (state.has('Bomb Bag') or (state.has_bombchus() and state.can_leave_forest())) or (state.can_use('Hammer') and (state.can_play('Minuet of Forest') or state.can_play('Sarias Song'))))
-    set_rule(world.get_entrance('Front of Meadow Grotto'), lambda state: (state.has('Bomb Bag') or (state.has_bombchus() and state.can_leave_forest())) or (state.can_use('Hammer') and (state.can_play('Minuet of Forest') or state.can_play('Sarias Song'))))
-    set_rule(world.get_entrance('Remote Southern Grotto'), lambda state: state.can_blast_or_smash())
-    set_rule(world.get_entrance('Field Near Lake Inside Fence Grotto'), lambda state: state.can_blast_or_smash())
-    set_rule(world.get_entrance('Field Valley Grotto'), lambda state: state.can_blast_or_smash())
-    set_rule(world.get_entrance('Field West Castle Town Grotto'), lambda state: state.can_blast_or_smash())
-    set_rule(world.get_entrance('Field Far West Castle Town Grotto'), lambda state: state.can_blast_or_smash())
-    set_rule(world.get_entrance('Field Kakariko Grotto'), lambda state: state.can_blast_or_smash())
-    set_rule(world.get_entrance('Field North Lon Lon Grotto'), lambda state: state.can_blast_or_smash())
-    set_rule(world.get_entrance('Castle Storms Grotto'), lambda state: state.can_play('Song of Storms'))
-    set_rule(world.get_entrance('Kakariko Bombable Grotto'), lambda state: state.can_blast_or_smash())
-    set_rule(world.get_entrance('Mountain Bombable Grotto'), lambda state: state.can_blast_or_smash())
-    set_rule(world.get_entrance('Mountain Storms Grotto'), lambda state: state.can_play('Song of Storms'))
-    set_rule(world.get_entrance('Top of Crater Grotto'), lambda state: state.can_blast_or_smash())
-    set_rule(world.get_entrance('Zora River Plateau Open Grotto'), lambda state: state.has_explosives() or state.has('Progressive Scale') or state.is_adult())
-    set_rule(world.get_entrance('Zora River Plateau Bombable Grotto'), lambda state: state.can_blast_or_smash())
-    set_rule(world.get_location('Tektite Grotto Freestanding PoH'), lambda state: state.has('Progressive Scale', 2) or state.can_use('Iron Boots'))
-    set_rule(world.get_location('GS Kokiri Know It All House'), lambda state: state.nighttime() and state.can_leave_forest())
-    set_rule(world.get_location('GS Kokiri Bean Patch'), lambda state: state.has_bottle())
-    set_rule(world.get_location('GS Kokiri House of Twins'), lambda state: state.can_use('Hookshot') and state.nighttime())
-    set_rule(world.get_location('GS Lost Woods Bean Patch Near Bridge'), lambda state: state.has_bottle())
-    set_rule(world.get_location('GS Lost Woods Bean Patch Near Stage'), lambda state: state.has_bottle())
-    set_rule(world.get_location('GS Lost Woods Above Stage'), lambda state: state.has('Magic Bean') and state.nighttime())
-    set_rule(world.get_location('GS Sacred Forest Meadow'), lambda state: state.can_use('Hookshot') and state.nighttime())
-    set_rule(world.get_location('GS Hyrule Field near Kakariko'), lambda state: (state.has('Boomerang') and state.has_explosives()) or state.can_use('Hookshot'))
-    set_rule(world.get_location('GS Hyrule Field Near Gerudo Valley'), lambda state: (state.has('Hammer') and state.has_fire_source() and state.can_use('Hookshot')) or (state.has('Boomerang') and state.has_explosives() and state.can_use('Dins Fire')))
-    set_rule(world.get_location('GS Hyrule Castle Grotto'), lambda state: state.has('Boomerang') and state.has_explosives())
-    set_rule(world.get_location('GS Lon Lon Ranch Rain Shed'), lambda state: state.nighttime())
-    set_rule(world.get_location('GS Lon Lon Ranch House Window'), lambda state: state.has('Boomerang') and state.nighttime())
-    set_rule(world.get_location('GS Lon Lon Ranch Back Wall'), lambda state: state.has('Boomerang') and state.nighttime())
-    set_rule(world.get_location('GS Kakariko House Under Construction'), lambda state: state.nighttime())
-    set_rule(world.get_location('GS Kakariko Skulltula House'), lambda state: state.nighttime())
-    set_rule(world.get_location('GS Kakariko Guard\'s House'), lambda state: state.nighttime())
-    set_rule(world.get_location('GS Kakariko Tree'), lambda state: state.nighttime())
-    set_rule(world.get_location('GS Kakariko Watchtower'), lambda state: (state.has('Slingshot') or state.has_bombchus()) and state.nighttime())
-    set_rule(world.get_location('GS Kakariko Above Impa\'s House'), lambda state: state.can_use('Hookshot') and state.nighttime())
-    set_rule(world.get_location('GS Graveyard Wall'), lambda state: state.has('Boomerang') and state.nighttime())
-    set_rule(world.get_location('GS Graveyard Bean Patch'), lambda state: state.has_bottle())
-    set_rule(world.get_location('GS Mountain Trail Bean Patch'), lambda state: state.has_bottle() and (state.has_explosives() or state.has('Progressive Strength Upgrade')))
-    set_rule(world.get_location('GS Mountain Trail Bomb Alcove'), lambda state: state.can_blast_or_smash())
-    set_rule(world.get_location('GS Mountain Trail Path to Crater'), lambda state: state.can_use('Hammer') and state.nighttime())
-    set_rule(world.get_location('GS Mountain Trail Above Dodongo\'s Cavern'), lambda state: state.can_use('Hammer') and state.nighttime())
-    set_rule(world.get_location('GS Goron City Boulder Maze'), lambda state: state.has_explosives())
-    set_rule(world.get_location('GS Goron City Center Platform'), lambda state: state.is_adult())
-    set_rule(world.get_location('GS Death Mountain Crater Crate'), lambda state: state.can_blast_or_smash())
-    set_rule(world.get_location('GS Mountain Crater Bean Patch'), lambda state: state.can_play('Bolero of Fire') and state.has_bottle())
-    set_rule(world.get_location('GS Zora River Ladder'), lambda state: state.nighttime())
-    set_rule(world.get_location('GS Zora River Near Raised Grottos'), lambda state: state.can_use('Hookshot') and state.nighttime())
-    set_rule(world.get_location('GS Zora River Above Bridge'), lambda state: state.can_use('Hookshot') and state.nighttime())
-    set_rule(world.get_location('GS Zora\'s Domain Frozen Waterfall'), lambda state: state.nighttime() and (state.has('Progressive Hookshot') or state.has('Bow') or state.has('Magic Meter')))
-    set_rule(world.get_location('GS Zora\'s Fountain Above the Log'), lambda state: state.has('Boomerang') and state.nighttime())
-    set_rule(world.get_location('GS Zora\'s Fountain Hidden Cave'), lambda state: state.has('Progressive Strength Upgrade', 2) and state.can_blast_or_smash() and state.has('Progressive Hookshot') and state.nighttime())
-    set_rule(world.get_location('GS Lake Hylia Bean Patch'), lambda state: state.has_bottle())
-    set_rule(world.get_location('GS Lake Hylia Lab Wall'), lambda state: state.has('Boomerang') and state.nighttime())
-    set_rule(world.get_location('GS Lake Hylia Small Island'), lambda state: state.nighttime())
-    set_rule(world.get_location('GS Lake Hylia Giant Tree'), lambda state: state.can_use('Longshot'))
-    set_rule(world.get_location('GS Lab Underwater Crate'), lambda state: state.has('Iron Boots') and state.can_use('Hookshot'))
-    set_rule(world.get_location('GS Gerudo Valley Small Bridge'), lambda state: state.has('Boomerang') and state.nighttime())
-    set_rule(world.get_location('GS Gerudo Valley Bean Patch'), lambda state: state.has_bottle())
-    set_rule(world.get_location('GS Gerudo Valley Behind Tent'), lambda state: state.can_use('Hookshot') and state.nighttime())
-    set_rule(world.get_location('GS Gerudo Valley Pillar'), lambda state: state.can_use('Hookshot') and state.nighttime())
-    set_rule(world.get_location('GS Gerudo Fortress Archery Range'), lambda state: state.can_use('Hookshot') and state.has('Carpenter Rescue') and state.nighttime())
-    set_rule(world.get_location('GS Gerudo Fortress Top Floor'), lambda state: state.nighttime())
-    set_rule(world.get_location('GS Wasteland Ruins'), lambda state: state.can_use('Hookshot'))
-    set_rule(world.get_location('GS Desert Colossus Bean Patch'), lambda state: state.has_bottle() and state.can_play('Requiem of Spirit'))
-    set_rule(world.get_location('GS Desert Colossus Tree'), lambda state: state.can_use('Hookshot') and state.nighttime())
-    set_rule(world.get_location('GS Desert Colossus Hill'), lambda state: ((state.can_use('Magic Bean') and state.can_play('Requiem of Spirit')) or state.can_use('Longshot')) and state.nighttime())
-
-    for location in world.get_locations():
-        if location.type != 'Chest':
-            forbid_item(location, 'Ice Trap')
-        add_item_rule(location, lambda i: not (i.type == 'Song' and not i.world.shuffle_song_items and i.world.id != location.world.id))
-
-    # Biggoron Sword at bombchu bowling seems to lead to a soft lock.
-    # Unsure what causes this, but I'm leaving this to original devs.
-    # For now just avoiding this combination, since BigSword is not that important.
-    forbid_item(world.get_location('Bombchu Bowling Bomb Bag'), 'Biggoron Sword')
-    forbid_item(world.get_location('Bombchu Bowling Piece of Heart'), 'Biggoron Sword')
-
-# Deku Tree Vanilla
-def dung_rules_dt0(world):
-    set_rule(world.get_entrance('Deku Tree Basement Path'), lambda state: state.has('Slingshot'))
-
-	# GS
-    set_rule(world.get_location('GS Deku Tree Basement Back Room'), lambda state: state.has('Boomerang') and (state.has('Bomb Bag') or (state.has_bombchus() and state.can_leave_forest())))
-
-# MQ Deku Tree
-def dung_rules_dtmq(world):
-    set_rule(world.get_entrance('Deku Tree Compass Passage'), lambda state: state.has('Slingshot'))
-    set_rule(world.get_entrance('Deku Tree Basement Path'), lambda state: state.has('Slingshot'))
-    set_rule(world.get_location('Deku Tree MQ After Spinning Log Chest'), lambda state: state.can_play('Song of Time'))
-
-    # GS
-    set_rule(world.get_location('GS Deku Tree MQ Compass Room'), lambda state: state.has('Boomerang') and ((state.has('Bomb Bag') and state.can_play('Song of Time')) or (state.has_bombchus() and state.can_leave_forest())))
-    set_rule(world.get_location('GS Deku Tree MQ Basement Ceiling'), lambda state: state.has('Boomerang') and state.can_play('Song of Time'))
-    set_rule(world.get_location('GS Deku Tree MQ Basement Back Room'), lambda state: state.has('Boomerang'))
-
-# Dodongo's Cavern Vanilla
-def dung_rules_dc0(world):
-    set_rule(world.get_entrance('Dodongos Cavern Lobby'), lambda state: state.can_blast_or_smash() or state.has('Progressive Strength Upgrade'))
-    set_rule(world.get_entrance('Dodongos Cavern Left Door'), lambda state: state.has_explosives() or state.has('Progressive Strength Upgrade') or state.can_use('Dins Fire') or state.can_use('Bow'))
-    set_rule(world.get_entrance('Dodongos Cavern Slingshot Target'), lambda state: (state.has('Slingshot') and (state.has_explosives() or state.has('Progressive Strength Upgrade'))) or state.can_use('Bow') or state.can_use('Hover Boots') or state.can_use('Longshot') or (world.logic_dc_jump and state.is_adult()))
-    set_rule(world.get_location('Dodongos Cavern End of Bridge Chest'), lambda state: state.can_blast_or_smash())
-    set_rule(world.get_entrance('Dodongos Cavern Bomb Drop'), lambda state: state.has_explosives())
-
-    # Boss
-    set_rule(world.get_location('King Dodongo'), lambda state: state.has('Bomb Bag') or state.has('Progressive Strength Upgrade'))
-    set_rule(world.get_location('King Dodongo Heart'), lambda state: state.has('Bomb Bag') or state.has('Progressive Strength Upgrade'))
-
-    # GS
-    set_rule(world.get_location('GS Dodongo\'s Cavern Alcove Above Stairs'), lambda state: state.can_use('Hookshot') or (state.has('Boomerang') and (state.has_explosives() or state.has('Progressive Strength Upgrade'))))
-    set_rule(world.get_location('GS Dodongo\'s Cavern Scarecrow'), lambda state: state.can_use('Scarecrow') or state.can_use('Longshot'))
-
-# Dodongo's Cavern MQ
-def dung_rules_dcmq(world):
-    set_rule(world.get_entrance('Dodongos Cavern Lobby'), lambda state: state.can_blast_or_smash() or state.has('Progressive Strength Upgrade'))
-    set_rule(world.get_entrance('Dodongos Cavern Bomb Drop'), lambda state: state.has_explosives())
-    set_rule(world.get_location('Dodongos Cavern MQ Larva Room Chest'), lambda state: state.has_explosives or state.has('Progressive Strength Upgrade') or state.has_fire_source())
-    set_rule(world.get_location('Dodongos Cavern MQ Bomb Bag Chest'), lambda state: state.has('Slingshot') or state.is_adult())
-
-    # Boss
-    set_rule(world.get_location('King Dodongo'), lambda state: state.has('Bomb Bag') or state.has('Progressive Strength Upgrade'))
-    set_rule(world.get_location('King Dodongo Heart'), lambda state: state.has('Bomb Bag') or state.has('Progressive Strength Upgrade'))
-
-    # GS
-    set_rule(world.get_location('GS Dodongo\'s Cavern MQ Song of Time Block Room'), lambda state: state.can_play('Song of Time'))
-    set_rule(world.get_location('GS Dodongo\'s Cavern MQ Larva Room'), lambda state: state.has_explosives or state.has('Progressive Strength Upgrade') or state.has_fire_source())
-    set_rule(world.get_location('GS Dodongo\'s Cavern MQ Lizalfos Room'), lambda state: state.can_blast_or_smash())
-    set_rule(world.get_location('GS Dodongo\'s Cavern MQ Scrub Room'), lambda state: ((state.has('Slingshot') or (state.is_adult() and state.has_explosives())) and state.has('Boomerang') and (state.has_explosives() or state.has('Progressive Strength Upgrade'))) or (state.can_use('Hookshot') and (state.has_explosives() or state.has('Progressive Strength Upgrade') or state.has('Bow') or state.can_use('Dins Fire'))))
-    # You may have to kill the lower Lizalfos as adult, then use Bombs to jump down from the upper Lizalfos as child, so you can use the Boomerang to get this GS without needing the Slingshot. (Or you could do the jumpslash recoil, but that's not in logic.)
-
-# Jabu Jabu's Belly Vanilla
-def dung_rules_jb0(world):
-	set_rule(world.get_entrance('Jabu Jabus Belly Ceiling Switch'), lambda state: state.has('Slingshot') or state.has_explosives() or state.has('Boomerang'))
-	set_rule(world.get_entrance('Jabu Jabus Belly Tentacles'), lambda state: state.has('Boomerang'))
-
-# Jabu Jabu's Belly MQ
-def dung_rules_jbmq(world):
-    set_rule(world.get_entrance('Jabu Jabus Belly Cow Switch'), lambda state: state.has('Slingshot'))
-    set_rule(world.get_entrance('Jabu Jabus Belly Tentacle Access'), lambda state: state.has_explosives() and state.has('Boomerang'))
-    set_rule(world.get_location('Jabu Jabus Belly MQ Map Chest'), lambda state: state.has_explosives())
-    set_rule(world.get_location('Jabu Jabus Belly MQ Entry Side Chest'), lambda state: state.has('Slingshot'))
-
-    # GS
-    set_rule(world.get_location('GS Jabu Jabu MQ Boomerang Room'), lambda state: state.can_play('Song of Time'))
-    set_rule(world.get_location('GS Jabu Jabu MQ Invisible Enemies Room'), lambda state: state.can_see_with_lens())
-
-# Forest Temple Vanilla
-def dung_rules_fot0(world):
-    set_rule(world.get_entrance('Forest Temple Song of Time Block'), lambda state: state.can_play('Song of Time'))
-    set_rule(world.get_entrance('Forest Temple Lobby Eyeball Switch'), lambda state: state.can_use('Bow'))
-    set_rule(world.get_entrance('Forest Temple Lobby Locked Door'), lambda state: state.has('Small Key (Forest Temple)', 1))
-    set_rule(world.get_entrance('Forest Temple Well Connection'), lambda state: state.can_use('Iron Boots') or state.can_use('Longshot') or state.has('Progressive Scale', 2)) #Longshot can grab some very high up vines to drain the well.
-    set_rule(world.get_entrance('Forest Temple Scarecrows Song'), lambda state: False) #For some reason you can't actually activate this from below. Cool game.
-    set_rule(world.get_entrance('Forest Temple Elevator'), lambda state: state.can_use('Bow'))
-    set_rule(world.get_entrance('Forest Temple Outside Backdoor'), lambda state: state.can_use('Hover Boots'))
-    set_rule(world.get_entrance('Forest Temple Twisted Hall'), lambda state: state.has('Progressive Strength Upgrade') and state.has('Small Key (Forest Temple)', 3))
-    set_rule(world.get_entrance('Forest Temple Straightened Hall'), lambda state: state.has('Progressive Strength Upgrade') and state.has('Small Key (Forest Temple)', 2) and state.can_use('Bow'))
-    set_rule(world.get_entrance('Forest Temple Drop to Falling Room'), lambda state: state.has('Small Key (Forest Temple)', 5) and (state.has('Bow') or state.can_use('Dins Fire')))
-    set_rule(world.get_location('Forest Temple Block Push Chest'), lambda state: state.has('Progressive Strength Upgrade') and state.can_use('Bow'))
-    set_rule(world.get_location('Forest Temple Red Poe Chest'), lambda state: state.can_use('Bow'))
-    set_rule(world.get_location('Forest Temple Blue Poe Chest'), lambda state: state.can_use('Bow'))
-
-    # Boss 
-    set_rule(world.get_location('Phantom Ganon'), lambda state: state.has('Boss Key (Forest Temple)'))
-    set_rule(world.get_location('Phantom Ganon Heart'), lambda state: state.has('Boss Key (Forest Temple)'))
-
-	# GS
-    set_rule(world.get_location('GS Forest Temple First Room'), lambda state: state.can_use('Hookshot') or state.can_use('Bow') or state.can_use('Dins Fire'))
-    set_rule(world.get_location('GS Forest Temple Lobby'), lambda state: state.can_use('Hookshot'))
-    set_rule(world.get_location('GS Forest Temple Outdoor East'), lambda state: state.can_use('Hookshot'))
-    set_rule(world.get_location('GS Forest Temple Outdoor West'), lambda state: state.can_use('Longshot') or (state.can_use('Hookshot') and state.can_reach('Forest Temple Outside Upper Ledge')))
-    set_rule(world.get_location('GS Forest Temple Basement'), lambda state: state.can_use('Hookshot'))
-
-# MQ Forest Temple
-# "Quirks to Know":
-# - In the block puzzle room, if you turn left immediately and send a bombchu straight up the wall, it'll hit a shortcut switch and you can skip the puzzle (and needing Goron Bracelet).
-# - Additionally, after hitting that switch, you can jump, from the 2nd ice block that appears, down to where the hallway twist switch is located, and then jumpslash it through the ice blocks. (You'll recoil off if you jumpslash too early, but the timing is still pretty lenient.)
-def dung_rules_fotmq(world):
-    set_rule(world.get_entrance('Forest Temple Lobby Locked Door'), lambda state: state.has('Small Key (Forest Temple)', 1))
-    set_rule(world.get_entrance('Forest Temple West Eye Switch'), lambda state: state.can_use('Bow'))
-    set_rule(world.get_entrance('Forest Temple East Eye Switch'), lambda state: state.can_use('Bow'))
-    set_rule(world.get_entrance('Forest Temple Block Puzzle Solve'), lambda state: state.has_bombchus() or state.has('Progressive Strength Upgrade'))
-    set_rule(world.get_entrance('Forest Temple Twisted Hall'), lambda state: state.has('Small Key (Forest Temple)', 4))
-    set_rule(world.get_entrance('Forest Temple Well Connection'), lambda state: state.can_use('Iron Boots') or state.can_use('Longshot') or state.has('Progressive Scale', 2))
-    set_rule(world.get_entrance('Forest Temple Webs'), lambda state: state.can_use('Fire Arrows'))
-    set_rule(world.get_entrance('Forest Temple Climb to Top Ledges'), lambda state: state.can_use('Longshot') or state.can_use('Hover Boots') or state.can_play('Song of Time'))
-    set_rule(world.get_entrance('Forest Temple Longshot to NE Outdoors Ledge'), lambda state: state.can_use('Longshot'))
-    set_rule(world.get_entrance('Forest Temple Song of Time Block Climb'), lambda state: state.can_play('Song of Time'))
-    set_rule(world.get_entrance('Forest Temple Drop to Falling Room'), lambda state: state.has('Small Key (Forest Temple)', 5) and (state.can_use('Bow') or state.can_use('Dins Fire'))) # Only 5 keys because the door you could 'waste' your key on is the door you're trying to use keys to get to. If you do something out of logic to open that door, then I suppose you could be forced to go out of logic again if you don't get the chest or beat Amy. But there shouldn't be any non-glitch thing that you could do that wouldn't be repeatable even if it is out of logic.
-    set_rule(world.get_entrance('Forest Temple Elevator'), lambda state: state.can_use('Bow') and state.has('Small Key (Forest Temple)', 6) and state.can_reach('Forest Temple Bow Region'))
-    if not (world.keysanity or world.tokensanity != 'off'): # Normal seeds will fail to generate if the Boss Key is placed at this location, as it must be a key to progress into the temple. This solution not ideal as it does not allow the Boss Key to appear at this location in beatable only seeds.
-        forbid_item(world.get_location('Forest Temple MQ First Chest'), 'Boss Key (Forest Temple)')
-    set_rule(world.get_location('Forest Temple MQ Chest Behind Lobby'), lambda state: state.can_play('Song of Time'))
-    set_rule(world.get_location('Forest Temple MQ Boss Key Chest'), lambda state: state.has('Small Key (Forest Temple)', 3))
-    set_rule(world.get_location('Forest Temple MQ Well Chest'), lambda state: state.can_use('Bow'))
-    set_rule(world.get_location('Forest Temple MQ Map Chest'), lambda state: state.can_use('Bow'))
-    set_rule(world.get_location('Forest Temple MQ Compass Chest'), lambda state: state.can_use('Bow'))
-
-    # Boss 
-    set_rule(world.get_location('Phantom Ganon'), lambda state: state.has('Boss Key (Forest Temple)'))
-    set_rule(world.get_location('Phantom Ganon Heart'), lambda state: state.has('Boss Key (Forest Temple)'))
-
-    # GS
-    set_rule(world.get_location('GS Forest Temple MQ Well'), lambda state: state.can_use('Iron Boots') or state.can_use('Bow'))
-
-# Fire Temple Vanilla
-def dung_rules_fit0(world):
-    set_rule(world.get_entrance('Fire Temple Early Climb'), lambda state: state.has_GoronTunic() and state.has('Small Key (Fire Temple)', 3) and state.has('Progressive Strength Upgrade') and (state.has_explosives() or state.can_use('Bow') or state.can_use('Hookshot')))
-    set_rule(world.get_entrance('Fire Temple Fire Maze Escape'), lambda state: state.has('Small Key (Fire Temple)', 7) or (state.has('Small Key (Fire Temple)', 6) and state.has('Hover Boots') and state.can_use('Hammer')))
-    set_rule(world.get_location('Fire Temple Fire Dancer Chest'), lambda state: state.can_use('Hammer'))
-    set_rule(world.get_location('Fire Temple Boss Key Chest'), lambda state: state.can_use('Hammer'))
-    set_rule(world.get_location('Fire Temple Big Lava Room Bombable Chest'), lambda state: state.has('Small Key (Fire Temple)', 1) and state.has_explosives())
-    set_rule(world.get_location('Fire Temple Big Lava Room Open Chest'), lambda state: state.has('Small Key (Fire Temple)', 1))
-    set_rule(world.get_location('Fire Temple Map Chest'), lambda state: state.has('Small Key (Fire Temple)', 5) or (state.has('Small Key (Fire Temple)', 4) and state.can_use('Bow')))
-    set_rule(world.get_location('Fire Temple Boulder Maze Upper Chest'), lambda state: state.has('Small Key (Fire Temple)', 5))
-    set_rule(world.get_location('Fire Temple Boulder Maze Bombable Pit'), lambda state: state.has('Small Key (Fire Temple)', 5) and state.has_explosives())
-    set_rule(world.get_location('Fire Temple Scarecrow Chest'), lambda state: state.has('Small Key (Fire Temple)', 5) and state.can_use('Scarecrow'))
-    set_rule(world.get_location('Fire Temple Compass Chest'), lambda state: state.has('Small Key (Fire Temple)', 6))
-    set_rule(world.get_location('Fire Temple Highest Goron Chest'), lambda state: state.can_play('Song of Time') and state.can_use('Hammer'))
-    set_rule(world.get_location('Fire Temple Megaton Hammer Chest'), lambda state: state.has_explosives())
-
-    # Boss
-    set_rule(world.get_location('Volvagia'), lambda state: state.has_GoronTunic() and state.can_use('Hammer') and state.has('Boss Key (Fire Temple)') and (state.has('Hover Boots') or (state.can_reach('Fire Temple Upper') and (state.can_play('Song of Time') or state.has_explosives()))))
-    set_rule(world.get_location('Volvagia Heart'), lambda state: state.has_GoronTunic() and state.can_use('Hammer') and state.has('Boss Key (Fire Temple)') and (state.has('Hover Boots') or (state.can_reach('Fire Temple Upper') and (state.can_play('Song of Time') or state.has_explosives()))))
-
-	# GS
-    set_rule(world.get_location('GS Fire Temple Song of Time Room'), lambda state: state.has('Small Key (Fire Temple)', 1) and state.can_play('Song of Time'))
-    set_rule(world.get_location('GS Fire Temple Unmarked Bomb Wall'), lambda state: state.has('Small Key (Fire Temple)', 3) and state.has_explosives())
-    set_rule(world.get_location('GS Fire Temple East Tower Climb'), lambda state: state.has('Small Key (Fire Temple)', 5) and state.can_use('Scarecrow'))
-    set_rule(world.get_location('GS Fire Temple East Tower Top'), lambda state: state.has('Small Key (Fire Temple)', 5) and state.can_use('Scarecrow'))
-    set_rule(world.get_location('GS Fire Temple Basement'), lambda state: state.can_use('Hammer'))
-
-# MQ Fire Temple
-# "Quirks to Know":
-# - In the "Big Lava Room", the torches are a little glitchy I guess and can only be lit with just Dins (using no Bow) if you light them in a certain order.
-# - That order is south torch, then one of the other two torches, and ignoring the 3rd torch, and without leaving the room between lighting those two torches.
-# - If you fail to hit the torches in this this specific way, you must leave the dungeon to reset the puzzle to try again.
-# - Now actually, the ledge torch and the north torch can be lit with just Dins but you really have to know what you're doing and you have to move really quickly.
-def dung_rules_fitmq(world):
-    set_rule(world.get_entrance('Fire Temple Lower Locked Door'), lambda state: state.has('Small Key (Fire Temple)', 5) and (state.has_explosives() or state.has('Hammer') or state.has('Progressive Hookshot')))
-    set_rule(world.get_entrance('Fire Temple Hammer Statue'), lambda state: state.can_use('Hammer'))
-    set_rule(world.get_entrance('Fire Temple Early Climb'), lambda state: state.has_GoronTunic() and state.has('Small Key (Fire Temple)', 2) and state.has_fire_source())
-    set_rule(world.get_entrance('Fire Temple Maze Climb'), lambda state: state.has_explosives() and state.can_use('Hookshot'))
-    set_rule(world.get_entrance('Fire Temple Maze Escape'), lambda state: state.has('Small Key (Fire Temple)', 3) and state.has('Bow'))
-    set_rule(world.get_location('Fire Temple MQ Chest Near Boss'), lambda state: (state.has('Hover Boots') and state.has_fire_source()) or (state.has('Progressive Hookshot') and state.has('Magic Meter') and ((state.has('Fire Arrows') and state.has('Bow')) or (state.has('Dins Fire') and ((world.difficulty != 'ohko') or state.has_GoronTunic() or state.has('Bow') or state.has('Progressive Hookshot', 2))))))
-    set_rule(world.get_location('Fire Temple MQ Map Chest'), lambda state: state.has('Hammer'))
-    set_rule(world.get_location('Fire Temple MQ Boss Key Chest'), lambda state: state.has_fire_source() and state.has('Bow') and state.has('Progressive Hookshot'))
-    set_rule(world.get_location('Fire Temple MQ Big Lava Room Bombable Chest'), lambda state: state.has_fire_source() and state.has('Progressive Hookshot') and state.has_explosives())
-    set_rule(world.get_location('Fire Temple MQ West Tower Top Chest'), lambda state: state.has('Small Key (Fire Temple)', 4))
-
-    # Boss
-    set_rule(world.get_entrance('Fire Temple Boss Door'), lambda state: state.has_fire_source() and state.has_GoronTunic() and state.has('Hammer') and state.has('Boss Key (Fire Temple)') and (state.has('Hover Boots') or state.can_reach('Fire Temple Upper')))
-
-    # GS
-    set_rule(world.get_location('GS Fire Temple MQ East Tower Top'), lambda state: state.can_play('Song of Time') or state.can_use('Longshot'))
-    set_rule(world.get_location('GS Fire Temple MQ Fire Wall Maze Side Room'), lambda state: state.can_play('Song of Time') or state.has('Hover Boots'))
-    set_rule(world.get_location('GS Fire Temple MQ Above Fire Wall Maze'), lambda state: state.has('Small Key (Fire Temple)', 5) or ((item_name(state, 'GS Fire Temple MQ Above Fire Wall Maze') == 'Small Key (Fire Temple)' or not world.keys_placed) and state.has('Small Key (Fire Temple)', 4)))
-
-# Water Temple Vanilla
-def dung_rules_wt0(world):
-    set_rule(world.get_entrance('Water Temple Central Pillar'), lambda state: (state.has('Bow') or state.can_use('Dins Fire') or state.has('Small Key (Water Temple)', 5)) and state.can_play('Zeldas Lullaby'))
-    set_rule(world.get_entrance('Water Temple Upper Locked Door'), lambda state: state.has('Small Key (Water Temple)', 5) and (state.can_play('Zeldas Lullaby') or world.keysanity))
-    set_rule(world.get_location('Water Temple Torches Chest'), lambda state: (state.has('Bow') or state.can_use('Dins Fire')) and state.can_play('Zeldas Lullaby'))
-    set_rule(world.get_location('Water Temple Dragon Chest'), lambda state: (state.has('Progressive Strength Upgrade') and state.can_play('Zeldas Lullaby')) or (state.has('Small Key (Water Temple)', 6) and (state.can_play('Zeldas Lullaby') or world.keysanity) and state.can_play('Song of Time') and state.has('Bow')))
-    set_rule(world.get_location('Water Temple Central Bow Target Chest'), lambda state: state.has('Bow') and state.has('Progressive Strength Upgrade') and state.can_play('Zeldas Lullaby') and (state.has('Hover Boots') or state.can_use('Longshot')))
-    set_rule(world.get_location('Water Temple Boss Key Chest'), lambda state: (state.has('Small Key (Water Temple)', 6) and (state.can_play('Zeldas Lullaby') or world.keysanity) and ((state.has_explosives() and state.has('Progressive Strength Upgrade')) or state.has('Hover Boots')) and state.can_use('Longshot')) or (state.has('Small Key (Water Temple)', 5) and (item_name(state, 'Water Temple Boss Key Chest') == 'Small Key (Water Temple)' or not world.keys_placed))) #If key for key, this lets the logic reduce the small key reqs for every other locked door.
-    set_rule(world.get_location('Water Temple Cracked Wall Chest'), lambda state: state.has_explosives())
-    set_rule(world.get_location('Water Temple Dark Link Chest'), lambda state: state.has('Small Key (Water Temple)', 6) and (state.can_play('Zeldas Lullaby') or world.keysanity))
-    set_rule(world.get_location('Water Temple River Chest'), lambda state: state.has('Small Key (Water Temple)', 6) and state.can_play('Song of Time') and state.has('Bow') and (state.can_play('Zeldas Lullaby') or world.keysanity))
-    set_rule(world.get_location('Water Temple Central Pillar Chest'), lambda state: state.has_ZoraTunic())
-
-	# Boss
-    set_rule(world.get_location('Morpha'), lambda state: state.has('Boss Key (Water Temple)') and state.can_use('Longshot'))
-    set_rule(world.get_location('Morpha Heart'), lambda state: state.has('Boss Key (Water Temple)') and state.can_use('Longshot'))
-
-    # GS
-    set_rule(world.get_location('GS Water Temple South Basement'), lambda state: state.has_explosives() and state.can_play('Zeldas Lullaby'))
-    set_rule(world.get_location('GS Water Temple Serpent River'), lambda state: state.can_play('Song of Time') and state.has('Small Key (Water Temple)', 6))
-    set_rule(world.get_location('GS Water Temple Falling Platform Room'), lambda state: state.can_use('Longshot'))
-    set_rule(world.get_location('GS Water Temple Central Room'), lambda state: state.can_use('Longshot') or state.can_use('Farores Wind'))
-    #5 keys would be better but it wouldn't be compatible with the key for key scenarios, 6 will be identical pre-keysanity.
-    set_rule(world.get_location('GS Water Temple Near Boss Key Chest'), lambda state: state.can_use('Longshot') and ((state.has_explosives() and state.has('Progressive Strength Upgrade')) or state.has('Hover Boots')) and (state.can_play('Zeldas Lullaby') or world.keysanity) and state.has('Small Key (Water Temple)', 5))
-
-# MQ Water Temple
-# Water Temple Freestanding Key:
-# - There's an extra key in water temple because the door it was supposed to unlock shares a flag with something that it's required to do in order to reach the door in the first place.
-# - This was fixed in OoT3D; these rules presume the door is removed.
-def dung_rules_wtmq(world):
-    set_rule(world.get_entrance('Water Temple Water Level Switch'), lambda state: state.can_play('Zeldas Lullaby'))
-    set_rule(world.get_entrance('Water Temple Locked Door'), lambda state: state.has('Small Key (Water Temple)') and state.can_use('Longshot'))
-    set_rule(world.get_entrance('Water Temple Basement Gates Switch'), lambda state: state.can_use('Dins Fire') and (state.has('Hover Boots') or state.has_ocarina()))
-    set_rule(world.get_location('Water Temple MQ Map Chest'), lambda state: state.has_fire_source())
-    set_rule(world.get_location('Water Temple MQ Central Pillar Chest'), lambda state: state.has_ZoraTunic() and (state.can_use('Fire Arrows') or (state.can_use('Dins Fire') and state.can_play('Song of Time'))))
-    set_rule(world.get_location('Water Temple MQ Compass Chest'), lambda state: state.has('Bow') or state.can_use('Dins Fire'))
-    set_rule(world.get_location('Water Temple MQ Boss Key Chest'), lambda state: state.can_use('Dins Fire'))
-
-    # Boss
-    set_rule(world.get_location('Morpha'), lambda state: state.has('Boss Key (Water Temple)') and state.can_use('Longshot'))
-    set_rule(world.get_location('Morpha Heart'), lambda state: state.has('Boss Key (Water Temple)') and state.can_use('Longshot'))
-
-    # GS
-    set_rule(world.get_location('GS Water Temple MQ Lizalfos Hallway'), lambda state: state.can_use('Dins Fire'))
-    set_rule(world.get_location('GS Water Temple MQ Before Upper Water Switch'), lambda state: state.can_use('Longshot'))
-    set_rule(world.get_location('GS Water Temple MQ South Basement'), lambda state: state.can_use('Fire Arrows'))
-
-# Spirit Temple Vanilla
-def dung_rules_spt0(world):
-    set_rule(world.get_entrance('Spirit Temple Crawl Passage'), lambda state: state.can_play('Requiem of Spirit'))
-    set_rule(world.get_entrance('Spirit Temple Silver Block'), lambda state: state.can_use('Silver Gauntlets'))
-    set_rule(world.get_entrance('Child Spirit Temple Climb'), lambda state: state.has('Small Key (Spirit Temple)', 1))
-    set_rule(world.get_entrance('Child Spirit Temple Passthrough'), lambda state: state.has_explosives())
-    set_rule(world.get_entrance('Adult Spirit Temple Passthrough'), lambda state: state.has('Small Key (Spirit Temple)', 1))
-    set_rule(world.get_entrance('Spirit Temple Central Locked Door'), lambda state: state.has('Small Key (Spirit Temple)', 4) and state.can_use('Silver Gauntlets'))
-    set_rule(world.get_entrance('Spirit Temple Final Locked Door'), lambda state: state.has('Small Key (Spirit Temple)', 5) and state.has_projectile('adult'))
-    set_rule(world.get_location('Spirit Temple Child Left Chest'), lambda state: state.has('Boomerang') or state.has('Slingshot') or state.has_bombchus())
-    set_rule(world.get_location('Spirit Temple Child Right Chest'), lambda state: state.has('Boomerang') or state.has('Slingshot') or state.has_bombchus())
-    set_rule(world.get_location('Spirit Temple Compass Chest'), lambda state: state.has('Progressive Hookshot') and state.can_play('Zeldas Lullaby'))
-    set_rule(world.get_location('Spirit Temple Early Adult Right Chest'), lambda state: state.has('Bow') or state.has('Progressive Hookshot') or state.has_bombchus()) #requires a very specific Bombchu use, Hover Boots can be skipped by jumping on top of the rolling rock.
-    set_rule(world.get_location('Spirit Temple First Mirror Right Chest'), lambda state: state.has('Small Key (Spirit Temple)', 3))
-    set_rule(world.get_location('Spirit Temple First Mirror Left Chest'), lambda state: state.has('Small Key (Spirit Temple)', 3))
-    set_rule(world.get_location('Spirit Temple Map Chest'), lambda state: ((state.has_explosives() or state.has('Small Key (Spirit Temple)', 3) or (state.has('Small Key (Spirit Temple)', 2) and world.bombchus_in_logic)) and state.can_use('Magic Meter') and (state.has('Dins Fire') or (state.has('Fire Arrows') and state.has('Bow')))) or (state.has('Small Key (Spirit Temple)', 5) and state.has_explosives() and state.can_play('Requiem of Spirit')))
-    set_rule(world.get_location('Spirit Temple Child Climb East Chest'), lambda state: state.has_projectile('both') or ((state.has('Small Key (Spirit Temple)', 3) or (state.has('Small Key (Spirit Temple)', 2) and world.bombchus_in_logic)) and state.can_use('Silver Gauntlets') and state.has_projectile('adult')) or (state.has('Small Key (Spirit Temple)', 5) and state.can_play('Requiem of Spirit') and state.has_projectile('child')))
-    set_rule(world.get_location('Spirit Temple Child Climb North Chest'), lambda state: state.has_projectile('both') or ((state.has('Small Key (Spirit Temple)', 3) or (state.has('Small Key (Spirit Temple)', 2) and world.bombchus_in_logic)) and state.can_use('Silver Gauntlets') and state.has_projectile('adult')) or (state.has('Small Key (Spirit Temple)', 5) and state.can_play('Requiem of Spirit') and state.has_projectile('child')))
-    set_rule(world.get_location('Spirit Temple Sun Block Room Chest'), lambda state: ((state.has_explosives() or state.has('Small Key (Spirit Temple)', 3) or (state.has('Small Key (Spirit Temple)', 2) and world.bombchus_in_logic)) and state.has('Magic Meter') and (state.has('Dins Fire') or (state.has('Fire Arrows') and state.has('Bow')))) or (state.has('Small Key (Spirit Temple)', 5) and state.has_explosives() and state.can_play('Requiem of Spirit')))
-    set_rule(world.get_location('Spirit Temple Statue Hand Chest'), lambda state: state.has('Small Key (Spirit Temple)', 3) and state.can_use('Silver Gauntlets') and state.can_play('Zeldas Lullaby'))
-    set_rule(world.get_location('Spirit Temple NE Main Room Chest'), lambda state: state.has('Small Key (Spirit Temple)', 3) and state.can_use('Silver Gauntlets') and state.can_play('Zeldas Lullaby') and (state.has('Progressive Hookshot') or state.has("Hover Boots")))
-    set_rule(world.get_location('Mirror Shield Chest'), lambda state: state.has('Small Key (Spirit Temple)', 4) and state.can_use('Silver Gauntlets') and state.has_explosives())
-    set_rule(world.get_location('Silver Gauntlets Chest'), lambda state: (state.has('Small Key (Spirit Temple)', 3) and state.has('Progressive Hookshot', 2) and state.has_explosives()) or state.has('Small Key (Spirit Temple)', 5))
-    set_rule(world.get_location('Spirit Temple Near Four Armos Chest'), lambda state: state.has('Mirror Shield') and state.has_explosives())
-    set_rule(world.get_location('Spirit Temple Hallway Left Invisible Chest'), lambda state: state.can_see_with_lens() and state.has_explosives())
-    set_rule(world.get_location('Spirit Temple Hallway Right Invisible Chest'), lambda state: state.can_see_with_lens() and state.has_explosives())
-    set_rule(world.get_location('Spirit Temple Boss Key Chest'), lambda state: state.can_play('Zeldas Lullaby') and state.has('Bow') and state.has('Progressive Hookshot') and state.can_blast_or_smash())
-    set_rule(world.get_location('Spirit Temple Topmost Chest'), lambda state: state.has('Mirror Shield'))
-
-    # Boss
-    set_rule(world.get_location('Twinrova'), lambda state: state.has('Mirror Shield') and state.has_explosives() and state.has('Progressive Hookshot') and state.has('Boss Key (Spirit Temple)'))
-    set_rule(world.get_location('Twinrova Heart'), lambda state: state.has('Mirror Shield') and state.has_explosives() and state.has('Progressive Hookshot') and state.has('Boss Key (Spirit Temple)'))
-
-	# GS
-    set_rule(world.get_location('GS Spirit Temple Metal Fence'), lambda state: state.has('Boomerang') or state.has('Slingshot') or state.has_bombchus())
-    set_rule(world.get_location('GS Spirit Temple Hall to West Iron Knuckle'), lambda state: (state.has_explosives() and state.has('Boomerang') and state.has('Progressive Hookshot')) or (state.has('Boomerang') and state.has('Small Key (Spirit Temple)', 5) and state.has_explosives() and state.can_play('Requiem of Spirit')) or (state.has('Progressive Hookshot') and state.has('Progressive Strength Upgrade', 2) and state.is_adult() and (state.has('Small Key (Spirit Temple)', 3) or (state.has('Small Key (Spirit Temple)', 2) and state.has('Boomerang') and world.bombchus_in_logic))))
-    set_rule(world.get_location('GS Spirit Temple Boulder Room'), lambda state: state.can_play('Song of Time') and (state.has('Bow') or state.has('Progressive Hookshot') or state.has_bombchus()))
-    set_rule(world.get_location('GS Spirit Temple Lobby'), lambda state: state.can_use('Silver Gauntlets') and state.has('Small Key (Spirit Temple)', 3) and (state.can_use('Longshot') or (state.can_use('Scarecrow') or state.has('Hover Boots'))))
-
-# Spirit Temple MQ
-# "Quirks to Know":
-# Spirit Temple Sun Block Room:
-# - The switch to enter this room can be reached as adult with the Hover Boots, not just with Song of Time.
-# GS Spirit Temple Sun Block Room:
-# - You can get the GS with Boomerang. You do have to stand in about the right spot.
-# Spirit Temple Silver Block Hallway Chest:
-# - In the vanilla game, this eye switch gets permanently blocked off after the silver block is pushed. The logic assumes this will be changed to a temp flag.
-# - You can thaw the eye switch and get this door open with Fire Arrows as adult, by the way.
-# - It can also be done with bow but the only place you can get a line of sight is with the Song of Time. The shot is a little bit precise.
-def dung_rules_sptmq(world):
-    set_rule(world.get_entrance('Spirit Temple Crawl Passage'), lambda state: state.can_play('Requiem of Spirit'))
-    set_rule(world.get_entrance('Spirit Temple Ceiling Passage'), lambda state: state.has_bombchus() and state.can_use('Longshot') and state.can_use('Silver Gauntlets'))
-    set_rule(world.get_entrance('Child Spirit Temple to Shared'), lambda state: state.has_bombchus() and state.has('Small Key (Spirit Temple)', 2))
-    set_rule(world.get_entrance('Adult Spirit Temple Descent'), lambda state: state.can_use('Fire Arrows') and state.has('Mirror Shield'))
-    set_rule(world.get_entrance('Spirit Temple Climbable Wall'), lambda state: state.has('Small Key (Spirit Temple)', 6) and state.can_play('Zeldas Lullaby') and state.has('Hammer'))
-    set_rule(world.get_location('Spirit Temple MQ Entrance Back Left Chest'), lambda state: state.can_blast_or_smash() and ((state.can_play('Requiem of Spirit') and state.has('Slingshot')) or state.can_use('Bow')))
-    set_rule(world.get_location('Spirit Temple MQ Entrance Back Right Chest'), lambda state: state.has_bombchus() or ((state.is_adult() and (state.has('Bow') or state.has('Progressive Hookshot'))) or (state.can_play('Requiem of Spirit') and (state.has('Slingshot') or state.has('Boomerang')))))
-    set_rule(world.get_location('Spirit Temple MQ Child Left Chest'), lambda state: state.has_bombchus() and state.has('Slingshot') and state.can_use('Dins Fire'))
-    set_rule(world.get_location('Spirit Temple MQ Silver Block Hallway Chest'), lambda state: state.has_bombchus() and state.has('Small Key (Spirit Temple)', 7) and state.has('Slingshot') and (state.can_use('Dins Fire') or (state.can_use('Longshot') and state.can_use('Silver Gauntlets') and state.has('Bow') and (state.can_use('Fire Arrows') or state.can_play('Song of Time')))))
-    set_rule(world.get_location('Spirit Temple MQ Child Center Chest'), lambda state: state.has('Small Key (Spirit Temple)', 7) and state.has('Hammer') and state.can_play('Requiem of Spirit'))
-    set_rule(world.get_location('Spirit Temple MQ Child Climb South Chest'), lambda state: state.has('Small Key (Spirit Temple)', 7))
-    set_rule(world.get_location('Spirit Temple MQ Lower NE Main Room Chest'), lambda state: state.can_play('Zelda Lullaby'))
-    set_rule(world.get_location('Spirit Temple MQ Upper NE Main Room Chest'), lambda state: state.can_see_with_lens())
-    set_rule(world.get_location('Spirit Temple MQ Beamos Room Chest'), lambda state: state.has('Small Key (Spirit Temple)', 5))
-    set_rule(world.get_location('Spirit Temple MQ Ice Trap Chest'), lambda state: state.has('Small Key (Spirit Temple)', 5) and state.can_play('Song of Time'))
-    set_rule(world.get_entrance('Mirror Shield Exit'), lambda state: state.has('Small Key (Spirit Temple)', 5) and state.can_play('Song of Time') and state.can_see_with_lens())
-    set_rule(world.get_location('Spirit Temple MQ Boss Key Chest'), lambda state: state.has('Small Key (Spirit Temple)', 5) and state.can_play('Song of Time') and state.has('Mirror Shield'))
-    set_rule(world.get_location('Spirit Temple MQ Entrance Front Right Chest'), lambda state: state.has('Hammer'))
-    set_rule(world.get_location('Spirit Temple MQ Lower Adult Right Chest'), lambda state: state.has('Small Key (Spirit Temple)', 7) and state.has('Hammer') and state.has_ocarina() and state.has('Song of Time') and state.has('Eponas Song') and state.has('Suns Song') and state.has('Song of Storms') and state.has('Zeldas Lullaby'))
-    set_rule(world.get_location('Spirit Temple MQ Child Climb North Chest'), lambda state: state.has('Small Key (Spirit Temple)', 6))
-    set_rule(world.get_location('Spirit Temple MQ Compass Chest'), lambda state: (state.can_play('Requiem of Spirit') and state.has('Small Key (Spirit Temple)', 7) and state.has('Slingshot')) or (state.can_use('Longshot') and state.can_use('Silver Gauntlets') and state.has('Bow')) or (state.has('Slingshot') and state.has('Bow')))
-    set_rule(world.get_location('Spirit Temple MQ Sun Block Room Chest'), lambda state: state.can_play('Song of Time') or (state.can_use('Longshot') and state.can_use('Silver Gauntlets') and state.has('Hover Boots')))
-    set_rule(world.get_entrance('Silver Gauntlets Exit'), lambda state: (state.has('Small Key (Spirit Temple)', 7) and ((state.can_play('Requiem of Spirit') and state.can_play('Song of Time')) or (state.can_use('Longshot') and state.can_use('Silver Gauntlets') and (state.has('Hover Boots') or state.can_play('Song of Time'))))) or (state.has('Small Key (Spirit Temple)', 4) and state.can_play('Song of Time') and state.can_see_with_lens()))
-    set_rule(world.get_location('Spirit Temple MQ Mirror Puzzle Invisible Chest'), lambda state: state.can_see_with_lens())
-
-    # Boss
-    set_rule(world.get_location('Twinrova'), lambda state: state.has('Mirror Shield') and state.has('Boss Key (Spirit Temple)'))
-    set_rule(world.get_location('Twinrova Heart'), lambda state: state.has('Mirror Shield') and state.has('Boss Key (Spirit Temple)'))
-
-    # GS
-    set_rule(world.get_location('GS Spirit Temple MQ Lower Adult Right'), lambda state: state.has('Small Key (Spirit Temple)', 7) and state.has('Hammer') and state.has_ocarina() and state.has('Song of Time') and state.has('Eponas Song') and state.has('Suns Song') and state.has('Song of Storms') and state.has('Zeldas Lullaby'))
-    set_rule(world.get_location('GS Spirit Temple MQ Sun Block Room'), lambda state: (state.can_use('Longshot') and state.can_use('Silver Gauntlets') and (state.has('Hover Boots') or state.can_play('Song of Time'))) or (state.can_play('Song of Time') and state.has('Boomerang')))
-    set_rule(world.get_location('GS Spirit Temple MQ Iron Knuckle West'), lambda state: state.has('Small Key (Spirit Temple)', 7))
-    set_rule(world.get_location('GS Spirit Temple MQ Iron Knuckle North'), lambda state: state.has('Small Key (Spirit Temple)', 7))
-
-# Shadow Temple Vanilla
-def dung_rules_sht0(world):
-    set_rule(world.get_entrance('Shadow Temple First Pit'), lambda state: state.has('Hover Boots'))
-    set_rule(world.get_entrance('Shadow Temple Bomb Wall'), lambda state: state.has_explosives() and state.has('Small Key (Shadow Temple)', 1))
-    set_rule(world.get_entrance('Shadow Temple Hookshot Target'), lambda state: state.has('Progressive Hookshot') and state.has('Small Key (Shadow Temple)', 3))
-    set_rule(world.get_entrance('Shadow Temple Boat'), lambda state: state.can_play('Zeldas Lullaby') and state.has('Small Key (Shadow Temple)', 4))
-    set_rule(world.get_location('Shadow Temple Falling Spikes Upper Chest'), lambda state: state.has('Progressive Strength Upgrade'))
-    set_rule(world.get_location('Shadow Temple Falling Spikes Switch Chest'), lambda state: state.has('Progressive Strength Upgrade'))
-    set_rule(world.get_location('Shadow Temple Invisible Spikes Chest'), lambda state: state.has('Small Key (Shadow Temple)', 2))
-    set_rule(world.get_location('Shadow Temple Freestanding Key'), lambda state: state.has('Small Key (Shadow Temple)', 2) and state.has('Progressive Hookshot') and (state.has('Bomb Bag') or state.has('Progressive Strength Upgrade')))
-
-    # Boss
-    set_rule(world.get_location('Bongo Bongo'), lambda state: state.has('Small Key (Shadow Temple)', 5) and (state.has('Bow') or state.can_use('Distant Scarecrow')) and state.has('Boss Key (Shadow Temple)'))
-    set_rule(world.get_location('Bongo Bongo Heart'), lambda state: state.has('Small Key (Shadow Temple)', 5) and (state.has('Bow') or state.can_use('Distant Scarecrow')) and state.has('Boss Key (Shadow Temple)'))
-
-    # GS
-    set_rule(world.get_location('GS Shadow Temple Like Like Room'), lambda state: state.has('Progressive Hookshot'))
-    set_rule(world.get_location('GS Shadow Temple Crusher Room'), lambda state: state.has('Progressive Hookshot'))
-    set_rule(world.get_location('GS Shadow Temple Single Giant Pot'), lambda state: state.has('Small Key (Shadow Temple)', 2) and state.has('Progressive Hookshot'))
-    set_rule(world.get_location('GS Shadow Temple Near Ship'), lambda state: state.can_use('Longshot') and state.has('Small Key (Shadow Temple)', 4))
-
-# Shadow Temple MQ
-# "Quirks to Know":
-# GS Shadow Temple After Ship:
-# - You do not need to bring down the statue to get this.
-# - If you position carefully you can get it with just the hookshot. Hopefully you don't fall in!
-# Shadow Temple Bomb Flower Room Chest:
-# - With lens logic off, you may have to fight this guy not knowing where he is.
-# - Dins can set off all the flowers, then a few bombs can maybe hit the few spots in the room that doesn't reach.
-# - And arrows can help too if you run out of magic. And maybe you'll have strength a fair amount of the time.
-# - So I think if you're really playing with lens logic off, you should be able to handle this.
-def dung_rules_shtmq(world):
-    set_rule(world.get_entrance('Shadow Temple First Pit'), lambda state: (state.has('Fire Arrows') and state.has('Bow')) or state.has('Hover Boots'))
-    set_rule(world.get_entrance('Shadow Temple Beginning Locked Door'), lambda state: state.has_explosives() and state.has('Small Key (Shadow Temple)', 6))
-    set_rule(world.get_entrance('Shadow Temple Bomb Wall'), lambda state: state.has_explosives() and state.has('Small Key (Shadow Temple)', 2))
-    set_rule(world.get_entrance('Shadow Temple Hookshot Target'), lambda state: state.has('Hover Boots') and state.has('Progressive Hookshot') and state.has('Small Key (Shadow Temple)', 4))
-    set_rule(world.get_entrance('Shadow Temple Boat'), lambda state: state.can_play('Zeldas Lullaby') and state.has('Small Key (Shadow Temple)', 5))
-    set_rule(world.get_entrance('Shadow Temple Longshot Target'), lambda state: state.has('Bow') and state.can_play('Song of Time') and state.can_use('Longshot'))
-    set_rule(world.get_location('Shadow Temple MQ Hover Boots Chest'), lambda state: state.can_play('Song of Time') and state.has('Bow'))
-    set_rule(world.get_location('Shadow Temple MQ Invisible Blades Visible Chest'), lambda state: state.can_play('Song of Time'))
-    set_rule(world.get_location('Shadow Temple MQ Invisible Blades Invisible Chest'), lambda state: state.can_play('Song of Time'))
-    set_rule(world.get_location('Shadow Temple MQ Beamos Silver Rupees Chest'), lambda state: state.can_use('Longshot'))
-    set_rule(world.get_location('Shadow Temple MQ Falling Spikes Upper Chest'), lambda state: state.has('Progressive Strength Upgrade'))
-    set_rule(world.get_location('Shadow Temple MQ Falling Spikes Switch Chest'), lambda state: state.has('Progressive Strength Upgrade'))
-    set_rule(world.get_location('Shadow Temple MQ Invisible Spikes Chest'), lambda state: state.has('Hover Boots') and state.has('Small Key (Shadow Temple)', 3))
-    set_rule(world.get_location('Shadow Temple MQ Stalfos Room Chest'), lambda state: state.has('Hover Boots') and state.has('Small Key (Shadow Temple)', 3) and state.can_use('Longshot'))
-    set_rule(world.get_location('Shadow Temple MQ Spike Walls Left Chest'), lambda state: state.has('Small Key (Shadow Temple)', 6))
-    set_rule(world.get_location('Shadow Temple MQ Boss Key Chest'), lambda state: state.has('Small Key (Shadow Temple)', 6))
-
-    # Boss
-    set_rule(world.get_location('Bongo Bongo'), lambda state: state.has('Bow') and state.has('Boss Key (Shadow Temple)'))
-    set_rule(world.get_location('Bongo Bongo Heart'), lambda state: state.has('Bow') and state.has('Boss Key (Shadow Temple)'))
-
-    # GS
-    set_rule(world.get_location('GS Shadow Temple MQ Crusher Room'), lambda state: state.has('Progressive Hookshot'))
-    set_rule(world.get_location('GS Shadow Temple MQ Near Boss'), lambda state: state.has('Bow'))
-
-
-# Bottom of the Well Vanilla
-def dung_rules_bw0(world):
-    set_rule(world.get_location('Bottom of the Well Front Left Hidden Wall'), lambda state: state.can_see_with_lens())
-    set_rule(world.get_location('Bottom of the Well Front Center Bombable'), lambda state: state.has_explosives())
-    set_rule(world.get_location('Bottom of the Well Right Bottom Hidden Wall'), lambda state: state.can_see_with_lens())
-    set_rule(world.get_location('Bottom of the Well Center Large Chest'), lambda state: state.can_see_with_lens())
-    set_rule(world.get_location('Bottom of the Well Center Small Chest'), lambda state: state.can_see_with_lens())
-    set_rule(world.get_location('Bottom of the Well Back Left Bombable'), lambda state: state.has_explosives())
-    set_rule(world.get_location('Bottom of the Well Defeat Boss'), lambda state: state.can_play('Zeldas Lullaby') and (state.has('Kokiri Sword') or world.logic_child_deadhand)) #Sword not strictly necessary but frankly being forced to do this with sticks isn't fair
-    set_rule(world.get_location('Bottom of the Well Invisible Chest'), lambda state: state.can_play('Zeldas Lullaby') and state.can_see_with_lens())
-    set_rule(world.get_location('Bottom of the Well Underwater Front Chest'), lambda state: state.can_play('Zeldas Lullaby'))
-    set_rule(world.get_location('Bottom of the Well Underwater Left Chest'), lambda state: state.can_play('Zeldas Lullaby'))
-    set_rule(world.get_location('Bottom of the Well Basement Chest'), lambda state: state.has_explosives() or (((state.has('Small Key (Bottom of the Well)', 3) and state.can_see_with_lens()) or state.can_use('Dins Fire')) and state.has('Progressive Strength Upgrade')))
-    set_rule(world.get_location('Bottom of the Well Locked Pits'), lambda state: state.has('Small Key (Bottom of the Well)', 3) and state.can_see_with_lens()) #These pits are really unfair.
-    set_rule(world.get_location('Bottom of the Well Behind Right Grate'), lambda state: state.has('Small Key (Bottom of the Well)', 3) and state.can_see_with_lens())
-
-    # GS
-    set_always_allow(world.get_location('GS Well West Inner Room'), lambda item, state: item.name == 'Small Key (Bottom of the Well)')
-    set_rule(world.get_location('GS Well West Inner Room'), lambda state: state.has('Boomerang') and state.can_see_with_lens() and (state.has('Small Key (Bottom of the Well)', 3) or item_name(state, 'GS Well West Inner Room') == 'Small Key (Bottom of the Well)'))
-    set_always_allow(world.get_location('GS Well East Inner Room'), lambda item, state: item.name == 'Small Key (Bottom of the Well)')
-    set_rule(world.get_location('GS Well East Inner Room'), lambda state: state.has('Boomerang') and state.can_see_with_lens() and (state.has('Small Key (Bottom of the Well)', 3) or item_name(state, 'GS Well East Inner Room') == 'Small Key (Bottom of the Well)'))
-    set_rule(world.get_location('GS Well Like Like Cage'), lambda state: state.has('Small Key (Bottom of the Well)', 3) and state.has('Boomerang') and state.can_see_with_lens())
-
-# Bottom of the Well MQ
-# "Quirks to Know":
-# Water Lowering Switch:
-# - You can jumpslash this switch by jumping off with a Deku Stick, so no requirements need to be listed to lower the water.
-# Switch for West Inner Room Door:
-# - Explosives are not required to reach this switch. You can sidehop or backflip over the corner of the pit.
-def dung_rules_bwmq(world):
-    set_rule(world.get_location('Bottom of the Well MQ Compass Chest'), lambda state: state.has('Kokiri Sword') or world.logic_child_deadhand)
-    set_rule(world.get_location('Bottom of the Well MQ Dead Hand Freestanding Key'), lambda state: state.has_explosives())
-    set_rule(world.get_location('Bottom of the Well MQ Map Chest'), lambda state: state.can_play('Zeldas Lullaby'))
-    set_rule(world.get_location('Bottom of the Well MQ East Inner Room Freestanding Key'), lambda state: state.can_play('Zeldas Lullaby') and state.has_projectile('child'))
-    set_always_allow(world.get_location('Bottom of the Well MQ Lens Chest'), lambda item, state: item.name == 'Small Key (Bottom of the Well)')
-    set_rule(world.get_location('Bottom of the Well MQ Lens Chest'), lambda state: state.can_play('Zeldas Lullaby') and state.has_explosives() and (state.has('Small Key (Bottom of the Well)', 2) or item_name(state, 'Bottom of the Well MQ Lens Chest') == 'Small Key (Bottom of the Well)'))
-
-    # GS
-    set_rule(world.get_location('GS Well MQ West Inner Room'), lambda state: state.can_play('Zeldas Lullaby') and state.can_see_with_lens())
-    set_always_allow(world.get_location('GS Well MQ Coffin Room'), lambda item, state: item.name == 'Small Key (Bottom of the Well)')
-    set_rule(world.get_location('GS Well MQ Coffin Room'), lambda state: state.has('Small Key (Bottom of the Well)', 2) or item_name(state, 'GS Well MQ Coffin Room') == 'Small Key (Bottom of the Well)')
-
-# Ice Cavern Vanilla
-def dung_rules_ic0(world):
-    set_rule(world.get_location('Ice Cavern Map Chest'), lambda state: state.has_bottle())
-    set_rule(world.get_location('Ice Cavern Compass Chest'), lambda state: state.has_bottle())
-    set_rule(world.get_location('Ice Cavern Freestanding PoH'), lambda state: state.has_bottle())
-    set_rule(world.get_location('Ice Cavern Iron Boots Chest'), lambda state: state.has_bottle())
-    set_rule(world.get_location('Sheik in Ice Cavern'), lambda state: state.has_bottle() and state.is_adult())
-
-	# GS
-    set_rule(world.get_location('GS Ice Cavern Spinning Scythe Room'), lambda state: state.can_use('Hookshot'))
-    set_rule(world.get_location('GS Ice Cavern Heart Piece Room'), lambda state: state.can_use('Hookshot') and state.has_bottle())
-    set_rule(world.get_location('GS Ice Cavern Push Block Room'), lambda state: state.can_use('Hookshot') and state.has_bottle())
-
-# Ice Cavern MQ
-# The rule exists on the entrance to avoid needing to change Blue Fire checks elsewhere.
-# "Quirks to Know":
-# GS Ice Cavern Scarecrow:
-# - You can use the hover boots to get onto one of the taller pillars, and from there you can Longshot to the GS.
-# - This skips the Ocarina requirement and is only relevant if Hover Boots into Zora's Domain is in logic.
-def dung_rules_icmq(world):
-    set_rule(world.get_entrance('Ice Cavern Entrance'), lambda state: state.has_bottle() and state.has_projectile('adult'))
-    set_rule(world.get_location('Ice Cavern MQ Freestanding PoH'), lambda state: state.has_explosives())
-
-    # GS
-    set_rule(world.get_location('GS Ice Cavern MQ Red Ice'), lambda state: state.can_play('Song of Time'))
-    set_rule(world.get_location('GS Ice Cavern MQ Scarecrow'), lambda state: state.can_use('Scarecrow') or (state.has('Hover Boots') and state.can_use('Longshot')))
-
-# Gerudo Training Grounds Vanilla
-def dung_rules_gtg0(world):
-    set_rule(world.get_entrance('Gerudo Training Ground Left Silver Rupees'), lambda state: state.can_use('Hookshot'))
-    set_rule(world.get_entrance('Gerudo Training Ground Beamos'), lambda state: state.has_explosives())
-    set_rule(world.get_entrance('Gerudo Training Grounds Right Locked Doors'), lambda state: state.has('Small Key (Gerudo Training Grounds)', 9))
-    set_rule(world.get_entrance('Gerudo Training Grounds Maze Ledge'), lambda state: state.can_play('Song of Time'))
-    set_rule(world.get_entrance('Gerudo Training Grounds Right Hookshot Target'), lambda state: state.can_use('Progressive Hookshot'))
-    set_rule(world.get_entrance('Gerudo Training Grounds Hammer Target'), lambda state: state.can_use('Hammer') and state.has('Bow'))
-    set_rule(world.get_entrance('Gerudo Training Grounds Hidden Hookshot Target'), lambda state: state.can_use('Hookshot') and state.can_see_with_lens())
-    set_rule(world.get_location('Gerudo Training Grounds Lobby Left Chest'), lambda state: state.can_use('Bow'))
-    set_rule(world.get_location('Gerudo Training Grounds Lobby Right Chest'), lambda state: state.can_use('Bow'))
-    set_rule(world.get_location('Gerudo Training Grounds Beamos Chest'), lambda state: state.has_explosives())
-    set_rule(world.get_location('Gerudo Training Grounds Hidden Ceiling Chest'), lambda state: state.has('Small Key (Gerudo Training Grounds)', 3) and state.can_see_with_lens())
-    set_rule(world.get_location('Gerudo Training Grounds Maze Path First Chest'), lambda state: state.has('Small Key (Gerudo Training Grounds)', 4))
-    set_rule(world.get_location('Gerudo Training Grounds Maze Path Second Chest'), lambda state: state.has('Small Key (Gerudo Training Grounds)', 6))
-    set_rule(world.get_location('Gerudo Training Grounds Maze Path Third Chest'), lambda state: state.has('Small Key (Gerudo Training Grounds)', 7))
-    set_rule(world.get_location('Gerudo Training Grounds Maze Path Final Chest'), lambda state: (state.has('Small Key (Gerudo Training Grounds)', 9)) or (item_name(state, 'Gerudo Training Grounds Maze Path Final Chest') == 'Small Key (Gerudo Training Grounds)' and state.has('Small Key (Gerudo Training Grounds)', 8))) #Allow key for key
-    set_always_allow(world.get_location('Gerudo Training Grounds Maze Path Final Chest'), lambda item, state: item.name == 'Small Key (Gerudo Training Grounds)')
-    set_rule(world.get_location('Gerudo Training Grounds Underwater Silver Rupee Chest'), lambda state: state.can_use('Hookshot') and state.can_play('Song of Time') and state.has('Iron Boots') and (world.logic_fewer_tunic_requirements or state.has_ZoraTunic()))
-    set_rule(world.get_location('Gerudo Training Grounds Hammer Room Switch Chest'), lambda state: state.can_use('Hammer'))
-    set_rule(world.get_location('Gerudo Training Grounds Eye Statue Chest'), lambda state: state.can_use('Bow'))
-    set_rule(world.get_location('Gerudo Training Grounds Near Scarecrow Chest'), lambda state: state.can_use('Bow'))
-    set_rule(world.get_location('Gerudo Training Grounds Heavy Block First Chest'), lambda state: state.can_use('Silver Gauntlets') and state.can_see_with_lens())
-    set_rule(world.get_location('Gerudo Training Grounds Heavy Block Second Chest'), lambda state: state.can_use('Silver Gauntlets') and state.can_see_with_lens())
-    set_rule(world.get_location('Gerudo Training Grounds Heavy Block Third Chest'), lambda state: state.can_use('Silver Gauntlets') and state.can_see_with_lens())
-    set_rule(world.get_location('Gerudo Training Grounds Heavy Block Fourth Chest'), lambda state: state.can_use('Silver Gauntlets') and state.can_see_with_lens())
-
-# Gerudo Training Grounds MQ
-def dung_rules_gtgmq(world):
-    set_rule(world.get_entrance('Gerudo Training Grounds Left Door'), lambda state: state.has_fire_source())
-    set_rule(world.get_entrance('Gerudo Training Grounds Right Door'), lambda state: state.has('Bow'))
-    set_rule(world.get_entrance('Gerudo Training Grounds Longshot Target'), lambda state: state.can_use('Longshot'))
-    set_rule(world.get_entrance('Gerudo Training Grounds Song of Time Block'), lambda state: state.can_play('Song of Time') and state.can_see_with_lens() and state.has_bottle())
-    set_rule(world.get_entrance('Gerudo Training Grounds Rusted Switch'), lambda state: state.has('Hammer'))
-    set_rule(world.get_location('Gerudo Training Grounds MQ Hidden Ceiling Chest'), lambda state: state.can_see_with_lens())
-    set_rule(world.get_location('Gerudo Training Grounds MQ Maze Path Third Chest'), lambda state: state.has('Small Key (Gerudo Training Grounds)', 1))
-    set_rule(world.get_location('Gerudo Training Grounds MQ Underwater Silver Rupee Chest'), lambda state: state.has('Hover Boots') and state.has_fire_source() and state.has('Progressive Hookshot') and state.has('Iron Boots') and (world.logic_fewer_tunic_requirements or state.has_ZoraTunic()) and ((world.difficulty != 'ohko') or state.has_bottle() or state.can_use('Nayrus Love')))
-    set_rule(world.get_location('Gerudo Training Grounds MQ Heavy Block Chest'), lambda state: state.has('Progressive Strength Upgrade', 2))
-    set_rule(world.get_location('Gerudo Training Grounds MQ Eye Statue Chest'), lambda state: state.has('Bow'))
-    set_rule(world.get_location('Gerudo Training Grounds MQ Ice Arrows Chest'), lambda state: state.has('Small Key (Gerudo Training Grounds)', 3) or (item_name(state, 'Gerudo Training Grounds MQ Ice Arrows Chest') == 'Small Key (Gerudo Training Grounds)' and state.has('Small Key (Gerudo Training Grounds)')))
-    set_always_allow(world.get_location('Gerudo Training Grounds MQ Ice Arrows Chest'), lambda item, state: item.name == 'Small Key (Gerudo Training Grounds)')
-    # There is Blue Fire in GTG. I also had to make this edit to the same check in baseclasses.
-    add_rule(world.get_location('King Zora Thawed'), lambda state: state.has_bottle() and state.can_reach('Gerudo Training Grounds Stalfos Room'), 'or')
-
-# Ganon's Castle Vanilla
-def dung_rules_gc0(world):
-    set_rule(world.get_entrance('Ganons Castle Light Trial'), lambda state: state.can_use('Golden Gauntlets'))
-    set_rule(world.get_entrance('Ganons Castle Tower'), lambda state: (world.skipped_trials['Forest'] or state.has('Forest Trial Clear')) and (world.skipped_trials['Fire'] or state.has('Fire Trial Clear')) and (world.skipped_trials['Water'] or state.has('Water Trial Clear')) and (world.skipped_trials['Shadow'] or state.has('Shadow Trial Clear')) and (world.skipped_trials['Spirit'] or state.has('Spirit Trial Clear')) and (world.skipped_trials['Light'] or state.has('Light Trial Clear')))
-    set_rule(world.get_location('Ganons Castle Forest Trial Clear'), lambda state: state.can_use('Light Arrows') and (state.has('Fire Arrows') or state.has('Dins Fire')))
-    set_rule(world.get_location('Ganons Castle Fire Trial Clear'), lambda state: state.has_GoronTunic() and state.can_use('Golden Gauntlets') and state.can_use('Light Arrows') and state.can_use('Longshot'))
-    set_rule(world.get_location('Ganons Castle Water Trial Clear'), lambda state: state.has_bottle() and state.has('Hammer') and state.can_use('Light Arrows'))
-    set_rule(world.get_location('Ganons Castle Shadow Trial Clear'), lambda state: state.can_use('Light Arrows') and state.has('Hammer') and ((state.has('Fire Arrows') and (state.has('Hover Boots') or state.can_see_with_lens())) or (state.can_use('Longshot') and (state.has('Hover Boots') or (state.has('Dins Fire') and state.can_see_with_lens())))))
-    set_rule(world.get_location('Ganons Castle Shadow Trial First Chest'), lambda state: state.can_use('Fire Arrows') or state.can_use('Longshot') or state.has('Hover Boots') or state.can_play('Song of Time'))
-    set_rule(world.get_location('Ganons Castle Shadow Trial Second Chest'), lambda state: state.can_use('Fire Arrows') or (state.can_use('Longshot') and (state.has('Hover Boots') or state.can_use('Dins Fire'))))
-    set_rule(world.get_location('Ganons Castle Spirit Trial Clear'), lambda state: state.can_use('Light Arrows') and state.has('Mirror Shield') and state.has_bombchus() and state.has('Progressive Hookshot'))
-    set_rule(world.get_location('Ganons Castle Spirit Trial First Chest'), lambda state: state.has('Progressive Hookshot'))
-    set_rule(world.get_location('Ganons Castle Spirit Trial Second Chest'), lambda state: state.has('Progressive Hookshot') and state.has_bombchus() and state.can_see_with_lens())
-    set_rule(world.get_location('Ganons Castle Light Trial Clear'), lambda state: state.can_use('Light Arrows') and state.has('Progressive Hookshot') and state.has('Small Key (Ganons Castle)', 2))
-    set_rule(world.get_location('Ganons Castle Light Trail Invisible Enemies Chest'), lambda state: state.can_see_with_lens())
-    set_rule(world.get_location('Ganons Castle Light Trial Lullaby Chest'), lambda state: state.can_play('Zeldas Lullaby') and state.has('Small Key (Ganons Castle)', 1))
-# Ganon's Castle MQ
-# MQ Ganons Castle
-# "Quirks to Know":
-# Ganons Castle Shadow Trial First Chest:
-# - You can spawn this chest with strength but you have to make sure the bombflower explodes in about the same position it spawns in.
-# Just in general I want to say if there's a silver rupee inside a Beamos, you can just brush the Beamos to get it. That comes up a few times, but this trial without explosives can get a little hairy.
-def dung_rules_gcmq(world):
-    set_rule(world.get_entrance('Ganons Castle Light Trial'), lambda state: state.can_use('Golden Gauntlets'))
-    set_rule(world.get_entrance('Ganons Castle Tower'), lambda state: (world.skipped_trials['Forest'] or state.has('Forest Trial Clear')) and (world.skipped_trials['Fire'] or state.has('Fire Trial Clear')) and (world.skipped_trials['Water'] or state.has('Water Trial Clear')) and (world.skipped_trials['Shadow'] or state.has('Shadow Trial Clear')) and (world.skipped_trials['Spirit'] or state.has('Spirit Trial Clear')) and (world.skipped_trials['Light'] or state.has('Light Trial Clear')))
-    set_rule(world.get_location('Ganons Castle MQ Forest Trial First Chest'), lambda state: state.has('Bow'))
-    set_rule(world.get_location('Ganons Castle MQ Forest Trial Second Chest'), lambda state: state.has_fire_source())
-    set_rule(world.get_location('Ganons Castle MQ Forest Trial Freestanding Key'), lambda state: state.has('Progressive Hookshot'))
-    set_rule(world.get_location('Ganons Castle Forest Trial Clear'), lambda state: state.can_use('Light Arrows') and state.can_play('Song of Time'))
-    set_rule(world.get_location('Ganons Castle Fire Trial Clear'), lambda state: state.has_GoronTunic() and state.can_use('Golden Gauntlets') and state.can_use('Light Arrows') and (state.can_use('Longshot') or state.has('Hover Boots')))
-    set_rule(world.get_location('Ganons Castle MQ Water Trial Chest'), lambda state: state.has_bottle())
-    set_rule(world.get_location('Ganons Castle Water Trial Clear'), lambda state: state.has_bottle() and state.can_use('Light Arrows') and state.has('Small Key (Ganons Castle)', 3))
-    set_rule(world.get_location('Ganons Castle MQ Shadow Trial First Chest'), lambda state: (state.has('Bow') and (state.has('Progressive Hookshot') or state.has('Hover Boots'))) or (state.has('Hover Boots') and state.can_see_with_lens() and (state.has_explosives() or state.has('Progressive Strength Upgrade') or state.can_use('Dins Fire'))))
-    set_rule(world.get_location('Ganons Castle MQ Shadow Trial Second Chest'), lambda state: state.has('Bow') and state.can_see_with_lens() and (state.has('Hover Boots') or (state.has('Progressive Hookshot') and state.has_fire_source())))
-    set_rule(world.get_location('Ganons Castle Shadow Trial Clear'), lambda state: state.can_use('Light Arrows') and state.can_see_with_lens() and (state.has('Hover Boots') or (state.has('Progressive Hookshot') and state.has_fire_source())))
-    set_rule(world.get_location('Ganons Castle MQ Spirit Trial First Chest'), lambda state: state.has('Bow') and state.has('Hammer'))
-    set_rule(world.get_location('Ganons Castle MQ Spirit Trial Second Chest'), lambda state: state.has('Bow') and state.has('Hammer') and state.has_bombchus() and state.can_see_with_lens())
-    set_rule(world.get_location('Ganons Castle MQ Spirit Trial Sun Front Left Chest'), lambda state: state.has('Hammer') and state.has_bombchus() and state.can_use('Fire Arrows') and state.has('Mirror Shield'))
-    set_rule(world.get_location('Ganons Castle MQ Spirit Trial Sun Back Left Chest'), lambda state: state.has('Hammer') and state.has_bombchus() and state.can_use('Fire Arrows') and state.has('Mirror Shield'))
-    set_rule(world.get_location('Ganons Castle MQ Spirit Trial Golden Gauntlets Chest'), lambda state: state.has('Hammer') and state.has_bombchus() and state.can_use('Fire Arrows') and state.has('Mirror Shield'))
-    set_rule(world.get_location('Ganons Castle MQ Spirit Trial Sun Back Right Chest'), lambda state: state.has('Hammer') and state.has_bombchus() and state.can_use('Fire Arrows') and state.has('Mirror Shield'))
-    set_rule(world.get_location('Ganons Castle Spirit Trial Clear'), lambda state: state.can_use('Light Arrows') and state.has('Hammer') and state.has_bombchus() and state.has('Fire Arrows') and state.has('Mirror Shield'))
-    set_rule(world.get_location('Ganons Castle MQ Light Trial Lullaby Chest'), lambda state: state.can_play('Zeldas Lullaby'))
-    set_rule(world.get_location('Ganons Castle Light Trial Clear'), lambda state: state.can_use('Light Arrows') and state.has('Progressive Hookshot') and state.has('Small Key (Ganons Castle)', 3))
-
-    # Song locations can only be a song
-    #song_locations = [world.get_location(location) for location in
-    #    ['Song from Composer Grave', 'Impa at Castle', 'Song from Malon', 'Song from Saria',
-    #     'Song from Ocarina of Time', 'Song at Windmill', 'Sheik Forest Song', 'Sheik at Temple',
-    #     'Sheik in Crater', 'Sheik in Ice Cavern', 'Sheik in Kakariko', 'Sheik at Colossus']]
-    #for location in world.get_locations():
-    #    if location in song_locations:
-    #        add_item_rule(location, lambda item: item.type == 'Song')
-    #    else:
-    #        add_item_rule(location, lambda item: item.type != 'Song')
->>>>>>> 7d10e8be
+import collections
+import logging
+
+
+def set_rules(world):
+    global_rules(world)
+
+    if world.bridge == 'medallions':
+        # require all medallions to form the bridge
+        set_rule(world.get_entrance('Rainbow Bridge'), lambda state: state.has('Forest Medallion') and state.has('Fire Medallion') and state.has('Water Medallion') and state.has('Shadow Medallion') and state.has('Spirit Medallion') and state.has('Light Medallion'))
+    elif world.bridge == 'vanilla':
+        # require only what vanilla did to form the bridge
+        set_rule(world.get_entrance('Rainbow Bridge'), lambda state: state.has('Light Arrows') and state.has('Shadow Medallion') and state.has('Spirit Medallion'))
+    elif world.bridge == 'dungeons':
+        # require all medallions and stones to form the bridge
+        set_rule(world.get_entrance('Rainbow Bridge'), lambda state: state.has('Forest Medallion') and state.has('Fire Medallion') and state.has('Water Medallion') and state.has('Shadow Medallion') and state.has('Spirit Medallion') and state.has('Light Medallion') and state.has('Kokiri Emerald') and state.has('Goron Ruby') and state.has('Zora Sapphire'))
+
+
+def set_rule(spot, rule):
+    spot.access_rule = rule
+
+def set_always_allow(spot, rule):
+    spot.always_allow = rule
+
+
+def add_rule(spot, rule, combine='and'):
+    old_rule = spot.access_rule
+    if combine == 'or':
+        spot.access_rule = lambda state: rule(state) or old_rule(state)
+    else:
+        spot.access_rule = lambda state: rule(state) and old_rule(state)
+
+def add_item_rule(spot, rule, combine='and'):
+    old_rule = spot.item_rule
+    if combine == 'or':
+        spot.item_rule = lambda item: rule(item) or old_rule(item)
+    else:
+        spot.item_rule = lambda item: rule(item) and old_rule(item)
+
+def forbid_item(location, item):
+    old_rule = location.item_rule
+    location.item_rule = lambda i: i.name != item and old_rule(i)
+
+
+def item_in_locations(state, item, locations):
+    for location in locations:
+        if item_name(state, location) == item:
+            return True
+    return False
+
+def item_name(state, location):
+    location = state.world.get_location(location)
+    if location.item is None:
+        return None
+    return location.item.name
+
+
+def global_rules(world):
+
+    expected_skulltulas = world.logic_skulltulas
+
+    # ganon can only carry triforce
+    world.get_location('Ganon').item_rule = lambda item: item.name == 'Triforce'
+
+    # these are default save&quit points and always accessible
+    world.get_region('Links House').can_reach = lambda state: True
+
+	# dungeon requirements (including gold skulltulas)
+    if world.dungeon_mq['DT']:
+        dung_rules_dtmq(world)
+    else:
+        dung_rules_dt0(world)
+    if world.dungeon_mq['DC']:
+        dung_rules_dcmq(world)
+    else:
+        dung_rules_dc0(world)
+    if world.dungeon_mq['JB']:
+        dung_rules_jbmq(world)
+    else:
+        dung_rules_jb0(world)
+    if world.dungeon_mq['FoT']:
+        dung_rules_fotmq(world)
+    else:
+        dung_rules_fot0(world)
+    if world.dungeon_mq['FiT']:
+        dung_rules_fitmq(world)
+    else:
+        dung_rules_fit0(world)
+    if world.dungeon_mq['WT']:
+        dung_rules_wtmq(world)
+    else:
+        dung_rules_wt0(world)
+    if world.dungeon_mq['SpT']:
+        dung_rules_sptmq(world)
+    else:
+        dung_rules_spt0(world)
+    if world.dungeon_mq['ShT']:
+        dung_rules_shtmq(world)
+    else:
+        dung_rules_sht0(world)
+    if world.dungeon_mq['BW']:
+        dung_rules_bwmq(world)
+    else:
+        dung_rules_bw0(world)
+    if world.dungeon_mq['IC']:
+        dung_rules_icmq(world)
+    else:
+        dung_rules_ic0(world)
+    if world.dungeon_mq['GTG']:
+        dung_rules_gtgmq(world)
+    else:
+        dung_rules_gtg0(world)
+    if world.dungeon_mq['GC']:
+        dung_rules_gcmq(world)
+    else:
+        dung_rules_gc0(world)
+
+    # overworld requirements
+    set_rule(world.get_location('Deku Baba Sticks'), lambda state: (state.has('Kokiri Sword') and state.has('Buy Deku Shield')) or (world.open_forest and (state.is_adult() or state.has('Kokiri Sword') or state.has('Boomerang'))))
+    set_rule(world.get_location('Deku Baba Nuts'), lambda state: (state.has('Kokiri Sword') and state.has('Buy Deku Shield')) or (world.open_forest and (state.is_adult() or state.has_slingshot() or state.has_sticks() or state.has_explosives() or state.has('Kokiri Sword') or (state.has('Dins Fire') and state.has('Magic Meter')))))
+    set_rule(world.get_entrance('Deku Tree'), lambda state: (state.has('Kokiri Sword') and state.has('Buy Deku Shield')) or world.open_forest)
+    set_rule(world.get_entrance('Lost Woods Bridge'), lambda state: state.can_leave_forest())
+    set_rule(world.get_location('Skull Kid'), lambda state: state.can_play('Sarias Song'))
+    set_rule(world.get_location('Ocarina Memory Game'), lambda state: (not world.logic_no_memory_game) and state.has_ocarina())
+    set_rule(world.get_location('Target in Woods'), lambda state: state.has_slingshot())
+    set_rule(world.get_location('Deku Theater Skull Mask'), lambda state: (not world.logic_no_trade_skull_mask) and state.has('Zeldas Letter'))
+    set_rule(world.get_location('Deku Theater Mask of Truth'), lambda state: (not world.logic_no_trade_mask_of_truth) and (state.has('Zeldas Letter') and state.can_play('Sarias Song') and state.has('Kokiri Emerald') and state.has('Goron Ruby') and state.has('Zora Sapphire') and state.guarantee_hint())) #Must befriend Skull Kid to sell Skull Mask, all stones to spawn running man.
+    set_rule(world.get_location('Anju as Adult'), lambda state: state.is_adult())
+    set_rule(world.get_location('Man on Roof'), lambda state: world.logic_man_on_roof or state.can_use('Hookshot'))
+    set_rule(world.get_location('10 Gold Skulltulla Reward'), lambda state: (expected_skulltulas >= 10) and state.has('Gold Skulltulla Token', 10))
+    set_rule(world.get_location('20 Gold Skulltulla Reward'), lambda state: (expected_skulltulas >= 20) and state.has('Gold Skulltulla Token', 20))
+    set_rule(world.get_location('30 Gold Skulltulla Reward'), lambda state: (expected_skulltulas >= 30) and state.has('Gold Skulltulla Token', 30) and state.guarantee_hint())
+    set_rule(world.get_location('40 Gold Skulltulla Reward'), lambda state: (expected_skulltulas >= 40) and state.has('Gold Skulltulla Token', 40) and state.guarantee_hint())
+    set_rule(world.get_location('50 Gold Skulltulla Reward'), lambda state: (expected_skulltulas >= 50) and state.has('Gold Skulltulla Token', 50) and state.guarantee_hint())
+    set_rule(world.get_location('Heart Piece Grave Chest'), lambda state: state.can_play('Suns Song'))
+    set_rule(world.get_entrance('Composer Grave'), lambda state: state.can_play('Zeldas Lullaby'))
+    set_rule(world.get_location('Song from Composer Grave'), lambda state: state.is_adult() or (state.has_slingshot() or state.has('Boomerang') or state.has_sticks() or state.has_explosives() or state.has('Kokiri Sword')))
+    set_rule(world.get_location('Composer Grave Chest'), lambda state: state.has_fire_source())
+    set_rule(world.get_entrance('Bottom of the Well'), lambda state: state.can_play('Song of Storms') and (world.dungeon_mq['BW'] or (state.has_slingshot() or state.has_sticks() or state.has_explosives() or state.has('Kokiri Sword') or (state.has('Dins Fire') and state.has('Magic Meter')))))
+    set_rule(world.get_entrance('Death Mountain Entrance'), lambda state: state.has('Zeldas Letter') or state.is_adult() or world.open_kakariko)
+    set_rule(world.get_entrance('Dodongos Cavern Rocks'), lambda state: state.has_explosives() or state.has('Progressive Strength Upgrade') or state.is_adult())
+    # In the future, 'Buy Fairy\'s Spirit' should be changed to has_fairy() so that other potential sources of fairies could be added.
+    set_rule(world.get_location('DM Trail Freestanding PoH'), lambda state: world.open_kakariko or (world.difficulty != 'ohko') or state.has('Zeldas Letter') or state.can_blast_or_smash() or state.can_use('Dins Fire') or state.can_use('Nayrus Love') or state.has_bow() or state.has('Progressive Strength Upgrade') or state.has('Buy Fairy\'s Spirit') or state.has('Hover Boots'))
+    set_rule(world.get_location('Death Mountain Bombable Chest'), lambda state: state.can_blast_or_smash())
+    set_rule(world.get_location('Biggoron'), lambda state: (not world.logic_no_trade_biggoron) and state.is_adult() and state.can_finish_adult_trades() and state.guarantee_hint())
+    set_rule(world.get_location('Goron City Leftmost Maze Chest'), lambda state: state.is_adult() and (state.can_use('Hammer') or state.can_use('Silver Gauntlets')))
+    set_rule(world.get_location('Goron City Left Maze Chest'), lambda state: state.can_blast_or_smash() or (state.can_use('Hammer') or state.can_use('Silver Gauntlets')))
+    set_rule(world.get_location('Goron City Right Maze Chest'), lambda state: state.can_blast_or_smash() or (state.can_use('Hammer') or state.can_use('Silver Gauntlets')))
+    set_rule(world.get_location('Rolling Goron as Child'), lambda state: state.has('Bomb Bag') and state.has_explosives())
+    set_rule(world.get_location('Goron City Pot Freestanding PoH'), lambda state: (state.has_bombs() or state.has('Progressive Strength Upgrade')) and ((state.can_play('Zeldas Lullaby') and state.has_sticks()) or state.can_use('Dins Fire')))
+    set_rule(world.get_entrance('Darunias Chamber'), lambda state: state.can_play('Zeldas Lullaby'))
+    set_rule(world.get_location('Darunias Joy'), lambda state: state.can_play('Sarias Song'))
+    set_rule(world.get_location('Goron City Stick Pot'), lambda state: world.open_kakariko or state.has('Zeldas Letter') or state.has_explosives() or state.can_use('Dins Fire'))
+    set_rule(world.get_entrance('Goron City from Woods'), lambda state: (state.can_blast_or_smash() or state.can_use('Dins Fire') or ((state.has_bow() or state.has('Progressive Strength Upgrade')) and state.is_adult())) and state.can_leave_forest())
+    set_rule(world.get_location('King Dodongo'), lambda state: state.has('Bomb Bag') or state.has('Progressive Strength Upgrade'))
+    set_rule(world.get_location('King Dodongo Heart'), lambda state: state.has('Bomb Bag') or state.has('Progressive Strength Upgrade'))
+    set_rule(world.get_location('Song from Saria'), lambda state: state.has('Zeldas Letter'))
+    set_rule(world.get_entrance('Mountain Summit Fairy'), lambda state: state.can_blast_or_smash())
+    set_rule(world.get_location('Crater Fairy Reward'), lambda state: state.can_play('Zeldas Lullaby'))
+    set_rule(world.get_location('Mountain Summit Fairy Reward'), lambda state: state.can_play('Zeldas Lullaby'))
+    set_rule(world.get_entrance('Mountain Crater Entrance'), lambda state: state.can_blast_or_smash())
+    set_rule(world.get_entrance('Hyrule Castle Fairy'), lambda state: state.has_explosives())
+    set_rule(world.get_location('Hyrule Castle Fairy Reward'), lambda state: state.can_play('Zeldas Lullaby'))
+    set_rule(world.get_entrance('Hyrule Castle Garden'), lambda state: state.has('Weird Egg') or (not world.shuffle_weird_egg))
+    set_rule(world.get_entrance('Ganons Castle Grounds'), lambda state: state.is_adult())
+    set_rule(world.get_entrance('Ganons Castle Fairy'), lambda state: state.can_use('Golden Gauntlets'))
+    set_rule(world.get_location('Ganons Castle Fairy Reward'), lambda state: state.can_play('Zeldas Lullaby'))
+    set_rule(world.get_location('Bombchu Bowling Bomb Bag'), lambda state: state.has_bombchus())
+    set_rule(world.get_location('Bombchu Bowling Piece of Heart'), lambda state: state.has_bombchus())
+    set_rule(world.get_location('Adult Shooting Gallery'), lambda state: state.can_use('Bow'))
+    set_rule(world.get_location('10 Big Poes'), lambda state: (not world.logic_no_big_poes) and (state.can_use() and state.has('Epona') and state.has_bottle() and state.guarantee_hint()))
+    set_rule(world.get_location('Treasure Chest Game'), lambda state: state.can_use('Lens of Truth'))
+    set_rule(world.get_entrance('Lost Woods Dive Warp'), lambda state: state.can_dive() and state.can_leave_forest())
+    set_rule(world.get_entrance('Zora River Dive Warp'), lambda state: state.can_dive())
+    set_rule(world.get_entrance('Lake Hylia Dive Warp'), lambda state: state.can_dive())
+    set_rule(world.get_entrance('Zoras Domain Dive Warp'), lambda state: state.can_dive())
+    set_rule(world.get_entrance('Zora River Waterfall'), lambda state: state.can_play('Zeldas Lullaby') or world.logic_zora_with_cucco)
+    set_rule(world.get_entrance('Zora River Rocks'), lambda state: state.has_explosives())
+    set_rule(world.get_location('Zora River Lower Freestanding PoH'), lambda state: state.has_explosives() or state.has('Progressive Scale') or state.can_use('Hover Boots'))
+    set_rule(world.get_location('Zora River Upper Freestanding PoH'), lambda state: state.has_explosives() or state.has('Progressive Scale') or state.can_use('Hover Boots'))
+    set_rule(world.get_location('Frog Ocarina Game'), lambda state: state.can_play('Zeldas Lullaby') and state.can_play('Sarias Song') and state.can_play('Suns Song') and state.can_play('Eponas Song') and state.can_play('Song of Time') and state.can_play('Song of Storms'))
+    set_rule(world.get_location('Frogs in the Rain'), lambda state: state.can_play('Song of Storms'))
+    set_rule(world.get_location('Underwater Bottle'), lambda state: state.can_dive())
+    set_rule(world.get_location('King Zora Moves'), lambda state: state.has('Bottle with Letter'))
+    set_rule(world.get_entrance('Behind King Zora'), lambda state: state.has('Bottle with Letter'))
+    set_rule(world.get_entrance('Zora River Adult'), lambda state: state.is_adult())
+    set_rule(world.get_entrance('Zoras Domain Adult Access'), lambda state: state.can_play('Zeldas Lullaby') or (state.has('Hover Boots') and world.logic_zora_with_hovers))
+    set_rule(world.get_entrance('Zoras Fountain Adult Access'), lambda state: state.can_reach('Zoras Fountain'))
+    set_rule(world.get_location('Zoras Domain Torch Run'), lambda state: state.has_sticks())
+    set_rule(world.get_entrance('Jabu Jabus Belly'), lambda state: state.has_bottle())
+    set_rule(world.get_entrance('Zoras Fountain Fairy'), lambda state: state.has_explosives())
+    set_rule(world.get_location('Zoras Fountain Fairy Reward'), lambda state: state.can_play('Zeldas Lullaby'))
+    set_rule(world.get_location('Ocarina of Time'), lambda state: state.has('Kokiri Emerald') and state.has('Goron Ruby') and state.has('Zora Sapphire') and state.guarantee_hint())
+    set_rule(world.get_location('Song from Ocarina of Time'), lambda state: state.has('Kokiri Emerald') and state.has('Goron Ruby') and state.has('Zora Sapphire') and state.guarantee_hint())
+    set_rule(world.get_entrance('Door of Time'), lambda state: state.can_play('Song of Time') or world.open_door_of_time)
+    set_rule(world.get_location('Talons Chickens'), lambda state: state.has('Zeldas Letter'))
+    set_rule(world.get_location('Song from Malon'), lambda state: state.has('Zeldas Letter') and state.has_ocarina())
+    set_rule(world.get_location('Epona'), lambda state: state.can_play('Eponas Song') and state.is_adult())
+    set_rule(world.get_entrance('Adult Forest Warp Pad'), lambda state: state.can_play('Minuet of Forest') and state.is_adult())
+    set_rule(world.get_entrance('Child Forest Warp Pad'), lambda state: state.can_play('Minuet of Forest'))
+    set_rule(world.get_entrance('Adult Meadow Access'), lambda state: state.can_play('Sarias Song') and state.is_adult())
+    set_rule(world.get_entrance('Forest Temple Entrance'), lambda state: state.can_use('Hookshot'))
+    set_rule(world.get_entrance('Dampes Grave'), lambda state: state.is_adult())
+    set_rule(world.get_location('Dampe Race Freestanding PoH'), lambda state: not world.logic_no_second_dampe_race)
+    set_rule(world.get_location('Graveyard Freestanding PoH'), lambda state: state.can_use('Magic Bean') or state.can_use('Longshot'))
+    set_rule(world.get_location('Song at Windmill'), lambda state: state.is_adult() and state.has_ocarina())
+    set_rule(world.get_location('Windmill Freestanding PoH'), lambda state: (state.is_adult() and (world.logic_windmill_hp or state.can_play('Song of Time'))) or state.has('Boomerang'))
+    set_rule(world.get_entrance('Temple Warp Pad'), lambda state: state.can_play('Prelude of Light') and state.can_leave_forest())
+    set_rule(world.get_location('Sheik at Temple'), lambda state: state.has('Forest Medallion') and state.is_adult())
+    set_rule(world.get_location('Diving in the Lab'), lambda state: state.has('Progressive Scale', 2))
+    set_rule(world.get_location('Child Fishing'), lambda state: (not world.logic_no_child_fishing) and state.has('Kokiri Sword'))
+    set_rule(world.get_location('Adult Fishing'), lambda state: (not world.logic_no_adult_fishing) and state.is_adult() and (state.can_use('Scarecrow') or state.has('Magic Bean') or state.can_reach(world.get_location('Morpha'))))
+    set_rule(world.get_location('Lake Hylia Freestanding PoH'), lambda state: state.can_use('Scarecrow') or state.has('Magic Bean'))
+    set_rule(world.get_location('Lake Hylia Sun'), lambda state: (state.can_use('Distant Scarecrow') or state.can_reach(world.get_location('Morpha'))) and state.can_use('Bow'))
+    set_rule(world.get_entrance('Crater Hover Boots'), lambda state: state.can_use('Hover Boots'))
+    set_rule(world.get_entrance('Crater Ascent'), lambda state: state.is_adult())
+    set_rule(world.get_entrance('Crater Scarecrow'), lambda state: state.has_ocarina() and state.can_use('Longshot'))
+    set_rule(world.get_entrance('Crater Bridge'), lambda state: state.can_use('Hover Boots') or state.can_use('Hookshot'))
+    set_rule(world.get_entrance('Crater Bridge Reverse'), lambda state: state.can_use('Hover Boots') or state.can_use('Hookshot') or state.can_use('Magic Bean'))
+    set_rule(world.get_entrance('Crater Warp Pad'), lambda state: state.can_play('Bolero of Fire') and state.can_leave_forest())
+    set_rule(world.get_entrance('Crater Fairy'), lambda state: state.can_use('Hammer'))
+    set_rule(world.get_location('DM Crater Volcano Freestanding PoH'), lambda state: (state.can_use('Magic Bean') and state.can_play('Bolero of Fire')) or (world.logic_crater_bean_hp_with_hovers and state.can_use('Hover Boots')))
+    set_rule(world.get_entrance('Fire Temple Entrance'), lambda state: state.is_adult() and (world.logic_fewer_tunic_requirements or state.has_GoronTunic()))
+    set_rule(world.get_location('Sheik in Crater'), lambda state: state.is_adult())
+    set_rule(world.get_location('Link the Goron'), lambda state: state.is_adult() and (state.has('Progressive Strength Upgrade') or state.has_explosives() or state.has_bow()))
+    set_rule(world.get_entrance('Crater Access'), lambda state: state.is_adult() and (state.has('Progressive Strength Upgrade') or state.has_explosives() or state.has_bow()))
+    set_rule(world.get_entrance('Goron Shop'), lambda state: state.has_explosives() or state.has('Progressive Strength') or (state.has_bow() and state.is_adult()) or (state.has('Dins Fire') and state.has('Magic Meter')) or ((state.has('Zeldas Letter') or world.open_kakariko or (state.has('Hammer') and state.is_adult())) and (state.can_play('Zeldas Lullaby') and state.has_sticks())))
+    set_rule(world.get_entrance('Lake Warp Pad'), lambda state: state.can_play('Serenade of Water') and state.can_leave_forest())
+    set_rule(world.get_location('King Zora Thawed'), lambda state: state.has_blue_fire())
+    set_rule(world.get_entrance('Zora Shop Adult Access'), lambda state: state.has_blue_fire())
+    set_rule(world.get_location('Zoras Fountain Bottom Freestanding PoH'), lambda state: state.has('Iron Boots') and (world.logic_fewer_tunic_requirements or state.has_ZoraTunic()))
+    set_rule(world.get_entrance('Water Temple Entrance'), lambda state: state.has('Iron Boots') and state.can_use('Hookshot') and (world.logic_fewer_tunic_requirements or state.has_ZoraTunic()))
+    set_rule(world.get_location('Sheik in Kakariko'), lambda state: state.is_adult() and state.has('Forest Medallion') and state.has('Fire Medallion') and state.has('Water Medallion'))
+    set_rule(world.get_entrance('Kakariko Potion Shop Front'), lambda state: state.is_adult())
+    set_rule(world.get_entrance('Kakariko Potion Shop Back'), lambda state: state.is_adult())
+    set_rule(world.get_entrance('Kakariko Bazaar'), lambda state: state.is_adult())
+    set_rule(world.get_entrance('Graveyard Warp Pad'), lambda state: state.can_play('Nocturne of Shadow') and state.can_leave_forest())
+    set_rule(world.get_entrance('Shadow Temple Entrance'), lambda state: state.can_use('Dins Fire') and state.can_see_with_lens() and (state.can_use('Hover Boots') or state.can_use('Hookshot')))
+    set_rule(world.get_entrance('Bridge Crossing'), lambda state: state.has('Epona') or state.can_use('Longshot') or ((world.gerudo_fortress == 'open') and state.is_adult()))
+    set_rule(world.get_location('Gerudo Valley Hammer Rocks Chest'), lambda state: state.can_use('Hammer'))
+    set_rule(world.get_location('Gerudo Fortress North F2 Carpenter'), lambda state: state.can_use('Bow') or state.can_use('Hookshot') or state.can_use('Hover Boots'))
+    set_rule(world.get_location('Gerudo Fortress Carpenter Rescue'), lambda state: state.can_finish_GerudoFortress())
+    set_rule(world.get_location('Gerudo Fortress Membership Card'), lambda state: state.can_finish_GerudoFortress())
+    set_rule(world.get_entrance('Gerudo Training Grounds Entrance'), lambda state: state.has('Carpenter Rescue') and state.has('Gerudo Membership Card') and state.is_adult())
+    set_rule(world.get_entrance('Haunted Wasteland Entrance'), lambda state: state.has('Carpenter Rescue') and (state.can_use('Hover Boots') or state.can_use('Longshot')))
+    set_rule(world.get_entrance('Haunted Wasteland Crossing'), lambda state: (world.logic_lens == 'chest') or state.can_use('Lens of Truth'))
+    set_rule(world.get_entrance('Colossus Warp Pad'), lambda state: state.can_play('Requiem of Spirit') and state.can_leave_forest())
+    set_rule(world.get_entrance('Colossus Fairy'), lambda state: state.has_explosives())
+    set_rule(world.get_location('Colossus Freestanding PoH'), lambda state: state.can_play('Requiem of Spirit') and state.can_use('Magic Bean'))
+    set_rule(world.get_location('Desert Colossus Fairy Reward'), lambda state: state.can_play('Zeldas Lullaby'))
+    set_rule(world.get_location('Gerudo Fortress Rooftop Chest'), lambda state: state.can_use('Hover Boots') or state.can_use('Scarecrow') or state.can_use('Longshot'))
+    set_rule(world.get_location('Horseback Archery 1000 Points'), lambda state: state.has('Carpenter Rescue') and state.has('Epona') and state.can_use('Bow'))
+    set_rule(world.get_location('Horseback Archery 1500 Points'), lambda state: (not world.logic_no_1500_archery) and (state.has('Carpenter Rescue') and state.has('Epona') and state.can_use('Bow')))
+    set_rule(world.get_location('Haunted Wasteland Structure Chest'), lambda state: state.has_fire_source())
+    set_rule(world.get_location('Zelda'), lambda state: state.has('Shadow Medallion') and state.has('Spirit Medallion') and state.is_adult())
+    set_rule(world.get_location('Ganon'), lambda state: (state.has('Boss Key (Ganons Castle)') or world.unlocked_ganondorf) and state.can_use('Light Arrows'))
+    set_rule(world.get_entrance('Kokiri Forest Storms Grotto'), lambda state: state.can_play('Song of Storms'))
+    set_rule(world.get_entrance('Lost Woods Generic Grotto'), lambda state: state.can_blast_or_smash())
+    set_rule(world.get_entrance('Lost Woods Sales Grotto'), lambda state: state.has_explosives() or (state.can_use('Hammer') and (state.can_play('Minuet of Forest') or state.can_play('Sarias Song'))))
+    set_rule(world.get_entrance('Front of Meadow Grotto'), lambda state: state.has_explosives() or (state.can_use('Hammer') and (state.can_play('Minuet of Forest') or state.can_play('Sarias Song'))))
+    set_rule(world.get_entrance('Meadow Gate'), lambda state: state.has_slingshot() or state.has_sticks() or state.has_explosives() or state.has('Kokiri Sword') or state.can_use('Dins Fire'))
+    set_rule(world.get_entrance('Remote Southern Grotto'), lambda state: state.can_blast_or_smash())
+    set_rule(world.get_entrance('Field Near Lake Inside Fence Grotto'), lambda state: state.can_blast_or_smash())
+    set_rule(world.get_entrance('Field Valley Grotto'), lambda state: state.can_blast_or_smash())
+    set_rule(world.get_entrance('Field West Castle Town Grotto'), lambda state: state.can_blast_or_smash())
+    set_rule(world.get_entrance('Field Far West Castle Town Grotto'), lambda state: state.can_blast_or_smash())
+    set_rule(world.get_entrance('Field Kakariko Grotto'), lambda state: state.can_blast_or_smash())
+    set_rule(world.get_entrance('Field North Lon Lon Grotto'), lambda state: state.can_blast_or_smash())
+    set_rule(world.get_entrance('Castle Storms Grotto'), lambda state: state.can_play('Song of Storms'))
+    set_rule(world.get_entrance('Kakariko Bombable Grotto'), lambda state: state.can_blast_or_smash() and (state.is_adult() or (state.has_sticks() or state.has('Kokiri Sword') or (state.has('Dins Fire') and state.has('Magic Meter')))))
+    set_rule(world.get_entrance('Mountain Bombable Grotto'), lambda state: state.can_blast_or_smash())
+    set_rule(world.get_entrance('Mountain Storms Grotto'), lambda state: state.can_play('Song of Storms'))
+    set_rule(world.get_entrance('Top of Crater Grotto'), lambda state: state.can_blast_or_smash())
+    set_rule(world.get_entrance('Zora River Plateau Open Grotto'), lambda state: state.has_explosives() or state.has('Progressive Scale') or state.is_adult())
+    set_rule(world.get_entrance('Zora River Plateau Bombable Grotto'), lambda state: state.can_blast_or_smash())
+    set_rule(world.get_location('Tektite Grotto Freestanding PoH'), lambda state: state.has('Progressive Scale', 2) or state.can_use('Iron Boots'))
+    set_rule(world.get_location('GS Kokiri Know It All House'), lambda state: state.nighttime() and (state.can_leave_forest() or state.can_play('Suns Song')) and state.can_child_attack())
+    set_rule(world.get_location('GS Kokiri Bean Patch'), lambda state: state.has_bottle() and state.can_child_attack() and (state.can_leave_forest() or state.has('Kokiri Sword') or state.has_sticks() or state.has('Boomerang') or state.has_explosives() or state.has('Buy Bottle Bug')))
+    set_rule(world.get_location('GS Kokiri House of Twins'), lambda state: state.can_use('Hookshot') and state.nighttime())
+    set_rule(world.get_location('GS Lost Woods Bean Patch Near Bridge'), lambda state: state.has_bottle() and state.can_child_attack() and (state.can_leave_forest() or state.has('Kokiri Sword') or state.has_sticks() or state.has('Boomerang') or state.has_explosives() or state.has('Buy Bottle Bug')))
+    set_rule(world.get_location('GS Lost Woods Bean Patch Near Stage'), lambda state: state.has_bottle() and (state.can_child_attack() or (not world.shuffle_scrubs and state.has('Buy Deku Shield'))) and (state.can_leave_forest() or state.has('Kokiri Sword') or state.has_sticks() or state.has('Boomerang') or state.has_explosives() or state.has('Buy Bottle Bug')))
+    set_rule(world.get_location('GS Lost Woods Above Stage'), lambda state: state.has('Magic Bean') and state.nighttime())
+    set_rule(world.get_location('GS Sacred Forest Meadow'), lambda state: state.can_use('Hookshot') and state.nighttime())
+    set_rule(world.get_location('GS Hyrule Field near Kakariko'), lambda state: (state.has('Boomerang') and state.has_explosives()) or state.can_use('Hookshot'))
+    set_rule(world.get_location('GS Hyrule Field Near Gerudo Valley'), lambda state: (state.has('Hammer') and state.has_fire_source() and state.can_use('Hookshot')) or (state.has('Boomerang') and state.has_explosives() and state.can_use('Dins Fire')))
+    set_rule(world.get_location('GS Hyrule Castle Tree'), lambda state: state.can_child_attack())
+    set_rule(world.get_location('GS Hyrule Castle Grotto'), lambda state: state.has('Boomerang') and state.has_explosives())
+    set_rule(world.get_location('GS Lon Lon Ranch Rain Shed'), lambda state: state.nighttime())
+    set_rule(world.get_location('GS Lon Lon Ranch House Window'), lambda state: state.has('Boomerang') and state.nighttime())
+    set_rule(world.get_location('GS Lon Lon Ranch Back Wall'), lambda state: state.has('Boomerang') and state.nighttime())
+    set_rule(world.get_location('GS Kakariko House Under Construction'), lambda state: state.nighttime())
+    set_rule(world.get_location('GS Kakariko Skulltula House'), lambda state: state.nighttime())
+    set_rule(world.get_location('GS Kakariko Guard\'s House'), lambda state: state.nighttime())
+    set_rule(world.get_location('GS Kakariko Tree'), lambda state: state.nighttime())
+    set_rule(world.get_location('GS Kakariko Watchtower'), lambda state: (state.has_slingshot() or state.has_bombchus()) and state.nighttime())
+    set_rule(world.get_location('GS Kakariko Above Impa\'s House'), lambda state: state.can_use('Hookshot') and state.nighttime())
+    set_rule(world.get_location('GS Graveyard Wall'), lambda state: state.has('Boomerang') and state.nighttime())
+    set_rule(world.get_location('GS Graveyard Bean Patch'), lambda state: state.has_bottle() and state.can_child_attack())
+    set_rule(world.get_location('GS Mountain Trail Bean Patch'), lambda state: state.has_bottle() and (state.has_explosives() or state.has('Progressive Strength Upgrade')))
+    set_rule(world.get_location('GS Mountain Trail Bomb Alcove'), lambda state: state.can_blast_or_smash())
+    set_rule(world.get_location('GS Mountain Trail Path to Crater'), lambda state: state.can_use('Hammer') and state.nighttime())
+    set_rule(world.get_location('GS Mountain Trail Above Dodongo\'s Cavern'), lambda state: state.can_use('Hammer') and state.nighttime())
+    set_rule(world.get_location('GS Goron City Boulder Maze'), lambda state: state.has_explosives())
+    set_rule(world.get_location('GS Death Mountain Crater Crate'), lambda state: state.can_blast_or_smash() and state.can_child_attack())
+    set_rule(world.get_location('GS Goron City Center Platform'), lambda state: state.is_adult())
+
+    set_rule(world.get_location('GS Mountain Crater Bean Patch'), lambda state: state.can_play('Bolero of Fire') and state.has_bottle() and state.can_child_attack())
+    set_rule(world.get_location('GS Zora River Ladder'), lambda state: state.nighttime() and state.can_child_attack())
+    set_rule(world.get_location('GS Zora River Near Raised Grottos'), lambda state: state.can_use('Hookshot') and state.nighttime())
+    set_rule(world.get_location('GS Zora River Above Bridge'), lambda state: state.can_use('Hookshot') and state.nighttime())
+    set_rule(world.get_location('GS Zora\'s Domain Frozen Waterfall'), lambda state: state.nighttime() and (state.has('Progressive Hookshot') or state.has_bow() or state.has('Magic Meter')))
+    set_rule(world.get_location('GS Zora\'s Fountain Above the Log'), lambda state: state.has('Boomerang') and state.nighttime())
+    set_rule(world.get_location('GS Zora\'s Fountain Hidden Cave'), lambda state: state.has('Progressive Strength Upgrade', 2) and state.can_blast_or_smash() and state.has('Progressive Hookshot') and state.nighttime())
+    set_rule(world.get_location('GS Lake Hylia Bean Patch'), lambda state: state.has_bottle() and state.can_child_attack())
+    set_rule(world.get_location('GS Lake Hylia Lab Wall'), lambda state: state.has('Boomerang') and state.nighttime())
+    set_rule(world.get_location('GS Lake Hylia Small Island'), lambda state: state.nighttime() and state.can_child_attack())
+    set_rule(world.get_location('GS Lake Hylia Giant Tree'), lambda state: state.can_use('Longshot))
+    set_rule(world.get_location('GS Lab Underwater Crate'), lambda state: state.has('Iron Boots') and state.can_use('Hookshot'))
+    set_rule(world.get_location('GS Gerudo Valley Small Bridge'), lambda state: state.has('Boomerang') and state.nighttime())
+    set_rule(world.get_location('GS Gerudo Valley Bean Patch'), lambda state: state.has_bottle() and state.can_child_attack())
+    set_rule(world.get_location('GS Gerudo Valley Behind Tent'), lambda state: state.can_use('Hookshot') and state.nighttime())
+    set_rule(world.get_location('GS Gerudo Valley Pillar'), lambda state: state.can_use('Hookshot') and state.nighttime())
+    set_rule(world.get_location('GS Gerudo Fortress Archery Range'), lambda state: state.can_use('Hookshot') and state.has('Carpenter Rescue') and state.nighttime())
+    set_rule(world.get_location('GS Gerudo Fortress Top Floor'), lambda state: state.nighttime())
+    set_rule(world.get_location('GS Wasteland Ruins'), lambda state: state.can_use('Hookshot'))
+    set_rule(world.get_location('GS Desert Colossus Bean Patch'), lambda state: state.has_bottle() and state.can_play('Requiem of Spirit') and state.can_child_attack())
+    set_rule(world.get_location('GS Desert Colossus Tree'), lambda state: state.can_use('Hookshot') and state.nighttime())
+    set_rule(world.get_location('GS Desert Colossus Hill'), lambda state: ((state.has('Magic Bean') and state.can_play('Requiem of Spirit')) or state.can_use('Longshot')) and state.nighttime())
+    set_rule(world.get_location('GS Zora River Tree'), lambda state: state.can_child_attack())
+    set_rule(world.get_location('HF Grotto Deku Scrub Piece of Heart'), lambda state: state.can_stun_deku()) 
+    set_rule(world.get_entrance('Zora River Storms Grotto'), lambda state: state.can_play('Song of Storms') and state.can_stun_deku())
+    set_rule(world.get_entrance('Meadow Storms Grotto Child Access'), lambda state: state.can_play('Song of Storms') and (state.can_child_attack() or state.has_nuts() or state.has('Buy Deku Shield')))
+    set_rule(world.get_entrance('Meadow Storms Grotto Adult Access'), lambda state: state.can_play('Song of Storms'))
+    set_rule(world.get_entrance('Lake Hylia Grotto'), lambda state: state.can_stun_deku())
+    set_rule(world.get_location('LW Deku Scrub Deku Nuts'), lambda state: state.can_stun_deku()) 
+    set_rule(world.get_location('LW Deku Scrub Deku Sticks'), lambda state: state.can_stun_deku()) 
+    set_rule(world.get_location('LW Deku Scrub Deku Stick Upgrade'), lambda state: state.can_stun_deku()) 
+    set_rule(world.get_entrance('Desert Colossus Grotto'), lambda state: state.can_use('Longshot'))
+    set_rule(world.get_location('DMC Deku Scrub Bombs'), lambda state: state.can_blast_or_smash() and (state.can_child_attack() or state.has_nuts() or state.has('Buy Deku Shield')))
+    set_rule(world.get_entrance('DMC Hammer Grotto'), lambda state: state.can_use('Hammer'))
+    set_rule(world.get_entrance('Goron City Grotto'), lambda state: state.is_adult() and ((state.can_play('Song of Time') and (world.difficulty != 'ohko' or state.has_GoronTunic() or state.can_use('Longshot') or state.can_use('Nayrus Love'))) or (world.difficulty != 'ohko' and state.has_GoronTunic() and state.can_use('Hookshot')) or (state.can_use('Nayrus Love') and state.can_use('Hookshot'))))
+    set_rule(world.get_entrance('Lon Lon Grotto'), lambda state: state.can_child_attack() or state.has_nuts() or state.has('Buy Deku Shield'))
+    set_rule(world.get_entrance('Gerudo Valley Storms Grotto'), lambda state: state.can_play('Song of Storms'))
+
+
+    for location in world.get_locations():
+        if location.type != 'Chest':
+            forbid_item(location, 'Ice Trap')
+        add_item_rule(location, lambda i: not (i.type == 'Song' and not i.world.shuffle_song_items and i.world.id != location.world.id))
+        add_item_rule(location, lambda i: not (i.type == 'Shop' and i.world.id != location.world.id))
+        if location.type == 'Shop':
+            forbid_item(location, 'Biggoron Sword')
+
+            if location.name in world.shop_prices:
+                location.price = world.shop_prices[location.name]
+                if location.price > 200:
+                    set_rule(location, lambda state: state.has('Progressive Wallet', 2))
+                elif location.price > 99:
+                    set_rule(location, lambda state: state.has('Progressive Wallet'))
+
+    # Biggoron Sword at bombchu bowling seems to lead to a soft lock.
+    # Unsure what causes this, but I'm leaving this to original devs.
+    # For now just avoiding this combination, since BigSword is not that important.
+    forbid_item(world.get_location('Bombchu Bowling Bomb Bag'), 'Biggoron Sword')
+    forbid_item(world.get_location('Bombchu Bowling Piece of Heart'), 'Biggoron Sword')
+
+
+# This function should be ran once after the shop items are placed in the world.
+# It should be ran before other items are placed in the world so that logic has
+# the correct checks for them. This is save to do since every shop is still
+# accessible when all items are obtained and every shop item is not.
+# This function should also be called when a world is copied if the original world
+# had called this function because the world.copy does not copy the rules
+def set_shop_rules(world):
+    for location in world.get_filled_locations():
+        if location.item.type == 'Shop':
+            # Add wallet requirements
+            if location.item.name in ['Buy Arrows (50)', 'Buy Fish', 'Buy Goron Tunic', 'Buy Bombchu (20)', 'Buy Bombs (30)']:
+                add_rule(location, lambda state: state.has('Progressive Wallet'))
+            elif location.item.name in ['Buy Zora Tunic', 'Buy Blue Fire']:
+                add_rule(location, lambda state: state.has('Progressive Wallet', 2))
+
+            # Add adult only checks
+            if location.item.name in ['Buy Goron Tunic', 'Buy Zora Tunic']:
+                if location.parent_region.name == 'Goron Shop':
+                    add_rule(location, lambda state: state.is_adult() and (state.has_explosives() or state.has('Progressive Strength Upgrade') or state.has_bow()))
+                elif location.parent_region.name == 'Zora Shop':
+                    add_rule(location, lambda state: state.can_reach('Zora Shop Adult Access', 'Entrance'))
+                elif location.parent_region.name in ['Castle Town Bombchu Shop', 'Castle Town Potion Shop', 'Castle Town Bazaar']:
+                    set_rule(location, lambda state: False)
+                else:
+                    add_rule(location, lambda state: state.is_adult())
+
+            # Add item prerequisit checks
+            if location.item.name in ['Buy Blue Fire', 'Buy Blue Potion', 'Buy Bottle Bug', 'Buy Fish', 'Buy Green Potion', 'Buy Poe', 'Buy Red Potion [30]', 'Buy Red Potion [40]', 'Buy Red Potion [50]', 'Fairy\'s Spirit']:
+                add_rule(location, lambda state: state.has_bottle())
+            if location.item.name in ['Buy Bombchu (10)', 'Buy Bombchu (20)', 'Buy Bombchu (5)']:
+                add_rule(location, lambda state: state.has_bombchus_item())
+
+
+def dung_rules_dt0(world):
+	# Deku Tree Vanilla
+    set_rule(world.get_entrance('Deku Tree Basement Path'), lambda state: state.has_slingshot() and (state.has_sticks() or (state.has('Dins Fire') and state.has('Magic Meter'))))
+    set_rule(world.get_entrance('Deku Tree Slingshot Passage'), lambda state: state.has('Buy Deku Shield'))
+
+    set_rule(world.get_location('Queen Gohma Heart'), lambda state: state.has('Buy Deku Shield') and (state.has('Kokiri Sword') or state.has_sticks()))
+    set_rule(world.get_location('Queen Gohma'), lambda state: state.has('Buy Deku Shield') and (state.has('Kokiri Sword') or state.has_sticks()))
+
+	# GS
+    set_rule(world.get_location('GS Deku Tree Basement Back Room'), lambda state: state.has('Boomerang') and (state.has_explosives()))
+    set_rule(world.get_location('GS Deku Tree Basement Gate'), lambda state: state.can_child_attack())
+    set_rule(world.get_location('GS Deku Tree Basement Vines'), lambda state: state.has_slingshot() or state.has('Boomerang') or state.has_explosives() or (state.has('Dins Fire') and state.has('Magic Meter')))
+    set_rule(world.get_location('GS Deku Tree Compass Room'), lambda state: state.can_child_attack())
+
+# MQ Deku Tree
+def dung_rules_dtmq(world):
+    set_rule(world.get_entrance('Deku Tree Compass Passage'), lambda state: state.has('Slingshot'))
+    set_rule(world.get_entrance('Deku Tree Basement Path'), lambda state: state.has('Slingshot'))
+    set_rule(world.get_location('Deku Tree MQ After Spinning Log Chest'), lambda state: state.can_play('Song of Time'))
+
+    # GS
+    set_rule(world.get_location('GS Deku Tree MQ Compass Room'), lambda state: state.has('Boomerang') and ((state.has('Bomb Bag') and state.can_play('Song of Time')) or (state.has_bombchus() and state.can_leave_forest())))
+    set_rule(world.get_location('GS Deku Tree MQ Basement Ceiling'), lambda state: state.has('Boomerang') and state.can_play('Song of Time'))
+    set_rule(world.get_location('GS Deku Tree MQ Basement Back Room'), lambda state: state.has('Boomerang'))
+
+# MQ Deku Tree
+def dung_rules_dtmq(world):
+    set_rule(world.get_entrance('Deku Tree Compass Passage'), lambda state: state.has('Slingshot'))
+    set_rule(world.get_entrance('Deku Tree Basement Path'), lambda state: state.has('Slingshot'))
+    set_rule(world.get_location('Deku Tree MQ After Spinning Log Chest'), lambda state: state.can_play('Song of Time'))
+
+    # GS
+    set_rule(world.get_location('GS Deku Tree MQ Compass Room'), lambda state: state.has('Boomerang') and ((state.has('Bomb Bag') and state.can_play('Song of Time')) or (state.has_bombchus() and state.can_leave_forest())))
+    set_rule(world.get_location('GS Deku Tree MQ Basement Ceiling'), lambda state: state.has('Boomerang') and state.can_play('Song of Time'))
+    set_rule(world.get_location('GS Deku Tree MQ Basement Back Room'), lambda state: state.has('Boomerang'))
+
+def dung_rules_dc0(world):
+	# Dodongo's Cavern Vanilla
+    set_rule(world.get_entrance('Dodongos Cavern Rocks'), lambda state: state.can_blast_or_smash() or state.has('Progressive Strength Upgrade') or state.is_adult())
+    set_rule(world.get_entrance('Dodongos Cavern Lobby'), lambda state: state.can_blast_or_smash() or state.has('Progressive Strength Upgrade'))
+    set_rule(world.get_entrance('Dodongos Cavern Left Door'), lambda state: (state.is_adult() or ((state.has_sticks() or (state.has('Dins Fire') and state.has('Magic Meter'))) and (state.has_slingshot() or state.has_sticks() or state.has_explosives() or state.has('Kokiri Sword')))) and (state.has_explosives() or state.has('Progressive Strength Upgrade') or (state.has('Dins Fire') and state.has('Magic Meter')) or (state.has_bow() and state.is_adult())))
+    set_rule(world.get_location('Dodongos Cavern Compass Chest'), lambda state: state.is_adult() or ((state.has_sticks() or (state.has('Dins Fire') and state.has('Magic Meter'))) and (state.has_slingshot() or state.has_sticks() or state.has_explosives() or state.has('Kokiri Sword'))))
+    set_rule(world.get_location('DC Deku Scrub Deku Sticks'), lambda state: (state.is_adult() or (state.has_slingshot() or state.has_sticks() or state.has_explosives() or state.has('Kokiri Sword'))))
+
+    set_rule(world.get_entrance('Dodongos Cavern Slingshot Target'), lambda state: (state.has_slingshot() and (state.has_explosives() or state.has('Progressive Strength Upgrade'))) or ((state.has_bow() or state.has('Hover Boots') or state.has('Progressive Hookshot', 2) or world.logic_dc_jump) and state.is_adult()))
+    set_rule(world.get_location('DC Deku Scrub Deku Nuts'), lambda state: state.can_blast_or_smash())
+    set_rule(world.get_location('DC Deku Scrub Deku Seeds'), lambda state: state.can_blast_or_smash())
+    set_rule(world.get_location('Dodongos Cavern End of Bridge Chest'), lambda state: state.can_blast_or_smash())
+    set_rule(world.get_entrance('Dodongos Cavern Bomb Drop'), lambda state: state.has_explosives())
+
+    # Boss
+    set_rule(world.get_location('King Dodongo'), lambda state: (state.has_bombs() or state.has('Progressive Strength Upgrade')) and (state.is_adult() or state.has_sticks() or state.has('Kokiri Sword')))
+    set_rule(world.get_location('King Dodongo Heart'), lambda state: (state.has_bombs() or state.has('Progressive Strength Upgrade')) and (state.is_adult() or state.has_sticks() or state.has('Kokiri Sword')))
+
+    # GS
+    set_rule(world.get_location('GS Dodongo\'s Cavern East Side Room'), lambda state: state.has_explosives() or state.is_adult() or state.has_slingshot() or state.has('Boomerang') or state.has_sticks() or state.has('Kokiri Sword'))
+    set_rule(world.get_location('GS Dodongo\'s Cavern Alcove Above Stairs'), lambda state: (state.has('Progressive Hookshot') and state.is_adult()) or (state.has('Boomerang') and (state.has_explosives() or state.has('Progressive Strength Upgrade'))))
+    set_rule(world.get_location('GS Dodongo\'s Cavern Scarecrow'), lambda state: state.is_adult() and ( (state.has('Progressive Hookshot') and state.has_ocarina()) or state.has('Progressive Hookshot', 2) ))
+
+# Dodongo's Cavern MQ
+def dung_rules_dcmq(world):
+    set_rule(world.get_entrance('Dodongos Cavern Lobby'), lambda state: state.can_blast_or_smash() or state.has('Progressive Strength Upgrade'))
+    set_rule(world.get_entrance('Dodongos Cavern Bomb Drop'), lambda state: state.has_explosives())
+    set_rule(world.get_location('Dodongos Cavern MQ Larva Room Chest'), lambda state: state.has_explosives or state.has('Progressive Strength Upgrade') or state.has_fire_source())
+    set_rule(world.get_location('Dodongos Cavern MQ Bomb Bag Chest'), lambda state: state.has('Slingshot') or state.is_adult())
+
+    # Boss
+    set_rule(world.get_location('King Dodongo'), lambda state: state.has('Bomb Bag') or state.has('Progressive Strength Upgrade'))
+    set_rule(world.get_location('King Dodongo Heart'), lambda state: state.has('Bomb Bag') or state.has('Progressive Strength Upgrade'))
+
+    # GS
+    set_rule(world.get_location('GS Dodongo\'s Cavern MQ Song of Time Block Room'), lambda state: state.can_play('Song of Time'))
+    set_rule(world.get_location('GS Dodongo\'s Cavern MQ Larva Room'), lambda state: state.has_explosives or state.has('Progressive Strength Upgrade') or state.has_fire_source())
+    set_rule(world.get_location('GS Dodongo\'s Cavern MQ Lizalfos Room'), lambda state: state.can_blast_or_smash())
+    set_rule(world.get_location('GS Dodongo\'s Cavern MQ Scrub Room'), lambda state: ((state.has('Slingshot') or (state.is_adult() and state.has_explosives())) and state.has('Boomerang') and (state.has_explosives() or state.has('Progressive Strength Upgrade'))) or (state.can_use('Hookshot') and (state.has_explosives() or state.has('Progressive Strength Upgrade') or state.has('Bow') or state.can_use('Dins Fire'))))
+    # You may have to kill the lower Lizalfos as adult, then use Bombs to jump down from the upper Lizalfos as child, so you can use the Boomerang to get this GS without needing the Slingshot. (Or you could do the jumpslash recoil, but that's not in logic.)
+
+# Jabu Jabu's Belly Vanilla
+def dung_rules_jb0(world):
+    set_rule(world.get_entrance('Jabu Jabus Belly Ceiling Switch'), lambda state: state.has_slingshot() or state.has_explosives() or state.has('Boomerang'))
+    set_rule(world.get_entrance('Jabu Jabus Belly Tentacles'), lambda state: state.has('Boomerang'))
+    set_rule(world.get_entrance('Jabu Jabus Belly Octopus'), lambda state: state.has_sticks() or state.has('Kokiri Sword'))
+
+# Jabu Jabu's Belly MQ
+def dung_rules_jbmq(world):
+    set_rule(world.get_entrance('Jabu Jabus Belly Cow Switch'), lambda state: state.has('Slingshot'))
+    set_rule(world.get_entrance('Jabu Jabus Belly Tentacle Access'), lambda state: state.has_explosives() and state.has('Boomerang'))
+    set_rule(world.get_location('Jabu Jabus Belly MQ Map Chest'), lambda state: state.has_explosives())
+    set_rule(world.get_location('Jabu Jabus Belly MQ Entry Side Chest'), lambda state: state.has('Slingshot'))
+
+    # GS
+    set_rule(world.get_location('GS Jabu Jabu MQ Boomerang Room'), lambda state: state.can_play('Song of Time'))
+    set_rule(world.get_location('GS Jabu Jabu MQ Invisible Enemies Room'), lambda state: state.can_see_with_lens())
+
+# Forest Temple Vanilla
+def dung_rules_fot0(world):
+    set_rule(world.get_entrance('Forest Temple Song of Time Block'), lambda state: state.can_play('Song of Time'))
+    set_rule(world.get_entrance('Forest Temple Lobby Eyeball Switch'), lambda state: state.can_use('Bow'))
+    set_rule(world.get_entrance('Forest Temple Lobby Locked Door'), lambda state: state.has('Small Key (Forest Temple)', 1))
+    set_rule(world.get_entrance('Forest Temple Well Connection'), lambda state: state.can_use('Iron Boots') or state.can_use('Longshot') or state.has('Progressive Scale', 2)) #Longshot can grab some very high up vines to drain the well.
+    set_rule(world.get_entrance('Forest Temple Scarecrows Song'), lambda state: False) #For some reason you can't actually activate this from below. Cool game.
+    set_rule(world.get_entrance('Forest Temple Elevator'), lambda state: state.can_use('Bow'))
+    set_rule(world.get_entrance('Forest Temple Outside Backdoor'), lambda state: state.can_use('Hover Boots'))
+    set_rule(world.get_entrance('Forest Temple Twisted Hall'), lambda state: state.has('Progressive Strength Upgrade') and state.has('Small Key (Forest Temple)', 3))
+    set_rule(world.get_entrance('Forest Temple Straightened Hall'), lambda state: state.has('Progressive Strength Upgrade') and state.has('Small Key (Forest Temple)', 2) and state.can_use('Bow'))
+    set_rule(world.get_entrance('Forest Temple Drop to Falling Room'), lambda state: state.has('Small Key (Forest Temple)', 5) and (state.has('Bow') or state.can_use('Dins Fire')))
+    set_rule(world.get_location('Forest Temple Block Push Chest'), lambda state: state.has('Progressive Strength Upgrade') and state.can_use('Bow'))
+    set_rule(world.get_location('Forest Temple Red Poe Chest'), lambda state: state.can_use('Bow'))
+    set_rule(world.get_location('Forest Temple Blue Poe Chest'), lambda state: state.can_use('Bow'))
+
+    # Boss 
+    set_rule(world.get_location('Phantom Ganon'), lambda state: state.has('Boss Key (Forest Temple)'))
+    set_rule(world.get_location('Phantom Ganon Heart'), lambda state: state.has('Boss Key (Forest Temple)'))
+
+	# GS
+    set_rule(world.get_location('GS Forest Temple First Room'), lambda state: state.can_use('Hookshot') or state.can_use('Bow') or state.can_use('Dins Fire'))
+    set_rule(world.get_location('GS Forest Temple Lobby'), lambda state: state.can_use('Hookshot'))
+    set_rule(world.get_location('GS Forest Temple Outdoor East'), lambda state: state.can_use('Hookshot'))
+    set_rule(world.get_location('GS Forest Temple Outdoor West'), lambda state: state.can_use('Longshot') or (state.can_use('Hookshot') and state.can_reach('Forest Temple Outside Upper Ledge')))
+    set_rule(world.get_location('GS Forest Temple Basement'), lambda state: state.can_use('Hookshot'))
+
+# MQ Forest Temple
+# "Quirks to Know":
+# - In the block puzzle room, if you turn left immediately and send a bombchu straight up the wall, it'll hit a shortcut switch and you can skip the puzzle (and needing Goron Bracelet).
+# - Additionally, after hitting that switch, you can jump, from the 2nd ice block that appears, down to where the hallway twist switch is located, and then jumpslash it through the ice blocks. (You'll recoil off if you jumpslash too early, but the timing is still pretty lenient.)
+def dung_rules_fotmq(world):
+    set_rule(world.get_entrance('Forest Temple Lobby Locked Door'), lambda state: state.has('Small Key (Forest Temple)', 1))
+    set_rule(world.get_entrance('Forest Temple West Eye Switch'), lambda state: state.can_use('Bow'))
+    set_rule(world.get_entrance('Forest Temple East Eye Switch'), lambda state: state.can_use('Bow'))
+    set_rule(world.get_entrance('Forest Temple Block Puzzle Solve'), lambda state: state.has_bombchus() or state.has('Progressive Strength Upgrade'))
+    set_rule(world.get_entrance('Forest Temple Twisted Hall'), lambda state: state.has('Small Key (Forest Temple)', 4))
+    set_rule(world.get_entrance('Forest Temple Well Connection'), lambda state: state.can_use('Iron Boots') or state.can_use('Longshot') or state.has('Progressive Scale', 2))
+    set_rule(world.get_entrance('Forest Temple Webs'), lambda state: state.can_use('Fire Arrows'))
+    set_rule(world.get_entrance('Forest Temple Climb to Top Ledges'), lambda state: state.can_use('Longshot') or state.can_use('Hover Boots') or state.can_play('Song of Time'))
+    set_rule(world.get_entrance('Forest Temple Longshot to NE Outdoors Ledge'), lambda state: state.can_use('Longshot'))
+    set_rule(world.get_entrance('Forest Temple Song of Time Block Climb'), lambda state: state.can_play('Song of Time'))
+    set_rule(world.get_entrance('Forest Temple Drop to Falling Room'), lambda state: state.has('Small Key (Forest Temple)', 5) and (state.can_use('Bow') or state.can_use('Dins Fire'))) # Only 5 keys because the door you could 'waste' your key on is the door you're trying to use keys to get to. If you do something out of logic to open that door, then I suppose you could be forced to go out of logic again if you don't get the chest or beat Amy. But there shouldn't be any non-glitch thing that you could do that wouldn't be repeatable even if it is out of logic.
+    set_rule(world.get_entrance('Forest Temple Elevator'), lambda state: state.can_use('Bow') and state.has('Small Key (Forest Temple)', 6) and state.can_reach('Forest Temple Bow Region'))
+    if not (world.keysanity or world.tokensanity != 'off'): # Normal seeds will fail to generate if the Boss Key is placed at this location, as it must be a key to progress into the temple. This solution not ideal as it does not allow the Boss Key to appear at this location in beatable only seeds.
+        forbid_item(world.get_location('Forest Temple MQ First Chest'), 'Boss Key (Forest Temple)')
+    set_rule(world.get_location('Forest Temple MQ Chest Behind Lobby'), lambda state: state.can_play('Song of Time'))
+    set_rule(world.get_location('Forest Temple MQ Boss Key Chest'), lambda state: state.has('Small Key (Forest Temple)', 3))
+    set_rule(world.get_location('Forest Temple MQ Well Chest'), lambda state: state.can_use('Bow'))
+    set_rule(world.get_location('Forest Temple MQ Map Chest'), lambda state: state.can_use('Bow'))
+    set_rule(world.get_location('Forest Temple MQ Compass Chest'), lambda state: state.can_use('Bow'))
+
+    # Boss 
+    set_rule(world.get_location('Phantom Ganon'), lambda state: state.has('Boss Key (Forest Temple)'))
+    set_rule(world.get_location('Phantom Ganon Heart'), lambda state: state.has('Boss Key (Forest Temple)'))
+
+    # GS
+    set_rule(world.get_location('GS Forest Temple MQ Well'), lambda state: state.can_use('Iron Boots') or state.can_use('Bow'))
+
+def dung_rules_fit0(world):
+	# Fire Temple Vanilla
+    set_rule(world.get_entrance('Fire Temple Early Climb'), lambda state: state.has_GoronTunic() and state.has('Small Key (Fire Temple)', 4) and state.has('Progressive Strength Upgrade') and (state.has_explosives() or ((state.has_bow() or state.has('Progressive Hookshot')) and state.is_adult())))
+    set_rule(world.get_entrance('Fire Temple Fire Maze Escape'), lambda state: state.has('Small Key (Fire Temple)', 8) or (state.has('Small Key (Fire Temple)', 7) and state.has('Hover Boots') and state.has('Hammer') and state.is_adult()))
+    set_rule(world.get_location('Fire Temple Fire Dancer Chest'), lambda state: (state.has('Small Key (Fire Temple)', 8) or (not world.keysanity and not world.dungeon_mq['FiT'])) and state.is_adult() and state.has('Hammer'))
+    set_rule(world.get_location('Fire Temple Boss Key Chest'), lambda state: (state.has('Small Key (Fire Temple)', 8) or (not world.keysanity and not world.dungeon_mq['FiT'])) and state.is_adult() and state.has('Hammer'))
+    set_rule(world.get_location('Fire Temple Big Lava Room Bombable Chest'), lambda state: state.has('Small Key (Fire Temple)', 2) and state.has_explosives())
+    set_rule(world.get_location('Fire Temple Big Lava Room Open Chest'), lambda state: state.has('Small Key (Fire Temple)', 2))
+    set_rule(world.get_location('Fire Temple Map Chest'), lambda state: state.has('Small Key (Fire Temple)', 6) or (state.has('Small Key (Fire Temple)', 5) and state.is_adult() and state.has_bow()))
+    set_rule(world.get_location('Fire Temple Boulder Maze Upper Chest'), lambda state: state.has('Small Key (Fire Temple)', 6))
+    set_rule(world.get_location('Fire Temple Boulder Maze Bombable Pit'), lambda state: state.has('Small Key (Fire Temple)', 6) and state.has_explosives())
+    set_rule(world.get_location('Fire Temple Scarecrow Chest'), lambda state: state.has_ocarina() and state.has('Small Key (Fire Temple)', 6) and state.has('Progressive Hookshot') and state.is_adult())
+    set_rule(world.get_location('Fire Temple Compass Chest'), lambda state: state.has('Small Key (Fire Temple)', 7))
+    set_rule(world.get_location('Fire Temple Highest Goron Chest'), lambda state: state.can_play('Song of Time') and state.has('Hammer') and state.is_adult())
+    set_rule(world.get_location('Fire Temple Megaton Hammer Chest'), lambda state: state.has_explosives())
+
+    #boss
+    set_rule(world.get_location('Volvagia'), lambda state: state.has_GoronTunic() and state.has('Hammer') and state.is_adult() and state.has('Boss Key (Fire Temple)') and (state.has('Hover Boots') or (state.can_reach('Fire Temple Upper') and (state.can_play('Song of Time') or state.has_explosives()))))
+    set_rule(world.get_location('Volvagia Heart'), lambda state: state.has_GoronTunic() and state.has('Hammer') and state.is_adult() and state.has('Boss Key (Fire Temple)') and (state.has('Hover Boots') or (state.can_reach('Fire Temple Upper') and (state.can_play('Song of Time') or state.has_explosives()))))
+
+	# GS
+    set_rule(world.get_location('GS Fire Temple Song of Time Room'), lambda state: state.has('Small Key (Fire Temple)', 2) and state.can_play('Song of Time'))
+    set_rule(world.get_location('GS Fire Temple Unmarked Bomb Wall'), lambda state: state.has('Small Key (Fire Temple)', 4) and state.has_explosives())
+    set_rule(world.get_location('GS Fire Temple East Tower Climb'), lambda state: state.has_ocarina() and state.has('Small Key (Fire Temple)', 6) and state.has('Progressive Hookshot') and state.is_adult())
+    set_rule(world.get_location('GS Fire Temple East Tower Top'), lambda state: state.has_ocarina() and state.has('Small Key (Fire Temple)', 6) and state.has('Progressive Hookshot') and state.is_adult())
+    set_rule(world.get_location('GS Fire Temple Basement'), lambda state: (state.has('Small Key (Fire Temple)', 8) or (not world.keysanity and not world.dungeon_mq['FiT'])) and state.has('Hammer') and state.is_adult())
+
+# MQ Fire Temple
+# "Quirks to Know":
+# - In the "Big Lava Room", the torches are a little glitchy I guess and can only be lit with just Dins (using no Bow) if you light them in a certain order.
+# - That order is south torch, then one of the other two torches, and ignoring the 3rd torch, and without leaving the room between lighting those two torches.
+# - If you fail to hit the torches in this this specific way, you must leave the dungeon to reset the puzzle to try again.
+# - Now actually, the ledge torch and the north torch can be lit with just Dins but you really have to know what you're doing and you have to move really quickly.
+def dung_rules_fitmq(world):
+    set_rule(world.get_entrance('Fire Temple Lower Locked Door'), lambda state: state.has('Small Key (Fire Temple)', 5) and (state.has_explosives() or state.has('Hammer') or state.has('Progressive Hookshot')))
+    set_rule(world.get_entrance('Fire Temple Hammer Statue'), lambda state: state.can_use('Hammer'))
+    set_rule(world.get_entrance('Fire Temple Early Climb'), lambda state: state.has_GoronTunic() and state.has('Small Key (Fire Temple)', 2) and state.has_fire_source())
+    set_rule(world.get_entrance('Fire Temple Maze Climb'), lambda state: state.has_explosives() and state.can_use('Hookshot'))
+    set_rule(world.get_entrance('Fire Temple Maze Escape'), lambda state: state.has('Small Key (Fire Temple)', 3) and state.has('Bow'))
+    set_rule(world.get_location('Fire Temple MQ Chest Near Boss'), lambda state: (state.has('Hover Boots') and state.has_fire_source()) or (state.has('Progressive Hookshot') and state.has('Magic Meter') and ((state.has('Fire Arrows') and state.has('Bow')) or (state.has('Dins Fire') and ((world.difficulty != 'ohko') or state.has_GoronTunic() or state.has('Bow') or state.has('Progressive Hookshot', 2))))))
+    set_rule(world.get_location('Fire Temple MQ Map Chest'), lambda state: state.has('Hammer'))
+    set_rule(world.get_location('Fire Temple MQ Boss Key Chest'), lambda state: state.has_fire_source() and state.has('Bow') and state.has('Progressive Hookshot'))
+    set_rule(world.get_location('Fire Temple MQ Big Lava Room Bombable Chest'), lambda state: state.has_fire_source() and state.has('Progressive Hookshot') and state.has_explosives())
+    set_rule(world.get_location('Fire Temple MQ West Tower Top Chest'), lambda state: state.has('Small Key (Fire Temple)', 4))
+
+    # Boss
+    set_rule(world.get_entrance('Fire Temple Boss Door'), lambda state: state.has_fire_source() and state.has_GoronTunic() and state.has('Hammer') and state.has('Boss Key (Fire Temple)') and (state.has('Hover Boots') or state.can_reach('Fire Temple Upper')))
+
+    # GS
+    set_rule(world.get_location('GS Fire Temple MQ East Tower Top'), lambda state: state.can_play('Song of Time') or state.can_use('Longshot'))
+    set_rule(world.get_location('GS Fire Temple MQ Fire Wall Maze Side Room'), lambda state: state.can_play('Song of Time') or state.has('Hover Boots'))
+    set_rule(world.get_location('GS Fire Temple MQ Above Fire Wall Maze'), lambda state: state.has('Small Key (Fire Temple)', 5) or ((item_name(state, 'GS Fire Temple MQ Above Fire Wall Maze') == 'Small Key (Fire Temple)' or not world.keys_placed) and state.has('Small Key (Fire Temple)', 4)))
+
+# Water Temple Vanilla
+def dung_rules_wt0(world):
+	# Water Temple vanilla
+    set_rule(world.get_entrance('Water Temple Central Pillar'), lambda state: (state.has_bow() or (state.has('Dins Fire') and state.has('Magic Meter')) or state.has('Small Key (Water Temple)', 5)) and state.can_play('Zeldas Lullaby'))
+    set_rule(world.get_entrance('Water Temple Upper Locked Door'), lambda state: state.has('Small Key (Water Temple)', 5) and (state.can_play('Zeldas Lullaby') or world.keysanity))
+    set_rule(world.get_location('Water Temple Torches Chest'), lambda state: (state.has_bow() or (state.has('Dins Fire') and state.has('Magic Meter'))) and state.can_play('Zeldas Lullaby'))
+    set_rule(world.get_location('Water Temple Dragon Chest'), lambda state: (state.has('Progressive Strength Upgrade') and state.can_play('Zeldas Lullaby')) or (state.has('Small Key (Water Temple)', 6) and (state.can_play('Zeldas Lullaby') or world.keysanity) and state.can_play('Song of Time') and state.has_bow()))
+    set_rule(world.get_location('Water Temple Central Bow Target Chest'), lambda state: state.has_bow() and state.has('Progressive Strength Upgrade') and state.can_play('Zeldas Lullaby') and (state.has('Hover Boots') or state.has('Progressive Hookshot', 2)))
+    set_always_allow(world.get_location('Water Temple Boss Key Chest'), lambda item, state: item.name == 'Small Key (Water Temple)')
+    set_rule(world.get_location('Water Temple Boss Key Chest'), lambda state: (state.has('Small Key (Water Temple)', 6) and (state.can_play('Zeldas Lullaby') or world.keysanity) and ((state.has_explosives() and state.has('Progressive Strength Upgrade')) or state.has('Hover Boots')) and state.has('Progressive Hookshot', 2)) or item_name(state, 'Water Temple Boss Key Chest') == 'Small Key (Water Temple)') #If key for key, this lets the logic reduce the small key reqs for every other locked door.
+    set_rule(world.get_location('Water Temple Cracked Wall Chest'), lambda state: state.has_explosives())
+    set_rule(world.get_location('Water Temple Dark Link Chest'), lambda state: state.has('Small Key (Water Temple)', 6) and (state.can_play('Zeldas Lullaby') or world.keysanity))
+    set_rule(world.get_location('Water Temple River Chest'), lambda state: state.has('Small Key (Water Temple)', 6) and state.can_play('Song of Time') and state.has_bow() and (state.can_play('Zeldas Lullaby') or world.keysanity))
+    set_rule(world.get_location('Water Temple Central Pillar Chest'), lambda state: state.has_ZoraTunic())
+
+	# boss rules
+    set_rule(world.get_location('Morpha'), lambda state: state.has('Boss Key (Water Temple)') and state.has('Progressive Hookshot', 2))
+    set_rule(world.get_location('Morpha Heart'), lambda state: state.has('Boss Key (Water Temple)') and state.has('Progressive Hookshot', 2))
+
+    # GS
+    set_rule(world.get_location('GS Water Temple South Basement'), lambda state: state.has_explosives() and state.can_play('Zeldas Lullaby'))
+    set_rule(world.get_location('GS Water Temple Serpent River'), lambda state: state.can_play('Song of Time') and state.has('Small Key (Water Temple)', 6))
+    set_rule(world.get_location('GS Water Temple Falling Platform Room'), lambda state: state.has('Progressive Hookshot', 2))
+    set_rule(world.get_location('GS Water Temple Central Room'), lambda state: state.has('Progressive Hookshot', 2) or (state.has('Farores Wind') and state.has('Magic Meter')))
+    #5 keys would be better but it wouldn't be compatible with the key for key scenarios, 6 will be identical pre-keysanity.
+    set_rule(world.get_location('GS Water Temple Near Boss Key Chest'), lambda state: state.has('Progressive Hookshot', 2) and ((state.has_explosives() and state.has('Progressive Strength Upgrade')) or state.has('Hover Boots')) and (state.can_play('Zeldas Lullaby') or world.keysanity) and state.has('Small Key (Water Temple)', 6))
+
+# MQ Water Temple
+# Water Temple Freestanding Key:
+# - There's an extra key in water temple because the door it was supposed to unlock shares a flag with something that it's required to do in order to reach the door in the first place.
+# - This was fixed in OoT3D; these rules presume the door is removed.
+def dung_rules_wtmq(world):
+    set_rule(world.get_entrance('Water Temple Water Level Switch'), lambda state: state.can_play('Zeldas Lullaby'))
+    set_rule(world.get_entrance('Water Temple Locked Door'), lambda state: state.has('Small Key (Water Temple)') and state.can_use('Longshot'))
+    set_rule(world.get_entrance('Water Temple Basement Gates Switch'), lambda state: state.can_use('Dins Fire') and (state.has('Hover Boots') or state.has_ocarina()))
+    set_rule(world.get_location('Water Temple MQ Map Chest'), lambda state: state.has_fire_source())
+    set_rule(world.get_location('Water Temple MQ Central Pillar Chest'), lambda state: state.has_ZoraTunic() and (state.can_use('Fire Arrows') or (state.can_use('Dins Fire') and state.can_play('Song of Time'))))
+    set_rule(world.get_location('Water Temple MQ Compass Chest'), lambda state: state.has('Bow') or state.can_use('Dins Fire'))
+    set_rule(world.get_location('Water Temple MQ Boss Key Chest'), lambda state: state.can_use('Dins Fire'))
+
+    # Boss
+    set_rule(world.get_location('Morpha'), lambda state: state.has('Boss Key (Water Temple)') and state.can_use('Longshot'))
+    set_rule(world.get_location('Morpha Heart'), lambda state: state.has('Boss Key (Water Temple)') and state.can_use('Longshot'))
+
+    # GS
+    set_rule(world.get_location('GS Water Temple MQ Lizalfos Hallway'), lambda state: state.can_use('Dins Fire'))
+    set_rule(world.get_location('GS Water Temple MQ Before Upper Water Switch'), lambda state: state.can_use('Longshot'))
+    set_rule(world.get_location('GS Water Temple MQ South Basement'), lambda state: state.can_use('Fire Arrows'))
+
+# Spirit Temple Vanilla
+def dung_rules_spt0(world):
+    set_rule(world.get_entrance('Spirit Temple Crawl Passage'), lambda state: state.can_play('Requiem of Spirit'))
+    set_rule(world.get_entrance('Spirit Temple Silver Block'), lambda state: state.has('Progressive Strength Upgrade', 2) and state.is_adult())
+    set_rule(world.get_entrance('Child Spirit Temple Climb'), lambda state: state.has('Small Key (Spirit Temple)', 1))
+    set_rule(world.get_entrance('Child Spirit Temple Passthrough'), lambda state: state.has_explosives())
+    set_rule(world.get_entrance('Adult Spirit Temple Passthrough'), lambda state: state.has('Small Key (Spirit Temple)', 1))
+    set_rule(world.get_entrance('Spirit Temple Central Locked Door'), lambda state: state.has('Small Key (Spirit Temple)', 4) and state.has('Progressive Strength Upgrade', 2) and state.is_adult())
+    set_rule(world.get_entrance('Spirit Temple Final Locked Door'), lambda state: state.has('Small Key (Spirit Temple)', 5) and (state.has('Progressive Hookshot') or state.has_bow() or state.has_explosives()))
+    set_rule(world.get_location('Spirit Temple Child Left Chest'), lambda state: (state.has('Boomerang') or state.has_slingshot() or state.has_bombchus()) and (state.has_sticks() or state.has_explosives() or ((state.has_nuts() or state.has('Boomerang')) and (state.has('Kokiri Sword') or state.has_slingshot()))))
+    set_rule(world.get_location('Spirit Temple Child Right Chest'), lambda state: (state.has('Boomerang') or state.has_slingshot() or state.has_bombchus()) and (state.has_sticks() or state.has_explosives() or ((state.has_nuts() or state.has('Boomerang')) and (state.has('Kokiri Sword') or state.has_slingshot()))) and (state.has_sticks() or (state.has('Dins Fire') and state.has('Magic Meter'))))
+    set_rule(world.get_location('Spirit Temple Compass Chest'), lambda state: state.has('Progressive Hookshot') and state.can_play('Zeldas Lullaby'))
+    set_rule(world.get_location('Spirit Temple Early Adult Right Chest'), lambda state: state.has_bow() or state.has('Progressive Hookshot') or state.has_bombchus()) #requires a very specific Bombchu use, Hover Boots can be skipped by jumping on top of the rolling rock.
+    set_rule(world.get_location('Spirit Temple First Mirror Right Chest'), lambda state: state.has('Small Key (Spirit Temple)', 3))
+    set_rule(world.get_location('Spirit Temple First Mirror Left Chest'), lambda state: state.has('Small Key (Spirit Temple)', 3))
+    # All of these paths that include a check for bombchus_in_logic need to ensure that you have access to bombchu refills as well. That's currently always true thanks to bombchu bowling. But other the sources require bombchus already to be bought, which is not how we'd need it to work if bombchu refills were suddenly to become more scarce. So for now I opted not to put in the check for bombchu refills.
+    set_rule(world.get_location('Spirit Temple Map Chest'), lambda state: ((state.has_explosives() or state.has('Small Key (Spirit Temple)', 3) or (state.has('Small Key (Spirit Temple)', 2) and world.bombchus_in_logic)) and state.has('Magic Meter') and (state.has('Dins Fire') or (state.has('Fire Arrows') and state.has_bow() and state.has_sticks()))) or (state.has('Small Key (Spirit Temple)', 5) and state.has_explosives() and state.can_play('Requiem of Spirit') and state.has_sticks()) or (state.has('Small Key (Spirit Temple)', 3) and state.has('Fire Arrows') and state.has('Magic Meter') and state.has_bow() and state.has('Progressive Strength Upgrade', 2) and state.is_adult()))
+    set_rule(world.get_location('Spirit Temple Child Climb East Chest'), lambda state: state.has_explosives() or ((state.has('Boomerang') or state.has_slingshot()) and (state.has('Progressive Hookshot') or state.has_bow())) or ((state.has('Small Key (Spirit Temple)', 3) or (state.has('Small Key (Spirit Temple)', 2) and world.bombchus_in_logic)) and state.has('Progressive Strength Upgrade', 2) and state.is_adult() and (state.has('Progressive Hookshot') or state.has_bow())) or (state.has('Small Key (Spirit Temple)', 5) and state.can_play('Requiem of Spirit') and (state.has('Boomerang') or state.has_slingshot())))
+    set_rule(world.get_location('Spirit Temple Child Climb North Chest'), lambda state: state.has_explosives() or ((state.has('Boomerang') or state.has_slingshot()) and (state.has('Progressive Hookshot') or state.has_bow())) or ((state.has('Small Key (Spirit Temple)', 3) or (state.has('Small Key (Spirit Temple)', 2) and world.bombchus_in_logic)) and state.has('Progressive Strength Upgrade', 2) and state.is_adult() and (state.has('Progressive Hookshot') or state.has_bow())) or (state.has('Small Key (Spirit Temple)', 5) and state.can_play('Requiem of Spirit') and (state.has('Boomerang') or state.has_slingshot())))
+    set_rule(world.get_location('Spirit Temple Sun Block Room Chest'), lambda state: ((state.has_explosives() or state.has('Small Key (Spirit Temple)', 3) or (state.has('Small Key (Spirit Temple)', 2) and world.bombchus_in_logic)) and state.has('Magic Meter') and (state.has('Dins Fire') or (state.has('Fire Arrows') and state.has_bow() and state.has_sticks()))) or (state.has('Small Key (Spirit Temple)', 5) and state.has_explosives() and state.can_play('Requiem of Spirit') and state.has_sticks()) or (state.has('Small Key (Spirit Temple)', 3) and state.has('Fire Arrows') and state.has('Magic Meter') and state.has_bow() and state.has('Progressive Strength Upgrade', 2) and state.is_adult()))
+    set_rule(world.get_location('Spirit Temple Statue Hand Chest'), lambda state: state.has('Small Key (Spirit Temple)', 3) and state.has('Progressive Strength Upgrade', 2) and state.is_adult() and state.can_play('Zeldas Lullaby'))
+    set_rule(world.get_location('Spirit Temple NE Main Room Chest'), lambda state: state.has('Small Key (Spirit Temple)', 3) and state.has('Progressive Strength Upgrade', 2) and state.is_adult() and state.can_play('Zeldas Lullaby') and (state.has('Progressive Hookshot') or state.has("Hover Boots")))
+    set_rule(world.get_location('Mirror Shield Chest'), lambda state: state.has('Small Key (Spirit Temple)', 4) and state.has('Progressive Strength Upgrade', 2) and state.is_adult() and state.has_explosives())
+    set_rule(world.get_location('Silver Gauntlets Chest'), lambda state: (state.has('Small Key (Spirit Temple)', 3) and state.has('Progressive Hookshot', 2) and state.has_explosives()) or state.has('Small Key (Spirit Temple)', 5))
+    set_rule(world.get_location('Spirit Temple Near Four Armos Chest'), lambda state: state.has('Mirror Shield') and state.has_explosives())
+    set_rule(world.get_location('Spirit Temple Hallway Left Invisible Chest'), lambda state: state.can_see_with_lens() and state.has_explosives())
+    set_rule(world.get_location('Spirit Temple Hallway Right Invisible Chest'), lambda state: state.can_see_with_lens() and state.has_explosives())
+    set_rule(world.get_location('Spirit Temple Boss Key Chest'), lambda state: state.can_play('Zeldas Lullaby') and state.has_bow() and state.has('Progressive Hookshot') and state.can_blast_or_smash())
+    set_rule(world.get_location('Spirit Temple Topmost Chest'), lambda state: state.has('Mirror Shield'))
+    set_rule(world.get_location('Twinrova'), lambda state: state.has('Mirror Shield') and state.has_explosives() and state.has('Progressive Hookshot') and state.has('Boss Key (Spirit Temple)'))
+    set_rule(world.get_location('Twinrova Heart'), lambda state: state.has('Mirror Shield') and state.has_explosives() and state.has('Progressive Hookshot') and state.has('Boss Key (Spirit Temple)'))
+
+	# GS
+    set_rule(world.get_location('GS Spirit Temple Metal Fence'), lambda state: (state.has('Boomerang') or state.has_slingshot() or state.has_bombchus()) and (state.has_sticks() or state.has_explosives() or ((state.has_nuts() or state.has('Boomerang')) and (state.has('Kokiri Sword') or state.has_slingshot()))))
+    set_rule(world.get_location('GS Spirit Temple Hall to West Iron Knuckle'), lambda state: (state.has_explosives() and state.has('Boomerang') and state.has('Progressive Hookshot')) or (state.has('Boomerang') and state.has('Small Key (Spirit Temple)', 5) and state.has_explosives() and state.can_play('Requiem of Spirit')) or (state.has('Progressive Hookshot') and state.has('Progressive Strength Upgrade', 2) and state.is_adult() and (state.has('Small Key (Spirit Temple)', 3) or (state.has('Small Key (Spirit Temple)', 2) and state.has('Boomerang') and world.bombchus_in_logic))))
+    set_rule(world.get_location('GS Spirit Temple Boulder Room'), lambda state: state.can_play('Song of Time') and (state.has_bow() or state.has('Progressive Hookshot') or state.has_bombchus()))
+    set_rule(world.get_location('GS Spirit Temple Lobby'), lambda state: state.has('Progressive Strength Upgrade', 2) and state.has('Small Key (Spirit Temple)', 3) and state.is_adult() and (state.has('Progressive Hookshot', 2) or (state.has('Progressive Hookshot') and state.has_ocarina()) or state.has('Hover Boots')))
+    set_rule(world.get_location('GS Spirit Temple Bomb for Light Room'), lambda state: state.can_child_attack() or ((state.has('Small Key (Spirit Temple)', 3) or (state.has('Small Key (Spirit Temple)', 2) and world.bombchus_in_logic)) and state.has('Progressive Strength Upgrade', 2) and state.is_adult()))
+
+# Spirit Temple MQ
+# "Quirks to Know":
+# Spirit Temple Sun Block Room:
+# - The switch to enter this room can be reached as adult with the Hover Boots, not just with Song of Time.
+# GS Spirit Temple Sun Block Room:
+# - You can get the GS with Boomerang. You do have to stand in about the right spot.
+# Spirit Temple Silver Block Hallway Chest:
+# - In the vanilla game, this eye switch gets permanently blocked off after the silver block is pushed. The logic assumes this will be changed to a temp flag.
+# - You can thaw the eye switch and get this door open with Fire Arrows as adult, by the way.
+# - It can also be done with bow but the only place you can get a line of sight is with the Song of Time. The shot is a little bit precise.
+def dung_rules_sptmq(world):
+    set_rule(world.get_entrance('Spirit Temple Crawl Passage'), lambda state: state.can_play('Requiem of Spirit'))
+    set_rule(world.get_entrance('Spirit Temple Ceiling Passage'), lambda state: state.has_bombchus() and state.can_use('Longshot') and state.can_use('Silver Gauntlets'))
+    set_rule(world.get_entrance('Child Spirit Temple to Shared'), lambda state: state.has_bombchus() and state.has('Small Key (Spirit Temple)', 2))
+    set_rule(world.get_entrance('Adult Spirit Temple Descent'), lambda state: state.can_use('Fire Arrows') and state.has('Mirror Shield'))
+    set_rule(world.get_entrance('Spirit Temple Climbable Wall'), lambda state: state.has('Small Key (Spirit Temple)', 6) and state.can_play('Zeldas Lullaby') and state.has('Hammer'))
+    set_rule(world.get_location('Spirit Temple MQ Entrance Back Left Chest'), lambda state: state.can_blast_or_smash() and ((state.can_play('Requiem of Spirit') and state.has('Slingshot')) or state.can_use('Bow')))
+    set_rule(world.get_location('Spirit Temple MQ Entrance Back Right Chest'), lambda state: state.has_bombchus() or ((state.is_adult() and (state.has('Bow') or state.has('Progressive Hookshot'))) or (state.can_play('Requiem of Spirit') and (state.has('Slingshot') or state.has('Boomerang')))))
+    set_rule(world.get_location('Spirit Temple MQ Child Left Chest'), lambda state: state.has_bombchus() and state.has('Slingshot') and state.can_use('Dins Fire'))
+    set_rule(world.get_location('Spirit Temple MQ Silver Block Hallway Chest'), lambda state: state.has_bombchus() and state.has('Small Key (Spirit Temple)', 7) and state.has('Slingshot') and (state.can_use('Dins Fire') or (state.can_use('Longshot') and state.can_use('Silver Gauntlets') and state.has('Bow') and (state.can_use('Fire Arrows') or state.can_play('Song of Time')))))
+    set_rule(world.get_location('Spirit Temple MQ Child Center Chest'), lambda state: state.has('Small Key (Spirit Temple)', 7) and state.has('Hammer') and state.can_play('Requiem of Spirit'))
+    set_rule(world.get_location('Spirit Temple MQ Child Climb South Chest'), lambda state: state.has('Small Key (Spirit Temple)', 7))
+    set_rule(world.get_location('Spirit Temple MQ Lower NE Main Room Chest'), lambda state: state.can_play('Zelda Lullaby'))
+    set_rule(world.get_location('Spirit Temple MQ Upper NE Main Room Chest'), lambda state: state.can_see_with_lens())
+    set_rule(world.get_location('Spirit Temple MQ Beamos Room Chest'), lambda state: state.has('Small Key (Spirit Temple)', 5))
+    set_rule(world.get_location('Spirit Temple MQ Ice Trap Chest'), lambda state: state.has('Small Key (Spirit Temple)', 5) and state.can_play('Song of Time'))
+    set_rule(world.get_entrance('Mirror Shield Exit'), lambda state: state.has('Small Key (Spirit Temple)', 5) and state.can_play('Song of Time') and state.can_see_with_lens())
+    set_rule(world.get_location('Spirit Temple MQ Boss Key Chest'), lambda state: state.has('Small Key (Spirit Temple)', 5) and state.can_play('Song of Time') and state.has('Mirror Shield'))
+    set_rule(world.get_location('Spirit Temple MQ Entrance Front Right Chest'), lambda state: state.has('Hammer'))
+    set_rule(world.get_location('Spirit Temple MQ Lower Adult Right Chest'), lambda state: state.has('Small Key (Spirit Temple)', 7) and state.has('Hammer') and state.has_ocarina() and state.has('Song of Time') and state.has('Eponas Song') and state.has('Suns Song') and state.has('Song of Storms') and state.has('Zeldas Lullaby'))
+    set_rule(world.get_location('Spirit Temple MQ Child Climb North Chest'), lambda state: state.has('Small Key (Spirit Temple)', 6))
+    set_rule(world.get_location('Spirit Temple MQ Compass Chest'), lambda state: (state.can_play('Requiem of Spirit') and state.has('Small Key (Spirit Temple)', 7) and state.has('Slingshot')) or (state.can_use('Longshot') and state.can_use('Silver Gauntlets') and state.has('Bow')) or (state.has('Slingshot') and state.has('Bow')))
+    set_rule(world.get_location('Spirit Temple MQ Sun Block Room Chest'), lambda state: state.can_play('Song of Time') or (state.can_use('Longshot') and state.can_use('Silver Gauntlets') and state.has('Hover Boots')))
+    set_rule(world.get_entrance('Silver Gauntlets Exit'), lambda state: (state.has('Small Key (Spirit Temple)', 7) and ((state.can_play('Requiem of Spirit') and state.can_play('Song of Time')) or (state.can_use('Longshot') and state.can_use('Silver Gauntlets') and (state.has('Hover Boots') or state.can_play('Song of Time'))))) or (state.has('Small Key (Spirit Temple)', 4) and state.can_play('Song of Time') and state.can_see_with_lens()))
+    set_rule(world.get_location('Spirit Temple MQ Mirror Puzzle Invisible Chest'), lambda state: state.can_see_with_lens())
+
+    # Boss
+    set_rule(world.get_location('Twinrova'), lambda state: state.has('Mirror Shield') and state.has('Boss Key (Spirit Temple)'))
+    set_rule(world.get_location('Twinrova Heart'), lambda state: state.has('Mirror Shield') and state.has('Boss Key (Spirit Temple)'))
+
+    # GS
+    set_rule(world.get_location('GS Spirit Temple MQ Lower Adult Right'), lambda state: state.has('Small Key (Spirit Temple)', 7) and state.has('Hammer') and state.has_ocarina() and state.has('Song of Time') and state.has('Eponas Song') and state.has('Suns Song') and state.has('Song of Storms') and state.has('Zeldas Lullaby'))
+    set_rule(world.get_location('GS Spirit Temple MQ Sun Block Room'), lambda state: (state.can_use('Longshot') and state.can_use('Silver Gauntlets') and (state.has('Hover Boots') or state.can_play('Song of Time'))) or (state.can_play('Song of Time') and state.has('Boomerang')))
+    set_rule(world.get_location('GS Spirit Temple MQ Iron Knuckle West'), lambda state: state.has('Small Key (Spirit Temple)', 7))
+    set_rule(world.get_location('GS Spirit Temple MQ Iron Knuckle North'), lambda state: state.has('Small Key (Spirit Temple)', 7))
+
+# Shadow Temple Vanilla
+def dung_rules_sht0(world):
+    set_rule(world.get_entrance('Shadow Temple First Pit'), lambda state: state.has('Hover Boots'))
+    set_rule(world.get_entrance('Shadow Temple Bomb Wall'), lambda state: state.has_explosives() and state.has('Small Key (Shadow Temple)', 1))
+    set_rule(world.get_entrance('Shadow Temple Hookshot Target'), lambda state: state.has('Progressive Hookshot') and state.has('Small Key (Shadow Temple)', 3))
+    set_rule(world.get_entrance('Shadow Temple Boat'), lambda state: state.can_play('Zeldas Lullaby') and state.has('Small Key (Shadow Temple)', 4))
+    set_rule(world.get_location('Shadow Temple Falling Spikes Upper Chest'), lambda state: state.has('Progressive Strength Upgrade'))
+    set_rule(world.get_location('Shadow Temple Falling Spikes Switch Chest'), lambda state: state.has('Progressive Strength Upgrade'))
+    set_rule(world.get_location('Shadow Temple Invisible Spikes Chest'), lambda state: state.has('Small Key (Shadow Temple)', 2))
+    set_rule(world.get_location('Shadow Temple Freestanding Key'), lambda state: state.has('Small Key (Shadow Temple)', 2) and state.has('Progressive Hookshot') and (state.has_bombs() or state.has('Progressive Strength Upgrade')))
+
+    # boss rules
+    set_rule(world.get_location('Bongo Bongo'), lambda state: state.has('Small Key (Shadow Temple)', 5) and (state.has_bow() or state.has('Progressive Hookshot', 2)) and state.has('Boss Key (Shadow Temple)'))
+    set_rule(world.get_location('Bongo Bongo Heart'), lambda state: state.has('Small Key (Shadow Temple)', 5) and (state.has_bow() or state.has('Progressive Hookshot', 2)) and state.has('Boss Key (Shadow Temple)'))
+
+    # GS
+    set_rule(world.get_location('GS Shadow Temple Like Like Room'), lambda state: state.has('Progressive Hookshot'))
+    set_rule(world.get_location('GS Shadow Temple Crusher Room'), lambda state: state.has('Progressive Hookshot'))
+    set_rule(world.get_location('GS Shadow Temple Single Giant Pot'), lambda state: state.has('Small Key (Shadow Temple)', 2) and state.has('Progressive Hookshot'))
+    set_rule(world.get_location('GS Shadow Temple Near Ship'), lambda state: state.has('Progressive Hookshot', 2) and state.has('Small Key (Shadow Temple)', 4))
+
+# Shadow Temple MQ
+# "Quirks to Know":
+# GS Shadow Temple After Ship:
+# - You do not need to bring down the statue to get this.
+# - If you position carefully you can get it with just the hookshot. Hopefully you don't fall in!
+# Shadow Temple Bomb Flower Room Chest:
+# - With lens logic off, you may have to fight this guy not knowing where he is.
+# - Dins can set off all the flowers, then a few bombs can maybe hit the few spots in the room that doesn't reach.
+# - And arrows can help too if you run out of magic. And maybe you'll have strength a fair amount of the time.
+# - So I think if you're really playing with lens logic off, you should be able to handle this.
+def dung_rules_shtmq(world):
+    set_rule(world.get_entrance('Shadow Temple First Pit'), lambda state: (state.has('Fire Arrows') and state.has('Bow')) or state.has('Hover Boots'))
+    set_rule(world.get_entrance('Shadow Temple Beginning Locked Door'), lambda state: state.has_explosives() and state.has('Small Key (Shadow Temple)', 6))
+    set_rule(world.get_entrance('Shadow Temple Bomb Wall'), lambda state: state.has_explosives() and state.has('Small Key (Shadow Temple)', 2))
+    set_rule(world.get_entrance('Shadow Temple Hookshot Target'), lambda state: state.has('Hover Boots') and state.has('Progressive Hookshot') and state.has('Small Key (Shadow Temple)', 4))
+    set_rule(world.get_entrance('Shadow Temple Boat'), lambda state: state.can_play('Zeldas Lullaby') and state.has('Small Key (Shadow Temple)', 5))
+    set_rule(world.get_entrance('Shadow Temple Longshot Target'), lambda state: state.has('Bow') and state.can_play('Song of Time') and state.can_use('Longshot'))
+    set_rule(world.get_location('Shadow Temple MQ Hover Boots Chest'), lambda state: state.can_play('Song of Time') and state.has('Bow'))
+    set_rule(world.get_location('Shadow Temple MQ Invisible Blades Visible Chest'), lambda state: state.can_play('Song of Time'))
+    set_rule(world.get_location('Shadow Temple MQ Invisible Blades Invisible Chest'), lambda state: state.can_play('Song of Time'))
+    set_rule(world.get_location('Shadow Temple MQ Beamos Silver Rupees Chest'), lambda state: state.can_use('Longshot'))
+    set_rule(world.get_location('Shadow Temple MQ Falling Spikes Upper Chest'), lambda state: state.has('Progressive Strength Upgrade'))
+    set_rule(world.get_location('Shadow Temple MQ Falling Spikes Switch Chest'), lambda state: state.has('Progressive Strength Upgrade'))
+    set_rule(world.get_location('Shadow Temple MQ Invisible Spikes Chest'), lambda state: state.has('Hover Boots') and state.has('Small Key (Shadow Temple)', 3))
+    set_rule(world.get_location('Shadow Temple MQ Stalfos Room Chest'), lambda state: state.has('Hover Boots') and state.has('Small Key (Shadow Temple)', 3) and state.can_use('Longshot'))
+    set_rule(world.get_location('Shadow Temple MQ Spike Walls Left Chest'), lambda state: state.has('Small Key (Shadow Temple)', 6))
+    set_rule(world.get_location('Shadow Temple MQ Boss Key Chest'), lambda state: state.has('Small Key (Shadow Temple)', 6))
+
+    # Boss
+    set_rule(world.get_location('Bongo Bongo'), lambda state: state.has('Bow') and state.has('Boss Key (Shadow Temple)'))
+    set_rule(world.get_location('Bongo Bongo Heart'), lambda state: state.has('Bow') and state.has('Boss Key (Shadow Temple)'))
+
+    # GS
+    set_rule(world.get_location('GS Shadow Temple MQ Crusher Room'), lambda state: state.has('Progressive Hookshot'))
+    set_rule(world.get_location('GS Shadow Temple MQ Near Boss'), lambda state: state.has('Bow'))
+
+
+# Bottom of the Well Vanilla
+def dung_rules_bw0(world):
+    set_rule(world.get_location('Bottom of the Well Front Left Hidden Wall'), lambda state: state.can_see_with_lens())
+    set_rule(world.get_location('Bottom of the Well Front Center Bombable'), lambda state: state.has_explosives())
+    set_rule(world.get_location('Bottom of the Well Right Bottom Hidden Wall'), lambda state: state.can_see_with_lens())
+    set_rule(world.get_location('Bottom of the Well Center Large Chest'), lambda state: state.can_see_with_lens())
+    set_rule(world.get_location('Bottom of the Well Center Small Chest'), lambda state: state.can_see_with_lens())
+    set_rule(world.get_location('Bottom of the Well Back Left Bombable'), lambda state: state.has_explosives())
+    set_rule(world.get_location('Bottom of the Well Defeat Boss'), lambda state: state.can_play('Zeldas Lullaby') and (state.has('Kokiri Sword') or (state.has_sticks() and world.logic_child_deadhand))) #Sword not strictly necessary but frankly being forced to do this with sticks isn't fair
+    set_rule(world.get_location('Bottom of the Well Invisible Chest'), lambda state: state.can_play('Zeldas Lullaby') and state.can_see_with_lens())
+    set_rule(world.get_location('Bottom of the Well Underwater Front Chest'), lambda state: state.can_play('Zeldas Lullaby'))
+    set_rule(world.get_location('Bottom of the Well Underwater Left Chest'), lambda state: state.can_play('Zeldas Lullaby'))
+    set_rule(world.get_location('Bottom of the Well Basement Chest'), lambda state: state.has_explosives() or (((state.has('Small Key (Bottom of the Well)', 3) and state.can_see_with_lens()) or state.can_use('Dins Fire')) and state.has('Progressive Strength Upgrade')))
+    set_rule(world.get_location('Bottom of the Well Locked Pits'), lambda state: state.has('Small Key (Bottom of the Well)', 3) and state.can_see_with_lens()) #These pits are really unfair.
+    set_rule(world.get_location('Bottom of the Well Behind Right Grate'), lambda state: state.has('Small Key (Bottom of the Well)', 3) and state.can_see_with_lens())
+    set_rule(world.get_location('Bottom of the Well Freestanding Key'), lambda state: state.has_sticks() or (state.has('Dins Fire') or state.has('Magic Meter')))
+
+    # GS
+    set_always_allow(world.get_location('GS Well West Inner Room'), lambda item, state: item.name == 'Small Key (Bottom of the Well)')
+    set_rule(world.get_location('GS Well West Inner Room'), lambda state: state.has('Boomerang') and state.can_see_with_lens() and (state.has('Small Key (Bottom of the Well)', 3) or item_name(state, 'GS Well West Inner Room') == 'Small Key (Bottom of the Well)'))
+    set_always_allow(world.get_location('GS Well East Inner Room'), lambda item, state: item.name == 'Small Key (Bottom of the Well)')
+    set_rule(world.get_location('GS Well East Inner Room'), lambda state: state.has('Boomerang') and state.can_see_with_lens() and (state.has('Small Key (Bottom of the Well)', 3) or item_name(state, 'GS Well East Inner Room') == 'Small Key (Bottom of the Well)'))
+    set_rule(world.get_location('GS Well Like Like Cage'), lambda state: state.has('Small Key (Bottom of the Well)', 3) and state.has('Boomerang') and state.can_see_with_lens())
+
+# Bottom of the Well MQ
+# "Quirks to Know":
+# Water Lowering Switch:
+# - You can jumpslash this switch by jumping off with a Deku Stick, so no requirements need to be listed to lower the water.
+# Switch for West Inner Room Door:
+# - Explosives are not required to reach this switch. You can sidehop or backflip over the corner of the pit.
+def dung_rules_bwmq(world):
+    set_rule(world.get_location('Bottom of the Well MQ Compass Chest'), lambda state: state.has('Kokiri Sword') or world.logic_child_deadhand)
+    set_rule(world.get_location('Bottom of the Well MQ Dead Hand Freestanding Key'), lambda state: state.has_explosives())
+    set_rule(world.get_location('Bottom of the Well MQ Map Chest'), lambda state: state.can_play('Zeldas Lullaby'))
+    set_rule(world.get_location('Bottom of the Well MQ East Inner Room Freestanding Key'), lambda state: state.can_play('Zeldas Lullaby') and state.has_projectile('child'))
+    set_always_allow(world.get_location('Bottom of the Well MQ Lens Chest'), lambda item, state: item.name == 'Small Key (Bottom of the Well)')
+    set_rule(world.get_location('Bottom of the Well MQ Lens Chest'), lambda state: state.can_play('Zeldas Lullaby') and state.has_explosives() and (state.has('Small Key (Bottom of the Well)', 2) or item_name(state, 'Bottom of the Well MQ Lens Chest') == 'Small Key (Bottom of the Well)'))
+
+    # GS
+    set_rule(world.get_location('GS Well MQ West Inner Room'), lambda state: state.can_play('Zeldas Lullaby') and state.can_see_with_lens())
+    set_always_allow(world.get_location('GS Well MQ Coffin Room'), lambda item, state: item.name == 'Small Key (Bottom of the Well)')
+    set_rule(world.get_location('GS Well MQ Coffin Room'), lambda state: state.has('Small Key (Bottom of the Well)', 2) or item_name(state, 'GS Well MQ Coffin Room') == 'Small Key (Bottom of the Well)')
+
+# Ice Cavern Vanilla
+def dung_rules_ic0(world):
+    set_rule(world.get_location('Ice Cavern Map Chest'), lambda state: state.has_bottle())
+    set_rule(world.get_location('Ice Cavern Compass Chest'), lambda state: state.has_bottle())
+    set_rule(world.get_location('Ice Cavern Freestanding PoH'), lambda state: state.has_bottle())
+    set_rule(world.get_location('Ice Cavern Iron Boots Chest'), lambda state: state.has_bottle())
+    set_rule(world.get_location('Sheik in Ice Cavern'), lambda state: state.has_bottle() and state.is_adult())
+
+	# GS
+    set_rule(world.get_location('GS Ice Cavern Spinning Scythe Room'), lambda state: state.can_use('Hookshot'))
+    set_rule(world.get_location('GS Ice Cavern Heart Piece Room'), lambda state: state.can_use('Hookshot') and state.has_bottle())
+    set_rule(world.get_location('GS Ice Cavern Push Block Room'), lambda state: state.can_use('Hookshot') and state.has_bottle())
+
+# Ice Cavern MQ
+# The rule exists on the entrance to avoid needing to change Blue Fire checks elsewhere.
+# "Quirks to Know":
+# GS Ice Cavern Scarecrow:
+# - You can use the hover boots to get onto one of the taller pillars, and from there you can Longshot to the GS.
+# - This skips the Ocarina requirement and is only relevant if Hover Boots into Zora's Domain is in logic.
+def dung_rules_icmq(world):
+    set_rule(world.get_entrance('Ice Cavern Entrance'), lambda state: state.has_bottle() and state.has_projectile('adult'))
+    set_rule(world.get_location('Ice Cavern MQ Freestanding PoH'), lambda state: state.has_explosives())
+
+    # GS
+    set_rule(world.get_location('GS Ice Cavern MQ Red Ice'), lambda state: state.can_play('Song of Time'))
+    set_rule(world.get_location('GS Ice Cavern MQ Scarecrow'), lambda state: state.can_use('Scarecrow') or (state.has('Hover Boots') and state.can_use('Longshot')))
+
+# Gerudo Training Grounds Vanilla
+def dung_rules_gtg0(world):
+    set_rule(world.get_entrance('Gerudo Training Ground Left Silver Rupees'), lambda state: state.has('Progressive Hookshot') and state.is_adult())
+    set_rule(world.get_entrance('Gerudo Training Ground Beamos'), lambda state: state.has_explosives())
+    set_rule(world.get_entrance('Gerudo Training Grounds Right Locked Doors'), lambda state: state.has('Small Key (Gerudo Training Grounds)', 9))
+    set_rule(world.get_entrance('Gerudo Training Grounds Maze Ledge'), lambda state: state.can_play('Song of Time'))
+    set_rule(world.get_entrance('Gerudo Training Grounds Right Hookshot Target'), lambda state: state.has('Progressive Hookshot') and state.is_adult())
+    set_rule(world.get_entrance('Gerudo Training Grounds Hammer Target'), lambda state: state.has('Hammer') and state.has_bow() and state.is_adult())
+    set_rule(world.get_entrance('Gerudo Training Grounds Hidden Hookshot Target'), lambda state: state.has('Progressive Hookshot') and state.can_see_with_lens() and state.is_adult())
+    set_rule(world.get_location('Gerudo Training Grounds Lobby Left Chest'), lambda state: state.has_bow() and state.is_adult())
+    set_rule(world.get_location('Gerudo Training Grounds Lobby Right Chest'), lambda state: state.has_bow() and state.is_adult())
+    set_rule(world.get_location('Gerudo Training Grounds Beamos Chest'), lambda state: state.has_explosives())
+    set_rule(world.get_location('Gerudo Training Grounds Hidden Ceiling Chest'), lambda state: state.has('Small Key (Gerudo Training Grounds)', 3) and state.can_see_with_lens())
+    set_rule(world.get_location('Gerudo Training Grounds Maze Path First Chest'), lambda state: state.has('Small Key (Gerudo Training Grounds)', 4))
+    set_rule(world.get_location('Gerudo Training Grounds Maze Path Second Chest'), lambda state: state.has('Small Key (Gerudo Training Grounds)', 6))
+    set_rule(world.get_location('Gerudo Training Grounds Maze Path Third Chest'), lambda state: state.has('Small Key (Gerudo Training Grounds)', 7))
+    set_rule(world.get_location('Gerudo Training Grounds Maze Path Final Chest'), lambda state: (state.has('Small Key (Gerudo Training Grounds)', 9)) or (item_name(state, 'Gerudo Training Grounds Maze Path Final Chest') == 'Small Key (Gerudo Training Grounds)' and state.has('Small Key (Gerudo Training Grounds)', 8))) #Allow key for key
+    set_always_allow(world.get_location('Gerudo Training Grounds Maze Path Final Chest'), lambda item, state: item.name == 'Small Key (Gerudo Training Grounds)')
+    set_rule(world.get_location('Gerudo Training Grounds Underwater Silver Rupee Chest'), lambda state: state.has('Progressive Hookshot') and state.can_play('Song of Time') and state.has('Iron Boots') and state.is_adult() and (world.logic_fewer_tunic_requirements or state.has_ZoraTunic()))
+    set_rule(world.get_location('Gerudo Training Grounds Hammer Room Switch Chest'), lambda state: state.has('Hammer') and state.is_adult())
+    set_rule(world.get_location('Gerudo Training Grounds Eye Statue Chest'), lambda state: state.has_bow() and state.is_adult())
+    set_rule(world.get_location('Gerudo Training Grounds Near Scarecrow Chest'), lambda state: state.has_bow() and state.is_adult())
+    set_rule(world.get_location('Gerudo Training Grounds Heavy Block First Chest'), lambda state: state.has('Progressive Strength Upgrade', 2) and state.can_see_with_lens() and state.is_adult())
+    set_rule(world.get_location('Gerudo Training Grounds Heavy Block Second Chest'), lambda state: state.has('Progressive Strength Upgrade', 2) and state.can_see_with_lens() and state.is_adult())
+    set_rule(world.get_location('Gerudo Training Grounds Heavy Block Third Chest'), lambda state: state.has('Progressive Strength Upgrade', 2) and state.can_see_with_lens() and state.is_adult())
+    set_rule(world.get_location('Gerudo Training Grounds Heavy Block Fourth Chest'), lambda state: state.has('Progressive Strength Upgrade', 2) and state.can_see_with_lens() and state.is_adult())
+
+# Gerudo Training Grounds MQ
+def dung_rules_gtgmq(world):
+    set_rule(world.get_entrance('Gerudo Training Grounds Left Door'), lambda state: state.has_fire_source())
+    set_rule(world.get_entrance('Gerudo Training Grounds Right Door'), lambda state: state.has('Bow'))
+    set_rule(world.get_entrance('Gerudo Training Grounds Longshot Target'), lambda state: state.can_use('Longshot'))
+    set_rule(world.get_entrance('Gerudo Training Grounds Song of Time Block'), lambda state: state.can_play('Song of Time') and state.can_see_with_lens() and state.has_bottle())
+    set_rule(world.get_entrance('Gerudo Training Grounds Rusted Switch'), lambda state: state.has('Hammer'))
+    set_rule(world.get_location('Gerudo Training Grounds MQ Hidden Ceiling Chest'), lambda state: state.can_see_with_lens())
+    set_rule(world.get_location('Gerudo Training Grounds MQ Maze Path Third Chest'), lambda state: state.has('Small Key (Gerudo Training Grounds)', 1))
+    set_rule(world.get_location('Gerudo Training Grounds MQ Underwater Silver Rupee Chest'), lambda state: state.has('Hover Boots') and state.has_fire_source() and state.has('Progressive Hookshot') and state.has('Iron Boots') and (world.logic_fewer_tunic_requirements or state.has_ZoraTunic()) and ((world.difficulty != 'ohko') or state.has_bottle() or state.can_use('Nayrus Love')))
+    set_rule(world.get_location('Gerudo Training Grounds MQ Heavy Block Chest'), lambda state: state.has('Progressive Strength Upgrade', 2))
+    set_rule(world.get_location('Gerudo Training Grounds MQ Eye Statue Chest'), lambda state: state.has('Bow'))
+    set_rule(world.get_location('Gerudo Training Grounds MQ Ice Arrows Chest'), lambda state: state.has('Small Key (Gerudo Training Grounds)', 3) or (item_name(state, 'Gerudo Training Grounds MQ Ice Arrows Chest') == 'Small Key (Gerudo Training Grounds)' and state.has('Small Key (Gerudo Training Grounds)')))
+    set_always_allow(world.get_location('Gerudo Training Grounds MQ Ice Arrows Chest'), lambda item, state: item.name == 'Small Key (Gerudo Training Grounds)')
+    # There is Blue Fire in GTG. I also had to make this edit to the same check in baseclasses.
+    add_rule(world.get_location('King Zora Thawed'), lambda state: state.has_bottle() and state.can_reach('Gerudo Training Grounds Stalfos Room'), 'or')
+
+# Ganon's Castle Vanilla
+def dung_rules_gc0(world):
+    set_rule(world.get_entrance('Ganons Castle Light Trial'), lambda state: state.has('Progressive Strength Upgrade', 3))
+    set_rule(world.get_entrance('Ganons Castle Tower'), lambda state: (world.skipped_trials['Forest'] or state.has('Forest Trial Clear')) and (world.skipped_trials['Fire'] or state.has('Fire Trial Clear')) and (world.skipped_trials['Water'] or state.has('Water Trial Clear')) and (world.skipped_trials['Shadow'] or state.has('Shadow Trial Clear')) and (world.skipped_trials['Spirit'] or state.has('Spirit Trial Clear')) and (world.skipped_trials['Light'] or state.has('Light Trial Clear')))
+    set_rule(world.get_location('Ganons Castle Forest Trial Clear'), lambda state: state.has('Magic Meter') and state.has_bow() and state.has('Light Arrows') and (state.has('Fire Arrows') or state.has('Dins Fire')))
+    set_rule(world.get_location('Ganons Castle Fire Trial Clear'), lambda state: state.has_GoronTunic() and state.has('Progressive Strength Upgrade', 3) and state.has('Magic Meter') and state.has_bow() and state.has('Light Arrows') and state.has('Progressive Hookshot', 2))
+    set_rule(world.get_location('Ganons Castle Water Trial Clear'), lambda state: state.has_bottle() and state.has('Hammer') and state.has('Magic Meter') and state.has_bow() and state.has('Light Arrows'))
+    set_rule(world.get_location('Ganons Castle Shadow Trial Clear'), lambda state: state.has('Magic Meter') and state.has_bow() and state.has('Light Arrows') and state.has('Hammer') and ((state.has('Fire Arrows') and (state.has('Hover Boots') or state.can_see_with_lens())) or (state.has('Progressive Hookshot', 2) and (state.has('Hover Boots') or (state.has('Dins Fire') and state.can_see_with_lens())))))
+    set_rule(world.get_location('Ganons Castle Shadow Trial First Chest'), lambda state: (state.has('Magic Meter') and state.has_bow() and state.has('Fire Arrows')) or state.has('Progressive Hookshot') or state.has('Hover Boots') or state.can_play('Song of Time'))
+    set_rule(world.get_location('Ganons Castle Shadow Trial Second Chest'), lambda state: (state.has('Magic Meter') and state.has_bow() and state.has('Fire Arrows')) or (state.has('Progressive Hookshot', 2) and (state.has('Hover Boots') or (state.has('Dins Fire') and state.has('Magic Meter')))))
+    set_rule(world.get_location('Ganons Castle Spirit Trial Clear'), lambda state: state.has('Magic Meter') and state.has_bow() and state.has('Light Arrows') and state.has('Mirror Shield') and state.has_bombchus() and state.has('Progressive Hookshot'))
+    set_rule(world.get_location('Ganons Castle Spirit Trial First Chest'), lambda state: state.has('Progressive Hookshot'))
+    set_rule(world.get_location('Ganons Castle Spirit Trial Second Chest'), lambda state: state.has('Progressive Hookshot') and state.has_bombchus() and state.can_see_with_lens())
+    set_rule(world.get_location('Ganons Castle Light Trial Clear'), lambda state: state.has('Magic Meter') and state.has_bow() and state.has('Progressive Hookshot') and state.has('Light Arrows') and state.has('Small Key (Ganons Castle)', 2))
+    set_rule(world.get_location('Ganons Castle Light Trail Invisible Enemies Chest'), lambda state: state.can_see_with_lens())
+    set_rule(world.get_location('Ganons Castle Light Trial Lullaby Chest'), lambda state: state.can_play('Zeldas Lullaby') and state.has('Small Key (Ganons Castle)', 1))
+# Ganon's Castle MQ
+# MQ Ganons Castle
+# "Quirks to Know":
+# Ganons Castle Shadow Trial First Chest:
+# - You can spawn this chest with strength but you have to make sure the bombflower explodes in about the same position it spawns in.
+# Just in general I want to say if there's a silver rupee inside a Beamos, you can just brush the Beamos to get it. That comes up a few times, but this trial without explosives can get a little hairy.
+def dung_rules_gcmq(world):
+    set_rule(world.get_entrance('Ganons Castle Light Trial'), lambda state: state.can_use('Golden Gauntlets'))
+    set_rule(world.get_entrance('Ganons Castle Tower'), lambda state: (world.skipped_trials['Forest'] or state.has('Forest Trial Clear')) and (world.skipped_trials['Fire'] or state.has('Fire Trial Clear')) and (world.skipped_trials['Water'] or state.has('Water Trial Clear')) and (world.skipped_trials['Shadow'] or state.has('Shadow Trial Clear')) and (world.skipped_trials['Spirit'] or state.has('Spirit Trial Clear')) and (world.skipped_trials['Light'] or state.has('Light Trial Clear')))
+    set_rule(world.get_location('Ganons Castle MQ Forest Trial First Chest'), lambda state: state.has('Bow'))
+    set_rule(world.get_location('Ganons Castle MQ Forest Trial Second Chest'), lambda state: state.has_fire_source())
+    set_rule(world.get_location('Ganons Castle MQ Forest Trial Freestanding Key'), lambda state: state.has('Progressive Hookshot'))
+    set_rule(world.get_location('Ganons Castle Forest Trial Clear'), lambda state: state.can_use('Light Arrows') and state.can_play('Song of Time'))
+    set_rule(world.get_location('Ganons Castle Fire Trial Clear'), lambda state: state.has_GoronTunic() and state.can_use('Golden Gauntlets') and state.can_use('Light Arrows') and (state.can_use('Longshot') or state.has('Hover Boots')))
+    set_rule(world.get_location('Ganons Castle MQ Water Trial Chest'), lambda state: state.has_bottle())
+    set_rule(world.get_location('Ganons Castle Water Trial Clear'), lambda state: state.has_bottle() and state.can_use('Light Arrows') and state.has('Small Key (Ganons Castle)', 3))
+    set_rule(world.get_location('Ganons Castle MQ Shadow Trial First Chest'), lambda state: (state.has('Bow') and (state.has('Progressive Hookshot') or state.has('Hover Boots'))) or (state.has('Hover Boots') and state.can_see_with_lens() and (state.has_explosives() or state.has('Progressive Strength Upgrade') or state.can_use('Dins Fire'))))
+    set_rule(world.get_location('Ganons Castle MQ Shadow Trial Second Chest'), lambda state: state.has('Bow') and state.can_see_with_lens() and (state.has('Hover Boots') or (state.has('Progressive Hookshot') and state.has_fire_source())))
+    set_rule(world.get_location('Ganons Castle Shadow Trial Clear'), lambda state: state.can_use('Light Arrows') and state.can_see_with_lens() and (state.has('Hover Boots') or (state.has('Progressive Hookshot') and state.has_fire_source())))
+    set_rule(world.get_location('Ganons Castle MQ Spirit Trial First Chest'), lambda state: state.has('Bow') and state.has('Hammer'))
+    set_rule(world.get_location('Ganons Castle MQ Spirit Trial Second Chest'), lambda state: state.has('Bow') and state.has('Hammer') and state.has_bombchus() and state.can_see_with_lens())
+    set_rule(world.get_location('Ganons Castle MQ Spirit Trial Sun Front Left Chest'), lambda state: state.has('Hammer') and state.has_bombchus() and state.can_use('Fire Arrows') and state.has('Mirror Shield'))
+    set_rule(world.get_location('Ganons Castle MQ Spirit Trial Sun Back Left Chest'), lambda state: state.has('Hammer') and state.has_bombchus() and state.can_use('Fire Arrows') and state.has('Mirror Shield'))
+    set_rule(world.get_location('Ganons Castle MQ Spirit Trial Golden Gauntlets Chest'), lambda state: state.has('Hammer') and state.has_bombchus() and state.can_use('Fire Arrows') and state.has('Mirror Shield'))
+    set_rule(world.get_location('Ganons Castle MQ Spirit Trial Sun Back Right Chest'), lambda state: state.has('Hammer') and state.has_bombchus() and state.can_use('Fire Arrows') and state.has('Mirror Shield'))
+    set_rule(world.get_location('Ganons Castle Spirit Trial Clear'), lambda state: state.can_use('Light Arrows') and state.has('Hammer') and state.has_bombchus() and state.has('Fire Arrows') and state.has('Mirror Shield'))
+    set_rule(world.get_location('Ganons Castle MQ Light Trial Lullaby Chest'), lambda state: state.can_play('Zeldas Lullaby'))
+    set_rule(world.get_location('Ganons Castle Light Trial Clear'), lambda state: state.can_use('Light Arrows') and state.has('Progressive Hookshot') and state.has('Small Key (Ganons Castle)', 3))