--- conflicted
+++ resolved
@@ -93,12 +93,7 @@
         else:
             color = hex_to_color(tunic_option)
             tunic_option = 'Custom'
-<<<<<<< HEAD
         # "Weird" weirdshots will crash if the Kokiri Tunic Green value is > 0x99. Brickwall it.
-=======
-
-        # "Weird" weirdshots will crash if the Kokiri Tunic Green value is > 0x90. Brickwall it.
->>>>>>> 438fb904
         if settings.logic_rules != 'glitchless' and tunic == 'Kokiri Tunic':
             color[1] = min(color[1],0x98)
         rom.write_bytes(address, color)
