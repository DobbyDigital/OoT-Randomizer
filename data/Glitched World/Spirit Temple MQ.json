[
    {
        "region_name": "Spirit Temple Lobby",
        "dungeon": "Spirit Temple",
        "locations": {
            "Spirit Temple MQ Entrance Front Left Chest": "True",
            "Spirit Temple MQ Entrance Back Left Chest": "
                here(can_blast_or_smash) and 
                (can_use(Slingshot) or can_use(Bow))",
            "Spirit Temple MQ Entrance Back Right Chest": "
                has_bombchus or can_use(Bow) or can_use(Hookshot) or 
                can_use(Slingshot) or can_use(Boomerang)"
        },
        "exits": {
            "Desert Colossus": "True",
            "Child Spirit Temple": "is_child",
            "Adult Spirit Temple": "
                has_bombchus and can_use(Longshot) and can_use(Silver_Gauntlets)"
        }
    },
    {
        "region_name": "Child Spirit Temple",
        "dungeon": "Spirit Temple",
        "locations": {
            "Spirit Temple MQ Map Room Small Chest": "
                (Sticks or Kokiri_Sword) and 
                has_bombchus and Slingshot and can_use(Dins_Fire)",
            "Spirit Temple MQ Map Chest": "
                Sticks or Kokiri_Sword or has_explosives",
            "Spirit Temple MQ Silver Block Hallway Chest": "
                has_bombchus and (Small_Key_Spirit_Temple, 7) and Slingshot and 
                (can_use(Dins_Fire) or 
                    here(is_adult and can_use(Longshot) and can_use(Silver_Gauntlets) and 
                          (can_use(Fire_Arrows) or
                              (logic_spirit_mq_frozen_eye and Bow and can_play(Song_of_Time)))))"
        },
        "exits": {
            "Spirit Temple Shared": "has_bombchus and (Small_Key_Spirit_Temple, 2)"
        }
    },
    {
        "region_name": "Adult Spirit Temple",
        "dungeon": "Spirit Temple",
        "locations": {
<<<<<<< HEAD
            "Spirit Temple MQ Child Center Chest": "
                (Small_Key_Spirit_Temple, 7) and Megaton_Hammer and can_play(Requiem_of_Spirit)",
=======
            "Spirit Temple MQ Child Hammer Switch Chest": "
                (Small_Key_Spirit_Temple, 7) and Hammer and can_play(Requiem_of_Spirit)",
>>>>>>> 2480d962
            "Spirit Temple MQ Child Climb South Chest": "(Small_Key_Spirit_Temple, 7)",
            "Spirit Temple MQ Statue Room Lullaby Chest": "can_play(Zeldas_Lullaby)",
            "Spirit Temple MQ Statue Room Invisible Chest": "can_see_with_lens",
            "Spirit Temple MQ Beamos Room Chest": "(Small_Key_Spirit_Temple, 5)",
            "Spirit Temple MQ Chest Switch Chest": "
                (Small_Key_Spirit_Temple, 5) and can_play(Song_of_Time)",
            "Spirit Temple MQ Boss Key Chest": "
                (Small_Key_Spirit_Temple, 5) and can_play(Song_of_Time) and Mirror_Shield",
            "Spirit Temple MQ GS Nine Thrones Room West": "(Small_Key_Spirit_Temple, 7)",
            "Spirit Temple MQ GS Nine Thrones Room North": "(Small_Key_Spirit_Temple, 7)"
        },
        "exits": {
            "Lower Adult Spirit Temple": "
                (can_use(Fire_Arrows) or
                    (logic_spirit_mq_lower_adult and can_use(Dins_Fire) and Bow)) and Mirror_Shield",
            "Spirit Temple Shared": "True",
            "Spirit Temple Boss Area": "
                (Small_Key_Spirit_Temple, 6) and can_play(Zeldas_Lullaby) and Megaton_Hammer",
            "Mirror Shield Hand": "
                (Small_Key_Spirit_Temple, 5) and can_play(Song_of_Time) and can_see_with_lens"
        }
    },
    {
        "region_name": "Spirit Temple Shared",
        "dungeon": "Spirit Temple",
        "locations": {
            "Spirit Temple MQ Child Climb North Chest": "(Small_Key_Spirit_Temple, 6)",
            "Spirit Temple MQ Compass Chest": "
                ((Small_Key_Spirit_Temple, 7) and can_use(Slingshot)) or 
                (can_use(Longshot) and can_use(Silver_Gauntlets) and Bow) or 
                (Slingshot and Bow)",
            "Spirit Temple MQ Sun Block Room Chest": "
                can_play(Song_of_Time) or 
                (can_use(Longshot) and can_use(Silver_Gauntlets))",
            "Spirit Temple MQ GS Sun Block Room": "
                (logic_spirit_mq_sun_block_gs and can_play(Song_of_Time) and Boomerang) or
                (can_use(Longshot) and can_use(Silver_Gauntlets))"
        },
        "exits": {
            "Silver Gauntlets Hand": "
                ((Small_Key_Spirit_Temple, 7) and 
                    (can_play(Song_of_Time) or 
                        (can_use(Longshot) and can_use(Silver_Gauntlets)))) or 
                ((Small_Key_Spirit_Temple, 4) and can_play(Song_of_Time) and 
                    can_see_with_lens)"
        }
    },
    {
        "region_name": "Lower Adult Spirit Temple",
        "dungeon": "Spirit Temple",
        "locations": {
<<<<<<< HEAD
            "Spirit Temple MQ Lower Adult Left Chest": "True",
            "Spirit Temple MQ Lower Adult Right Chest": "
                (Small_Key_Spirit_Temple, 7) and Megaton_Hammer and Ocarina and 
                Song_of_Time and Eponas_Song and Suns_Song and 
                Song_of_Storms and Zeldas_Lullaby",
            "Spirit Temple MQ Entrance Front Right Chest": "Megaton_Hammer",
            "GS Spirit Temple MQ Lower Adult Left": "True",
            "GS Spirit Temple MQ Lower Adult Right": "
                (Small_Key_Spirit_Temple, 7) and Megaton_Hammer and Ocarina and 
=======
            "Spirit Temple MQ Leever Room Chest": "True",
            "Spirit Temple MQ Symphony Room Chest": "
                (Small_Key_Spirit_Temple, 7) and Hammer and Ocarina and 
                Song_of_Time and Eponas_Song and Suns_Song and 
                Song_of_Storms and Zeldas_Lullaby",
            "Spirit Temple MQ Entrance Front Right Chest": "Hammer",
            "Spirit Temple MQ GS Leever Room": "True",
            "Spirit Temple MQ GS Symphony Room": "
                (Small_Key_Spirit_Temple, 7) and Hammer and Ocarina and 
>>>>>>> 2480d962
                Song_of_Time and Eponas_Song and Suns_Song and 
                Song_of_Storms and Zeldas_Lullaby"
        }
    },
    {
        "region_name": "Spirit Temple Boss Area",
        "dungeon": "Spirit Temple",
        "locations": {
            "Spirit Temple MQ Mirror Puzzle Invisible Chest": "can_see_with_lens",
            "Spirit Temple Twinrova": "Mirror_Shield and Boss_Key_Spirit_Temple",
            "Twinrova": "Mirror_Shield and Boss_Key_Spirit_Temple"
        }
    },
    {
        "region_name": "Mirror Shield Hand",
        "dungeon": "Spirit Temple",
        "locations": {
            "Spirit Temple Mirror Shield Chest": "True"
        }
    },
    {
        "region_name": "Silver Gauntlets Hand",
        "dungeon": "Spirit Temple",
        "locations": {
            "Spirit Temple Silver Gauntlets Chest": "True"
        }
    }
]<|MERGE_RESOLUTION|>--- conflicted
+++ resolved
@@ -42,13 +42,8 @@
         "region_name": "Adult Spirit Temple",
         "dungeon": "Spirit Temple",
         "locations": {
-<<<<<<< HEAD
-            "Spirit Temple MQ Child Center Chest": "
+            "Spirit Temple MQ Child Hammer Switch Chest": "
                 (Small_Key_Spirit_Temple, 7) and Megaton_Hammer and can_play(Requiem_of_Spirit)",
-=======
-            "Spirit Temple MQ Child Hammer Switch Chest": "
-                (Small_Key_Spirit_Temple, 7) and Hammer and can_play(Requiem_of_Spirit)",
->>>>>>> 2480d962
             "Spirit Temple MQ Child Climb South Chest": "(Small_Key_Spirit_Temple, 7)",
             "Spirit Temple MQ Statue Room Lullaby Chest": "can_play(Zeldas_Lullaby)",
             "Spirit Temple MQ Statue Room Invisible Chest": "can_see_with_lens",
@@ -100,27 +95,15 @@
         "region_name": "Lower Adult Spirit Temple",
         "dungeon": "Spirit Temple",
         "locations": {
-<<<<<<< HEAD
-            "Spirit Temple MQ Lower Adult Left Chest": "True",
-            "Spirit Temple MQ Lower Adult Right Chest": "
+            "Spirit Temple MQ Leever Room Chest": "True",
+            "Spirit Temple MQ Symphony Room Chest": "
                 (Small_Key_Spirit_Temple, 7) and Megaton_Hammer and Ocarina and 
                 Song_of_Time and Eponas_Song and Suns_Song and 
                 Song_of_Storms and Zeldas_Lullaby",
             "Spirit Temple MQ Entrance Front Right Chest": "Megaton_Hammer",
-            "GS Spirit Temple MQ Lower Adult Left": "True",
-            "GS Spirit Temple MQ Lower Adult Right": "
-                (Small_Key_Spirit_Temple, 7) and Megaton_Hammer and Ocarina and 
-=======
-            "Spirit Temple MQ Leever Room Chest": "True",
-            "Spirit Temple MQ Symphony Room Chest": "
-                (Small_Key_Spirit_Temple, 7) and Hammer and Ocarina and 
-                Song_of_Time and Eponas_Song and Suns_Song and 
-                Song_of_Storms and Zeldas_Lullaby",
-            "Spirit Temple MQ Entrance Front Right Chest": "Hammer",
             "Spirit Temple MQ GS Leever Room": "True",
             "Spirit Temple MQ GS Symphony Room": "
-                (Small_Key_Spirit_Temple, 7) and Hammer and Ocarina and 
->>>>>>> 2480d962
+                (Small_Key_Spirit_Temple, 7) and Megaton_Hammer and Ocarina and 
                 Song_of_Time and Eponas_Song and Suns_Song and 
                 Song_of_Storms and Zeldas_Lullaby"
         }
