[
    {
<<<<<<< HEAD
        "region_name": "Child Spirit Temple",
        "dungeon": "Spirit Temple",
        "exits" : {
            "Spirit Temple Lobby": "True",
            "Child Spirit Temple Lower" : "True"
        }
    },
    {
        "region_name": "Adult Spirit Temple",
        "dungeon": "Spirit Temple",
        "exits" : {
            "Spirit Temple Lobby": "True",
            "Early Adult Spirit Temple" : "can_use(Silver_Gauntlets)"
        }
    },
    {
=======
>>>>>>> 6d4685a4
        "region_name": "Spirit Temple Lobby",
        "dungeon": "Spirit Temple",
        "locations": {
            "Sheik at Colossus": "True"
<<<<<<< HEAD
=======
        },
        "exits": {
            "Child Spirit Temple" : "Child_Spirit_Temple",
            "Early Adult Spirit Temple" : "Adult_Spirit_Temple and can_use(Silver_Gauntlets)"
>>>>>>> 6d4685a4
        }
    },
    {
        "region_name": "Child Spirit Temple Lower",
        "dungeon": "Spirit Temple",
        "locations": {
            "Spirit Temple Child Left Chest": "
                (Boomerang or has_slingshot or (has_bombchus and logic_spirit_child_bombchu)) and 
                (has_sticks or has_explosives or 
                    ((has_nuts or Boomerang) and 
                        (Kokiri_Sword or has_slingshot)))",
            "Spirit Temple Child Right Chest": "
                (Boomerang or has_slingshot or (has_bombchus and logic_spirit_child_bombchu)) and 
                (has_sticks or has_explosives or 
                    ((has_nuts or Boomerang) and (Kokiri_Sword or has_slingshot))) and 
                (has_sticks or can_use(Dins_Fire))",
            "GS Spirit Temple Metal Fence": "
                (Boomerang or has_slingshot or (has_bombchus and logic_spirit_child_bombchu)) and 
                (has_sticks or has_explosives or 
                    ((has_nuts or Boomerang) and (Kokiri_Sword or has_slingshot)))",
            "Spirit Temple Nut Crate": "True"
        },
        "exits": {
            "Child Spirit Temple Climb": "(Small_Key_Spirit_Temple, 1)"
        }
    },
    {
        "region_name": "Child Spirit Temple Climb",
        "dungeon": "Spirit Temple",
        "locations": {
            "Spirit Temple Child Climb East Chest": "
                has_projectile(both) or 
                (((Small_Key_Spirit_Temple, 3) or 
<<<<<<< HEAD
                    ((Small_Key_Spirit_Temple, 2) and bombchus_in_logic)) and 
                can_use(Silver_Gauntlets) and has_projectile(adult) and can_reach(Adult_Spirit_Temple)) or 
                ((Small_Key_Spirit_Temple, 5) and can_reach(Child_Spirit_Temple) and 
=======
                    ((Small_Key_Spirit_Temple, 2) and bombchus_in_logic and not shuffle_dungeon_entrances)) and 
                can_use(Silver_Gauntlets) and Adult_Spirit_Temple and has_projectile(adult)) or 
                ((Small_Key_Spirit_Temple, 5) and Child_Spirit_Temple and 
>>>>>>> 6d4685a4
                    has_projectile(child))",
            "Spirit Temple Child Climb North Chest": "
                has_projectile(both) or 
                (((Small_Key_Spirit_Temple, 3) or 
<<<<<<< HEAD
                    ((Small_Key_Spirit_Temple, 2) and bombchus_in_logic)) and 
                can_use(Silver_Gauntlets) and has_projectile(adult) and can_reach(Adult_Spirit_Temple)) or 
                ((Small_Key_Spirit_Temple, 5) and can_reach(Child_Spirit_Temple) and 
=======
                    ((Small_Key_Spirit_Temple, 2) and bombchus_in_logic and not shuffle_dungeon_entrances)) and 
                can_use(Silver_Gauntlets) and Adult_Spirit_Temple and has_projectile(adult)) or 
                ((Small_Key_Spirit_Temple, 5) and Child_Spirit_Temple and 
>>>>>>> 6d4685a4
                    has_projectile(child))",
            "GS Spirit Temple Bomb for Light Room": "
                has_projectile(both) or can_use(Dins_Fire) or 
                ((damage_multiplier != 'ohko' or has_bottle or can_use(Nayrus_Love)) and 
                    (has_sticks or Kokiri_Sword or has_projectile(child))) or 
<<<<<<< HEAD
                (can_reach(Child_Spirit_Temple) and 
                    (Small_Key_Spirit_Temple, 5) and has_projectile(child)) or 
                (((Small_Key_Spirit_Temple, 3) or 
                    ((Small_Key_Spirit_Temple, 2) and bombchus_in_logic)) and 
                can_use(Silver_Gauntlets) and can_reach(Adult_Spirit_Temple) and
=======
                (Child_Spirit_Temple and 
                    (Small_Key_Spirit_Temple, 5) and has_projectile(child)) or 
                (((Small_Key_Spirit_Temple, 3) or 
                    ((Small_Key_Spirit_Temple, 2) and bombchus_in_logic)) and 
                can_use(Silver_Gauntlets) and Adult_Spirit_Temple and
>>>>>>> 6d4685a4
                (has_projectile(adult) or damage_multiplier != 'ohko' or 
                    has_bottle or can_use(Nayrus_Love)))"
        },
        "exits": {
            "Spirit Temple Central Chamber": "has_explosives"
        }
    },
    {
        "region_name": "Early Adult Spirit Temple",
        "dungeon": "Spirit Temple",
        "locations": {
            "Spirit Temple Compass Chest": "
<<<<<<< HEAD
                can_use(Longshot) and can_play(Zeldas_Lullaby)",
=======
                can_use(Hookshot) and can_play(Zeldas_Lullaby)",
>>>>>>> 6d4685a4
            "Spirit Temple Early Adult Right Chest": "
                has_bow or Progressive_Hookshot or has_bombchus", 
                #requires a very specific Bombchu use, Hover Boots can be skipped by jumping on top of the rolling rock.
            "Spirit Temple First Mirror Right Chest": "(Small_Key_Spirit_Temple, 3)",
            "Spirit Temple First Mirror Left Chest": "(Small_Key_Spirit_Temple, 3)",
            "GS Spirit Temple Boulder Room": "
                can_play(Song_of_Time) and 
                (has_bow or Progressive_Hookshot or has_bombchus)"
        },
        "exits": {
            "Spirit Temple Central Chamber": "(Small_Key_Spirit_Temple, 1)"
        }
    },
    {
        "region_name": "Spirit Temple Central Chamber",
        "dungeon": "Spirit Temple",
        "locations": {
            "Spirit Temple Map Chest": "
                ((has_explosives or (Small_Key_Spirit_Temple, 3) or 
                    ((Small_Key_Spirit_Temple, 2) and bombchus_in_logic)) and 
                Magic_Meter and (Dins_Fire or 
                    (Fire_Arrows and has_bow and has_sticks))) or 
                ((Small_Key_Spirit_Temple, 5) and has_explosives and 
<<<<<<< HEAD
                    can_reach(Child_Spirit_Temple) and has_sticks) or 
                ((Small_Key_Spirit_Temple, 3) and can_use(Fire_Arrows) and 
                    can_reach(Adult_Spirit_Temple) and can_use(Silver_Gauntlets))",
=======
                    Child_Spirit_Temple and has_sticks) or 
                ((Small_Key_Spirit_Temple, 3) and can_use(Fire_Arrows) and 
                    Adult_Spirit_Temple and can_use(Silver_Gauntlets))",
>>>>>>> 6d4685a4
            "Spirit Temple Sun Block Room Chest": "
                ((has_explosives or (Small_Key_Spirit_Temple, 3) or 
                    ((Small_Key_Spirit_Temple, 2) and bombchus_in_logic)) and 
                Magic_Meter and (Dins_Fire or 
                    (Fire_Arrows and has_bow and has_sticks))) or 
                ((Small_Key_Spirit_Temple, 5) and has_explosives and 
<<<<<<< HEAD
                    can_reach(Child_Spirit_Temple) and has_sticks) or 
                ((Small_Key_Spirit_Temple, 3) and can_use(Fire_Arrows) and 
                    can_reach(Adult_Spirit_Temple) and can_use(Silver_Gauntlets))",
            "Spirit Temple Statue Hand Chest": "
                (Small_Key_Spirit_Temple, 3) and can_use(Silver_Gauntlets) and 
                can_reach(Adult_Spirit_Temple) and can_play(Zeldas_Lullaby)",
            "Spirit Temple NE Main Room Chest": "
                (Small_Key_Spirit_Temple, 3) and can_use(Silver_Gauntlets) and can_play(Zeldas_Lullaby) and 
                can_reach(Adult_Spirit_Temple) and (Progressive_Hookshot or Hover_Boots)",
            "GS Spirit Temple Hall to West Iron Knuckle": "
                (has_explosives and Boomerang and Progressive_Hookshot) or 
                (Boomerang and (Small_Key_Spirit_Temple, 5) and 
                    has_explosives and can_reach(Child_Spirit_Temple)) or 
                (Progressive_Hookshot and can_use(Silver_Gauntlets) and can_reach(Adult_Spirit_Temple) and
                    ((Small_Key_Spirit_Temple, 3) or 
                        ((Small_Key_Spirit_Temple, 2) and Boomerang and bombchus_in_logic)))",
            "GS Spirit Temple Lobby": "
                can_use(Silver_Gauntlets) and can_reach(Adult_Spirit_Temple) and (Small_Key_Spirit_Temple, 3) and 
=======
                    Child_Spirit_Temple and has_sticks) or 
                ((Small_Key_Spirit_Temple, 3) and can_use(Fire_Arrows) and 
                    Adult_Spirit_Temple and can_use(Silver_Gauntlets))",
            "Spirit Temple Statue Hand Chest": "
                (Small_Key_Spirit_Temple, 3) and can_use(Silver_Gauntlets) and 
                Adult_Spirit_Temple and can_play(Zeldas_Lullaby)",
            "Spirit Temple NE Main Room Chest": "
                (Small_Key_Spirit_Temple, 3) and can_use(Silver_Gauntlets) and can_play(Zeldas_Lullaby) and 
                Adult_Spirit_Temple and (Progressive_Hookshot or Hover_Boots)",
            "GS Spirit Temple Hall to West Iron Knuckle": "
                (has_explosives and Boomerang and Progressive_Hookshot) or 
                (Boomerang and (Small_Key_Spirit_Temple, 5) and 
                    has_explosives and Child_Spirit_Temple) or 
                (Progressive_Hookshot and can_use(Silver_Gauntlets) and Adult_Spirit_Temple and
                    ((Small_Key_Spirit_Temple, 3) or 
                        ((Small_Key_Spirit_Temple, 2) and Boomerang and bombchus_in_logic)))",
            "GS Spirit Temple Lobby": "
                can_use(Silver_Gauntlets) and Adult_Spirit_Temple and (Small_Key_Spirit_Temple, 3) and 
>>>>>>> 6d4685a4
                (Progressive_Hookshot or Hover_Boots)"
        },
        "exits": {
            "Spirit Temple Outdoor Hands": "True",
            "Spirit Temple Beyond Central Locked Door": "
<<<<<<< HEAD
                (Small_Key_Spirit_Temple, 4) and can_use(Silver_Gauntlets) and can_reach(Adult_Spirit_Temple)",
=======
                (Small_Key_Spirit_Temple, 4) and can_use(Silver_Gauntlets) and Adult_Spirit_Temple",
>>>>>>> 6d4685a4
            "Child Spirit Temple Climb": "True"
        }
    },
    {
        "region_name": "Spirit Temple Outdoor Hands",
        "locations": {
            "Silver Gauntlets Chest": "
                ((Small_Key_Spirit_Temple, 3) and (Progressive_Hookshot, 2) and has_explosives) or 
                (Small_Key_Spirit_Temple, 5)",
            "Mirror Shield Chest": "
<<<<<<< HEAD
                (Small_Key_Spirit_Temple, 4) and can_use(Silver_Gauntlets) and has_explosives and can_reach(Adult_Spirit_Temple)"
        },
        "exits": {
            "Child Desert Colossus": "(Small_Key_Spirit_Temple, 5) and can_reach(Child_Spirit_Temple)",
            "Adult Desert Colossus": "
                    can_use(Silver_Gauntlets) and can_reach(Adult_Spirit_Temple) and 
=======
                (Small_Key_Spirit_Temple, 4) and can_use(Silver_Gauntlets) and has_explosives and Adult_Spirit_Temple"
        },
        "exits": {
            "Child Desert Colossus": "(Small_Key_Spirit_Temple, 5) and Child_Spirit_Temple",
            "Adult Desert Colossus": "
                    can_use(Silver_Gauntlets) and Adult_Spirit_Temple and 
>>>>>>> 6d4685a4
                    (((Small_Key_Spirit_Temple, 3) and has_explosives) or (Small_Key_Spirit_Temple, 5))"
        }
    },
    {
        "region_name": "Spirit Temple Beyond Central Locked Door",
        "dungeon": "Spirit Temple",
        "locations": {
            "Spirit Temple Near Four Armos Chest": "Mirror_Shield and has_explosives",
            "Spirit Temple Hallway Left Invisible Chest": "can_see_with_lens and has_explosives",
            "Spirit Temple Hallway Right Invisible Chest": "can_see_with_lens and has_explosives"
        },
        "exits": {
            "Spirit Temple Beyond Final Locked Door": "
                (Small_Key_Spirit_Temple, 5) and 
                (can_use(Longshot) or has_bombchus or 
                    ((has_bombs or has_nuts or can_use(Dins_Fire)) and 
                        (has_bow or can_use(Hookshot) or Hammer)))"
        }
    },
    {
        "region_name": "Spirit Temple Beyond Final Locked Door",
        "dungeon": "Spirit Temple",
        "locations": {
            "Spirit Temple Boss Key Chest": "
                can_play(Zeldas_Lullaby) and has_bow and 
                Progressive_Hookshot",
            "Spirit Temple Topmost Chest": "Mirror_Shield",
            "Twinrova Heart": "
                Mirror_Shield and has_explosives and 
                Progressive_Hookshot and Boss_Key_Spirit_Temple",
            "Twinrova": "
                Mirror_Shield and has_explosives and 
                Progressive_Hookshot and Boss_Key_Spirit_Temple"
        }
    }
]
<|MERGE_RESOLUTION|>--- conflicted
+++ resolved
@@ -1,39 +1,17 @@
 [
     {
-<<<<<<< HEAD
-        "region_name": "Child Spirit Temple",
-        "dungeon": "Spirit Temple",
-        "exits" : {
-            "Spirit Temple Lobby": "True",
-            "Child Spirit Temple Lower" : "True"
-        }
-    },
-    {
-        "region_name": "Adult Spirit Temple",
-        "dungeon": "Spirit Temple",
-        "exits" : {
-            "Spirit Temple Lobby": "True",
-            "Early Adult Spirit Temple" : "can_use(Silver_Gauntlets)"
-        }
-    },
-    {
-=======
->>>>>>> 6d4685a4
         "region_name": "Spirit Temple Lobby",
         "dungeon": "Spirit Temple",
         "locations": {
             "Sheik at Colossus": "True"
-<<<<<<< HEAD
-=======
         },
         "exits": {
             "Child Spirit Temple" : "Child_Spirit_Temple",
             "Early Adult Spirit Temple" : "Adult_Spirit_Temple and can_use(Silver_Gauntlets)"
->>>>>>> 6d4685a4
         }
     },
     {
-        "region_name": "Child Spirit Temple Lower",
+        "region_name": "Child Spirit Temple",
         "dungeon": "Spirit Temple",
         "locations": {
             "Spirit Temple Child Left Chest": "
@@ -63,46 +41,26 @@
             "Spirit Temple Child Climb East Chest": "
                 has_projectile(both) or 
                 (((Small_Key_Spirit_Temple, 3) or 
-<<<<<<< HEAD
-                    ((Small_Key_Spirit_Temple, 2) and bombchus_in_logic)) and 
-                can_use(Silver_Gauntlets) and has_projectile(adult) and can_reach(Adult_Spirit_Temple)) or 
-                ((Small_Key_Spirit_Temple, 5) and can_reach(Child_Spirit_Temple) and 
-=======
                     ((Small_Key_Spirit_Temple, 2) and bombchus_in_logic and not shuffle_dungeon_entrances)) and 
                 can_use(Silver_Gauntlets) and Adult_Spirit_Temple and has_projectile(adult)) or 
                 ((Small_Key_Spirit_Temple, 5) and Child_Spirit_Temple and 
->>>>>>> 6d4685a4
                     has_projectile(child))",
             "Spirit Temple Child Climb North Chest": "
                 has_projectile(both) or 
                 (((Small_Key_Spirit_Temple, 3) or 
-<<<<<<< HEAD
-                    ((Small_Key_Spirit_Temple, 2) and bombchus_in_logic)) and 
-                can_use(Silver_Gauntlets) and has_projectile(adult) and can_reach(Adult_Spirit_Temple)) or 
-                ((Small_Key_Spirit_Temple, 5) and can_reach(Child_Spirit_Temple) and 
-=======
                     ((Small_Key_Spirit_Temple, 2) and bombchus_in_logic and not shuffle_dungeon_entrances)) and 
                 can_use(Silver_Gauntlets) and Adult_Spirit_Temple and has_projectile(adult)) or 
                 ((Small_Key_Spirit_Temple, 5) and Child_Spirit_Temple and 
->>>>>>> 6d4685a4
                     has_projectile(child))",
             "GS Spirit Temple Bomb for Light Room": "
                 has_projectile(both) or can_use(Dins_Fire) or 
                 ((damage_multiplier != 'ohko' or has_bottle or can_use(Nayrus_Love)) and 
                     (has_sticks or Kokiri_Sword or has_projectile(child))) or 
-<<<<<<< HEAD
-                (can_reach(Child_Spirit_Temple) and 
-                    (Small_Key_Spirit_Temple, 5) and has_projectile(child)) or 
-                (((Small_Key_Spirit_Temple, 3) or 
-                    ((Small_Key_Spirit_Temple, 2) and bombchus_in_logic)) and 
-                can_use(Silver_Gauntlets) and can_reach(Adult_Spirit_Temple) and
-=======
                 (Child_Spirit_Temple and 
                     (Small_Key_Spirit_Temple, 5) and has_projectile(child)) or 
                 (((Small_Key_Spirit_Temple, 3) or 
                     ((Small_Key_Spirit_Temple, 2) and bombchus_in_logic)) and 
                 can_use(Silver_Gauntlets) and Adult_Spirit_Temple and
->>>>>>> 6d4685a4
                 (has_projectile(adult) or damage_multiplier != 'ohko' or 
                     has_bottle or can_use(Nayrus_Love)))"
         },
@@ -115,11 +73,7 @@
         "dungeon": "Spirit Temple",
         "locations": {
             "Spirit Temple Compass Chest": "
-<<<<<<< HEAD
-                can_use(Longshot) and can_play(Zeldas_Lullaby)",
-=======
                 can_use(Hookshot) and can_play(Zeldas_Lullaby)",
->>>>>>> 6d4685a4
             "Spirit Temple Early Adult Right Chest": "
                 has_bow or Progressive_Hookshot or has_bombchus", 
                 #requires a very specific Bombchu use, Hover Boots can be skipped by jumping on top of the rolling rock.
@@ -143,41 +97,15 @@
                 Magic_Meter and (Dins_Fire or 
                     (Fire_Arrows and has_bow and has_sticks))) or 
                 ((Small_Key_Spirit_Temple, 5) and has_explosives and 
-<<<<<<< HEAD
-                    can_reach(Child_Spirit_Temple) and has_sticks) or 
-                ((Small_Key_Spirit_Temple, 3) and can_use(Fire_Arrows) and 
-                    can_reach(Adult_Spirit_Temple) and can_use(Silver_Gauntlets))",
-=======
                     Child_Spirit_Temple and has_sticks) or 
                 ((Small_Key_Spirit_Temple, 3) and can_use(Fire_Arrows) and 
                     Adult_Spirit_Temple and can_use(Silver_Gauntlets))",
->>>>>>> 6d4685a4
             "Spirit Temple Sun Block Room Chest": "
                 ((has_explosives or (Small_Key_Spirit_Temple, 3) or 
                     ((Small_Key_Spirit_Temple, 2) and bombchus_in_logic)) and 
                 Magic_Meter and (Dins_Fire or 
                     (Fire_Arrows and has_bow and has_sticks))) or 
                 ((Small_Key_Spirit_Temple, 5) and has_explosives and 
-<<<<<<< HEAD
-                    can_reach(Child_Spirit_Temple) and has_sticks) or 
-                ((Small_Key_Spirit_Temple, 3) and can_use(Fire_Arrows) and 
-                    can_reach(Adult_Spirit_Temple) and can_use(Silver_Gauntlets))",
-            "Spirit Temple Statue Hand Chest": "
-                (Small_Key_Spirit_Temple, 3) and can_use(Silver_Gauntlets) and 
-                can_reach(Adult_Spirit_Temple) and can_play(Zeldas_Lullaby)",
-            "Spirit Temple NE Main Room Chest": "
-                (Small_Key_Spirit_Temple, 3) and can_use(Silver_Gauntlets) and can_play(Zeldas_Lullaby) and 
-                can_reach(Adult_Spirit_Temple) and (Progressive_Hookshot or Hover_Boots)",
-            "GS Spirit Temple Hall to West Iron Knuckle": "
-                (has_explosives and Boomerang and Progressive_Hookshot) or 
-                (Boomerang and (Small_Key_Spirit_Temple, 5) and 
-                    has_explosives and can_reach(Child_Spirit_Temple)) or 
-                (Progressive_Hookshot and can_use(Silver_Gauntlets) and can_reach(Adult_Spirit_Temple) and
-                    ((Small_Key_Spirit_Temple, 3) or 
-                        ((Small_Key_Spirit_Temple, 2) and Boomerang and bombchus_in_logic)))",
-            "GS Spirit Temple Lobby": "
-                can_use(Silver_Gauntlets) and can_reach(Adult_Spirit_Temple) and (Small_Key_Spirit_Temple, 3) and 
-=======
                     Child_Spirit_Temple and has_sticks) or 
                 ((Small_Key_Spirit_Temple, 3) and can_use(Fire_Arrows) and 
                     Adult_Spirit_Temple and can_use(Silver_Gauntlets))",
@@ -196,17 +124,12 @@
                         ((Small_Key_Spirit_Temple, 2) and Boomerang and bombchus_in_logic)))",
             "GS Spirit Temple Lobby": "
                 can_use(Silver_Gauntlets) and Adult_Spirit_Temple and (Small_Key_Spirit_Temple, 3) and 
->>>>>>> 6d4685a4
                 (Progressive_Hookshot or Hover_Boots)"
         },
         "exits": {
             "Spirit Temple Outdoor Hands": "True",
             "Spirit Temple Beyond Central Locked Door": "
-<<<<<<< HEAD
-                (Small_Key_Spirit_Temple, 4) and can_use(Silver_Gauntlets) and can_reach(Adult_Spirit_Temple)",
-=======
                 (Small_Key_Spirit_Temple, 4) and can_use(Silver_Gauntlets) and Adult_Spirit_Temple",
->>>>>>> 6d4685a4
             "Child Spirit Temple Climb": "True"
         }
     },
@@ -217,21 +140,12 @@
                 ((Small_Key_Spirit_Temple, 3) and (Progressive_Hookshot, 2) and has_explosives) or 
                 (Small_Key_Spirit_Temple, 5)",
             "Mirror Shield Chest": "
-<<<<<<< HEAD
-                (Small_Key_Spirit_Temple, 4) and can_use(Silver_Gauntlets) and has_explosives and can_reach(Adult_Spirit_Temple)"
-        },
-        "exits": {
-            "Child Desert Colossus": "(Small_Key_Spirit_Temple, 5) and can_reach(Child_Spirit_Temple)",
-            "Adult Desert Colossus": "
-                    can_use(Silver_Gauntlets) and can_reach(Adult_Spirit_Temple) and 
-=======
                 (Small_Key_Spirit_Temple, 4) and can_use(Silver_Gauntlets) and has_explosives and Adult_Spirit_Temple"
         },
         "exits": {
             "Child Desert Colossus": "(Small_Key_Spirit_Temple, 5) and Child_Spirit_Temple",
             "Adult Desert Colossus": "
                     can_use(Silver_Gauntlets) and Adult_Spirit_Temple and 
->>>>>>> 6d4685a4
                     (((Small_Key_Spirit_Temple, 3) and has_explosives) or (Small_Key_Spirit_Temple, 5))"
         }
     },
