--- conflicted
+++ resolved
@@ -1,18 +1,4 @@
 [
-    {
-        "region_name": "Adult Deku Tree",
-        "dungeon": "Deku Tree",
-        "exits": {
-            "Deku Tree Lobby": "True"
-        }
-    },
-    {
-        "region_name": "Child Deku Tree",
-        "dungeon": "Deku Tree",
-        "exits": {
-            "Deku Tree Lobby": "True"
-        }
-    },
     {
         "region_name": "Deku Tree Lobby",
         "dungeon": "Deku Tree",
@@ -20,14 +6,6 @@
             "Deku Tree Lobby Chest": "True",
             "Deku Tree Compass Chest": "True",
             "Deku Tree Compass Room Side Chest": "True",
-<<<<<<< HEAD
-            "Deku Tree Basement Chest": "can_attack(Adult_Deku_Tree, Child_Deku_Tree) or has_nuts",
-            "GS Deku Tree Compass Room": "can_attack(Adult_Deku_Tree, Child_Deku_Tree)",
-            "GS Deku Tree Basement Vines": "
-                has_projectile(Adult_Deku_Tree, Child_Deku_Tree) or 
-                (logic_deku_basement_gs and (can_reach(Adult_Deku_Tree) or has_sticks or Kokiri_Sword))",
-            "GS Deku Tree Basement Gate": "can_attack(Adult_Deku_Tree, Child_Deku_Tree)"
-=======
             "Deku Tree Basement Chest": "Adult_Deku_Tree or can_child_attack or has_nuts",
             "GS Deku Tree Compass Room": "Adult_Deku_Tree or can_child_attack",
             "GS Deku Tree Basement Vines": "
@@ -43,17 +21,12 @@
                   (can_use(Boomerang) and Child_Deku_Tree))) or
                 (Adult_Deku_Tree and Child_Deku_Tree and has_explosives and
                  can_use(Boomerang) and (has_sticks or can_use(Dins_Fire)))"
->>>>>>> 6d4685a4
         },
         "exits": {
             "Deku Tree Slingshot Room": "has_shield(Adult_Deku_Tree, Child_Deku_Tree)",
             "Deku Tree Boss Room": "
                 has_fire_source_with_torch(Adult_Deku_Tree, Child_Deku_Tree) and
-<<<<<<< HEAD
-                (can_reach(Adult_Deku_Tree) or can_use(Slingshot))"
-=======
                 (Adult_Deku_Tree or can_use(Slingshot))"
->>>>>>> 6d4685a4
         }
     },
     {
@@ -71,25 +44,12 @@
         "region_name": "Deku Tree Boss Room",
         "dungeon": "Deku Tree",
         "locations": {
-<<<<<<< HEAD
-            "GS Deku Tree Basement Back Room": "
-                has_explosives and
-                ((can_use(Boomerang) and can_reach(Child_Deku_Tree)) or
-                 (can_use(Bow) and can_use(Hookshot) and can_reach(Adult_Deku_Tree)))",
-            "Queen Gohma Heart": "
-                has_shield(Adult_Deku_Tree, Child_Deku_Tree) and 
-                (can_reach(Adult_Deku_Tree) or Kokiri_Sword or has_sticks)",
-            "Queen Gohma": "
-                has_shield(Adult_Deku_Tree, Child_Deku_Tree) and 
-                (can_reach(Adult_Deku_Tree) or Kokiri_Sword or has_sticks)"
-=======
             "Queen Gohma Heart": "
                 has_shield(Adult_Deku_Tree, Child_Deku_Tree) and 
                 (Adult_Deku_Tree or Kokiri_Sword or has_sticks)",
             "Queen Gohma": "
                 has_shield(Adult_Deku_Tree, Child_Deku_Tree) and 
                 (Adult_Deku_Tree or Kokiri_Sword or has_sticks)"
->>>>>>> 6d4685a4
         }
     }
 ]