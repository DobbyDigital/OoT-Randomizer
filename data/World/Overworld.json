[
    {
        "region_name": "Kokiri Forest",
        "locations": {
            "Kokiri Sword Chest": "is_child",
            "GS Kokiri Know It All House": "
                is_child and nighttime and 
                (had_night_start or can_leave_forest or can_play(Suns_Song)) and can_child_attack",
            "GS Kokiri Bean Patch": "
                can_plant_bugs and can_child_attack",
            "GS Kokiri House of Twins": "
                is_adult and nighttime and 
                (can_use(Hookshot) or (logic_adult_kokiri_gs and can_use(Hover_Boots)))",
            "Kokiri Forest Gossip Stone": "True"
        },
        "exits": {
            "Links House": "True",
            "Mido House": "True",
            "Saria House": "True",
            "House of Twins": "True",
            "Know It All House": "True",
            "Kokiri Shop": "True",
<<<<<<< HEAD
            "Outside Deku Tree": "(Kokiri_Sword and Buy_Deku_Shield) or open_forest",
=======
            "Outside Deku Tree": "(Kokiri_Sword and Buy_Deku_Shield) or is_adult or open_forest",
>>>>>>> b0b71301
            "Lost Woods": "True",
            "Lost Woods Bridge": "can_leave_forest",
            "Kokiri Forest Storms Grotto": "can_play(Song_of_Storms)"
        }
    },
    {
        "region_name": "Outside Deku Tree",
        "locations": {
<<<<<<< HEAD
            "Deku Tree Gossip Stone (Left)": "True",
            "Deku Tree Gossip Stone (Right)": "True",
            "Child Deku Tree": "True",
            "Adult Deku Tree": "False"
        },
        "exits": {
            "Kokiri Forest" : "True"
=======
            #The Babas despawn for Adult on forest temple completion. For vanilla forest temple
            #placement this is not an issue as Adult can go back to forest for the Baba's there.
            #Entrance rando cannot rely on this for the case forest completion was done on non
            #repeatable access.
            "Deku Baba Sticks": "(is_adult and not shuffle_dungeon_entrances) or Kokiri_Sword or Boomerang",
            "Deku Baba Nuts": "
                (is_adult and not shuffle_dungeon_entrances) or has_slingshot or has_sticks or 
                has_explosives or Kokiri_Sword or can_use(Dins_Fire)",
            "Deku Tree Gossip Stone (Left)": "True",
            "Deku Tree Gossip Stone (Right)": "True",
            "Child Deku Tree": "is_child",
            "Adult Deku Tree": "is_adult and shuffle_dungeon_entrances"
        },
        "exits": {
            "Kokiri Forest": "True"
>>>>>>> b0b71301
        }
    },
    {
        "region_name": "Links House",
        "locations": {
            "Links Pocket": "True",
            "Links House Cow": "is_adult and Epona"
        },
        "exits": {
            "Kokiri Forest": "True",
            "Sacred Forest Meadow": "can_play(Minuet_of_Forest)",
            "Temple of Time": "can_play(Prelude_of_Light) and can_leave_forest",
            "Death Mountain Crater Central": "
                can_play(Bolero_of_Fire) and can_leave_forest",
            "Lake Hylia": "can_play(Serenade_of_Water) and can_leave_forest",
            "Shadow Temple Warp Region": "
                can_play(Nocturne_of_Shadow) and can_leave_forest",
<<<<<<< HEAD
            "Child Desert Colossus": "can_play(Requiem_of_Spirit) and can_leave_forest",
            "Adult Desert Colossus": "is_adult and can_play(Requiem_of_Spirit) and can_leave_forest",

            "Deku Tree Lobby": "Adult_Deku_Tree or Child_Deku_Tree",
            "Dodongos Cavern Beginning": "Adult_Dodongos_Cavern or Child_Dodongos_Cavern",
            "Jabu Jabus Belly Beginning": "Adult_Jabu_Jabus_Belly or Child_Jabu_Jabus_Belly",
            "Forest Temple Lobby": "Adult_Forest_Temple or Child_Forest_Temple",
            "Fire Temple Lower": "Adult_Fire_Temple or Child_Fire_Temple",
            "Water Temple Lobby": "Adult_Water_Temple or Child_Water_Temple",
            "Shadow Temple Entryway": "Adult_Shadow_Temple or Child_Shadow_Temple",
            "Spirit Temple Lobby": "Adult_Spirit_Temple or Child_Spirit_Temple",
            "Ice Cavern Beginning": "Adult_Ice_Cavern or Child_Ice_Cavern",
            "Gerudo Training Grounds Lobby": "
                Adult_Gerudo_Training_Grounds or Child_Gerudo_Training_Grounds",
            "Bottom of the Well": "Adult_Bottom_of_the_Well or Child_Bottom_of_the_Well"
=======
            "Desert Colossus": "can_play(Requiem_of_Spirit) and can_leave_forest",

            #Really should just rip through this in a for loop somewhere
            "Deku Tree Lobby": "
                (Adult_Deku_Tree and is_adult) or
                (Child_Deku_Tree and is_child)",
            "Dodongos Cavern Beginning": "
                (Adult_Dodongos_Cavern and is_adult) or
                (Child_Dodongos_Cavern and is_child)",
            "Jabu Jabus Belly Beginning": "
                (Adult_Jabu_Jabus_Belly and is_adult) or
                (Child_Jabu_Jabus_Belly and is_child)",
            "Forest Temple Lobby": "
                (Adult_Forest_Temple and is_adult) or
                (Child_Forest_Temple and is_child)",
            "Fire Temple Lower": "
                (Adult_Fire_Temple and is_adult) or
                (Child_Fire_Temple and is_child)",
            "Water Temple Lobby": "
                (Adult_Water_Temple and is_adult) or
                (Child_Water_Temple and is_child)",
            "Shadow Temple Entryway": "
                (Adult_Shadow_Temple and is_adult) or
                (Child_Shadow_Temple and is_child)",
            "Spirit Temple Lobby": "
                (Adult_Spirit_Temple and is_adult) or
                (Child_Spirit_Temple and is_child)",
            "Ice Cavern Beginning": "
                (Adult_Ice_Cavern and is_adult) or
                (Child_Ice_Cavern and is_child)",
            "Gerudo Training Grounds Lobby": "
                (Adult_Gerudo_Training_Grounds and is_adult) or
                (Child_Gerudo_Training_Grounds and is_child)",
            "Bottom of the Well": "
                (Adult_Bottom_of_the_Well and is_adult) or
                (Child_Bottom_of_the_Well and is_child)"
>>>>>>> b0b71301
        }
    },
    {
        "region_name": "Mido House",
        "locations": {
            "Mido Chest Top Left": "True",
            "Mido Chest Top Right": "True",
            "Mido Chest Bottom Left": "True",
            "Mido Chest Bottom Right": "True"
        },
        "exits": {
            "Kokiri Forest": "True"
        }
    },
    {
        "region_name": "Saria House",
        "exits": {
            "Kokiri Forest": "True"
        }
    },
    {
        "region_name": "House of Twins",
        "exits": {
            "Kokiri Forest": "True"
        }
    },
    {
        "region_name": "Know It All House",
        "exits": {
            "Kokiri Forest": "True"
        }
    },
    {
        "region_name": "Kokiri Shop",
        "locations": {
            "Kokiri Shop Item 1": "True",
            "Kokiri Shop Item 2": "True",
            "Kokiri Shop Item 3": "True",
            "Kokiri Shop Item 4": "True",
            "Kokiri Shop Item 5": "True",
            "Kokiri Shop Item 6": "True",
            "Kokiri Shop Item 7": "True",
            "Kokiri Shop Item 8": "True"
        },
        "exits": {
            "Kokiri Forest": "True"
        }
    },
    {
        "region_name": "Lost Woods",
        "locations": {
            "Skull Kid": "is_child and can_play(Sarias_Song)",
            "Ocarina Memory Game": "is_child and has_ocarina",
            "Target in Woods": "can_use(Slingshot)",
            "LW Deku Scrub Deku Stick Upgrade": "is_child and can_stun_deku",
            "GS Lost Woods Bean Patch Near Bridge": "can_plant_bugs and can_child_attack",
            "Lost Woods Gossip Stone": "True"
        },
        "exits": {
            "Kokiri Forest": "True",
            "Goron City Woods Warp": "True",
            "Zora River": "can_dive and can_leave_forest",
            "Lost Woods Beyond Mido": "is_child or logic_adult_meadow_access or can_play(Sarias_Song)",
            "Lost Woods Generic Grotto": "can_blast_or_smash"
        }
    },
    {
        "region_name": "Lost Woods Beyond Mido",
        "locations": {
            "LW Deku Scrub Deku Nuts": "is_child and can_stun_deku",
            "LW Deku Scrub Deku Sticks": "is_child and can_stun_deku",
            "GS Lost Woods Above Stage": "can_use(Magic_Bean) and nighttime",
            "GS Lost Woods Bean Patch Near Stage": "
                can_plant_bugs and 
                (can_child_attack or (shuffle_scrubs == 'off' and Buy_Deku_Shield))"
        },
        "exits": {
            "Lost Woods": "True",
            "Sacred Forest Meadow Entryway": "True",
            "Deku Theater": "True",
            "Lost Woods Sales Grotto": "can_blast_or_smash"
        }
    },
    {
        "region_name": "Sacred Forest Meadow Entryway",
        "exits": {
            "Lost Woods Beyond Mido": "True",
            "Sacred Forest Meadow": "
                is_adult or has_slingshot or has_sticks or has_explosives or 
                Kokiri_Sword or can_use(Dins_Fire)",
            "Front of Meadow Grotto": "can_blast_or_smash"
        }
    },
    {
        "region_name": "Sacred Forest Meadow",
        "locations": {
            "Song from Saria": "is_child and Zeldas_Letter",
            "Sheik Forest Song": "is_adult",
            "GS Sacred Forest Meadow": "can_use(Hookshot) and nighttime",
            "Sacred Forest Meadow Maze Gossip Stone (Lower)": "True",
            "Sacred Forest Meadow Maze Gossip Stone (Upper)": "True",
            "Sacred Forest Meadow Saria Gossip Stone": "True",
            "Adult Forest Temple": "can_use(Hookshot)",
            "Child Forest Temple": "False"
        },
        "exits": {
            "Sacred Forest Meadow Entryway": "True",
            "Meadow Fairy Grotto": "True",
            "Meadow Storms Grotto": "can_play(Song_of_Storms) and can_stun_deku"
        }
    },
    {
        "region_name": "Lost Woods Bridge",
        "locations": {
            "Gift from Saria": "True"
        },
        "exits": {
            "Kokiri Forest": "True",
            "Hyrule Field": "True"
        }
    },
    {
        "region_name": "Hyrule Field",
        "locations": {
            "Ocarina of Time": "
                is_child and Kokiri_Emerald and Goron_Ruby and Zora_Sapphire and guarantee_hint",
            "Song from Ocarina of Time": "
                is_child and Kokiri_Emerald and Goron_Ruby and Zora_Sapphire and guarantee_hint",
            "Generic Grotto Gossip Stone": "True"
        },
        "exits": {
            "Lost Woods Bridge": "True",
            "Lake Hylia": "True",
            "Gerudo Valley": "True",
            "Castle Town": "True",
            "Kakariko Village": "True",
            "Zora River Front": "True",
            "Lon Lon Ranch": "True",
            "Remote Southern Grotto": "can_blast_or_smash",
            "Field Near Lake Outside Fence Grotto": "True",
            "Field Near Lake Inside Fence Grotto": "can_blast_or_smash",
            "Field Valley Grotto": "
                can_use(Hammer) or (is_child and has_explosives)",
            "Field West Castle Town Grotto": "can_blast_or_smash",
            "Field Far West Castle Town Grotto": "can_blast_or_smash",
            "Field Kakariko Grotto": "can_blast_or_smash",
            "Field North Lon Lon Grotto": "can_blast_or_smash"
        }
    },
    {
        "region_name": "Lake Hylia",
        "locations": {
            "Underwater Bottle": "is_child and can_dive",
            "Lake Hylia Sun": "
                is_adult and 
                (can_use(Distant_Scarecrow) or can_reach(Morpha, Location)) and can_use(Bow)",
            "Lake Hylia Freestanding PoH": "can_use(Scarecrow) or can_use(Magic_Bean)",
            "GS Lake Hylia Bean Patch": "can_plant_bugs and can_child_attack",
            "GS Lake Hylia Lab Wall": "
                is_child and (Boomerang or 
                    (logic_lab_wall_gs and (has_sticks or Kokiri_Sword))) and nighttime",
            "GS Lake Hylia Small Island": "is_child and can_child_attack and nighttime",
            "GS Lake Hylia Giant Tree": "can_use(Longshot)",
            "Lake Hylia Lab Gossip Stone": "True",
            "Lake Hylia Gossip Stone (Southeast)": "True",
            "Lake Hylia Gossip Stone (Southwest)": "True",
            "Adult Water Temple": "
                (Iron_Boots or
                 (logic_morpha_with_scale and (Progressive_Scale, 2) and
                  not shuffle_dungeon_entrances)) and
<<<<<<< HEAD
                can_use(Hookshot) and (logic_fewer_tunic_requirements or has_ZoraTunic)",
=======
                can_use(Hookshot) and (logic_fewer_tunic_requirements or can_use(Zora_Tunic))",
>>>>>>> b0b71301
            "Child Water Temple": "False"
        },
        "exits": {
            "Hyrule Field": "True",
            "Zoras Domain": "is_child and can_dive",
            "Lake Hylia Lab": "True",
<<<<<<< HEAD
            "Fishing Hole": "True",
=======
            "Fishing Hole": "
                is_child or can_use(Scarecrow) or can_use(Magic_Bean) or can_reach(Morpha, Location)",
>>>>>>> b0b71301
            "Lake Hylia Grotto": "can_stun_deku"
        }
    },
    {
        "region_name": "Lake Hylia Lab",
        "locations": {
            "Diving in the Lab": "
                (Progressive_Scale, 2) or
                (logic_lab_diving and Iron_Boots and can_use(Hookshot))",
            "GS Lab Underwater Crate": "Iron_Boots and can_use(Hookshot)"
        }
    },
    {
        "region_name": "Fishing Hole",
        "locations": {
            "Child Fishing": "is_child",
            "Adult Fishing": "is_adult"
        }
    },
    {
        "region_name": "Gerudo Valley",
        "locations": {
            "Gerudo Valley Waterfall Freestanding PoH": "True",
            "Gerudo Valley Crate Freestanding PoH": "is_child or can_use(Longshot)",
            "GS Gerudo Valley Small Bridge": "can_use(Boomerang) and nighttime",
            "GS Gerudo Valley Bean Patch": "can_plant_bugs and can_child_attack",
            "Gerudo Valley Gossip Stone": "True",
            "Gerudo Valley Cow": "is_child and can_play(Eponas_Song)"
        },
        "exits": {
            "Hyrule Field": "True",
            "Lake Hylia": "True",
            "Gerudo Valley Far Side": "
                is_adult and (Epona or can_use(Longshot) or gerudo_fortress == 'open')"
        }
    },
    {
        "region_name": "Gerudo Valley Far Side",
        "locations": {
            "Gerudo Valley Hammer Rocks Chest": "can_use(Hammer)",
            "GS Gerudo Valley Behind Tent": "can_use(Hookshot) and nighttime",
            "GS Gerudo Valley Pillar": "can_use(Hookshot) and nighttime"
        },
        "exits": {
            "Gerudo Fortress": "True",
            "Gerudo Valley Storms Grotto": "can_play(Song_of_Storms)"
        }
    },
    {
        "region_name": "Gerudo Fortress",
        "locations": {
            "Gerudo Fortress Rooftop Chest": "
                can_use(Hover_Boots) or can_use(Scarecrow) or can_use(Longshot)",
            "Horseback Archery 1000 Points": "
                Carpenter_Rescue and Epona and Bow and is_adult",
            "Horseback Archery 1500 Points": "
                Carpenter_Rescue and Epona and Bow and is_adult",
            "Gerudo Fortress North F1 Carpenter": "True",
            "Gerudo Fortress North F2 Carpenter": "
                can_use(Bow) or can_use(Hookshot) or can_use(Hover_Boots) or logic_gerudo_kitchen",
            "Gerudo Fortress South F1 Carpenter": "True",
            "Gerudo Fortress South F2 Carpenter": "True",
            "Gerudo Fortress Carpenter Rescue": "can_finish_GerudoFortress",
            "Gerudo Fortress Membership Card": "can_finish_GerudoFortress",
            "GS Gerudo Fortress Archery Range": "
                can_use(Hookshot) and Carpenter_Rescue and nighttime",
            "GS Gerudo Fortress Top Floor": "
<<<<<<< HEAD
                nighttime and (can_use(Bow) or can_use(Hookshot) or 
=======
                nighttime and (Carpenter_Rescue or can_use(Bow) or can_use(Hookshot) or 
>>>>>>> b0b71301
                    can_use(Hover_Boots) or logic_gerudo_kitchen)",
            "Adult Gerudo Training Grounds": "
                Carpenter_Rescue and Gerudo_Membership_Card and is_adult",
            "Child Gerudo Training Grounds": "False"
        },
        "exits": {
            "Haunted Wasteland": "
<<<<<<< HEAD
                Carpenter_Rescue and (can_use(Hover_Boots) or can_use(Longshot))"
=======
                Carpenter_Rescue and (logic_wasteland_crossing or can_use(Hover_Boots) or can_use(Longshot))"
>>>>>>> b0b71301
        }
    },
    {
        "region_name": "Haunted Wasteland",
        "locations": {
            "Haunted Wasteland Structure Chest": "has_fire_source",
            "Haunted Wasteland Bombchu Salesman": "Progressive_Wallet",
            "GS Wasteland Ruins": "can_use(Hookshot)"
        },
        "exits": {
            "Adult Desert Colossus": "(logic_lens == 'chest') or can_use(Lens_of_Truth)"
        }
    },
    {
        "region_name": "Adult Desert Colossus",
        "locations": {
<<<<<<< HEAD
            "Colossus Freestanding PoH": "
                can_reach(Child_Desert_Colossus) and can_use(Magic_Bean)",
            "GS Desert Colossus Tree": "can_use(Hookshot) and nighttime",
            "GS Desert Colossus Hill": "
                ((can_use(Magic_Bean) and can_reach(Child_Desert_Colossus)) or 
                    can_use(Longshot)) and nighttime",
            "Adult Spirit Temple": "True"
        },
        "exits": {
            "Colossus Fairy": "has_explosives",
            "Desert Colossus Grotto": "can_use(Silver_Gauntlets)",
            "Desert Colossus Gossip Stone": "
                hints != 'mask' or can_reach(Child_Desert_Colossus)"
        }
    },
    {
        "region_name": "Child Desert Colossus",
        "locations": {
            "GS Desert Colossus Bean Patch": "has_bottle and can_child_attack",
            "Child Spirit Temple": "True"
        },
        "exits": {
            "Colossus Fairy": "has_explosives"
=======
            "Colossus Freestanding PoH": "can_use(Magic_Bean)",
            "Adult Spirit Temple": "is_adult",
            "Child Spirit Temple": "is_child",
            "GS Desert Colossus Bean Patch": "can_plant_bugs and can_child_attack",
            "GS Desert Colossus Tree": "can_use(Hookshot) and nighttime",
            "GS Desert Colossus Hill": "
                (can_use(Magic_Bean) or can_use(Longshot) or 
                    (logic_colossus_gs and can_use(Hookshot))) and nighttime",
            "Desert Colossus Gossip Stone": "True"
        },
        "exits": {
            "Colossus Fairy": "has_explosives",
            "Desert Colossus Grotto": "can_use(Silver_Gauntlets)"
>>>>>>> b0b71301
        }
    },
    {
        "region_name": "Colossus Fairy",
        "locations": {
            "Desert Colossus Fairy Reward": "can_play(Zeldas_Lullaby)"
        }
    },
    {
        "region_name": "Castle Town",
        "locations": {
            "Temple of Time Gossip Stone (Left)": "True",
            "Temple of Time Gossip Stone (Left-Center)": "True",
            "Temple of Time Gossip Stone (Right)": "True",
            "Temple of Time Gossip Stone (Right-Center)": "True"
        },
        "exits": {
            "Hyrule Field": "True",
            "Temple of Time": "True",
            "Hyrule Castle Grounds": "is_child",
            "Ganons Castle Grounds": "is_adult",
            "Castle Town Rupee Room": "True",
            "Castle Town Bazaar": "is_child",
            "Castle Town Mask Shop": "is_child",
            "Castle Town Shooting Gallery": "is_child",
            "Castle Town Bombchu Bowling": "is_child",
            "Castle Town Potion Shop": "is_child",
            "Castle Town Treasure Chest Game": "is_child",
            "Castle Town Bombchu Shop": "is_child",
            "Castle Town Dog Lady": "is_child",
            "Castle Town Man in Green House": "is_child"
        }
    },
    {
        "region_name": "Temple of Time",
        "locations": {
            "Zelda": "Shadow_Medallion and Spirit_Medallion and is_adult"
        },
        "exits": {
            "Castle Town": "True",
            "Beyond Door of Time": "can_play(Song_of_Time) or open_door_of_time"
        }
    },
    {
        "region_name": "Beyond Door of Time",
        "locations": {
            "Master Sword Pedestal": "True",
            "Sheik at Temple": "Forest_Medallion and is_adult"
        },
        "exits": {
            "Temple of Time": "True"
        }
    },
    {
        "region_name": "Hyrule Castle Grounds",
        "locations": {
            "Malon Egg": "True",
            "GS Hyrule Castle Tree": "can_child_attack",
            "Hyrule Castle Malon Gossip Stone": "True",
            "Hyrule Castle Rock Wall Gossip Stone": "True"
        },
        "exits": {
            "Castle Town": "True",
            "Hyrule Castle Garden": "Weird_Egg or (not shuffle_weird_egg)",
            "Hyrule Castle Fairy": "has_explosives",
            "Castle Storms Grotto": "can_play(Song_of_Storms)"
        }
    },
    {
        "region_name": "Hyrule Castle Garden",
        "locations": {
            "Zeldas Letter": "True",
            "Impa at Castle": "True"
        },
        "exits": {
            "Hyrule Castle Grounds": "True"
        }
    },
    {
        "region_name": "Hyrule Castle Fairy",
        "locations": {
            "Hyrule Castle Fairy Reward": "can_play(Zeldas_Lullaby)"
        }
    },
    {
        "region_name": "Ganons Castle Grounds",
        "locations": {
            "GS Outside Ganon's Castle": "True"
        },
        "exits": {
            "Castle Town": "True",
            "Ganons Castle Fairy": "can_use(Golden_Gauntlets)",
            "Ganons Castle Lobby": "
                (bridge == 'open')
                or ((bridge == 'medallions') and
                    Forest_Medallion and Fire_Medallion and Water_Medallion and
                    Shadow_Medallion and Spirit_Medallion and Light_Medallion)
                or ((bridge == 'vanilla') and
                    Light_Arrows and Shadow_Medallion and Spirit_Medallion)
                or ((bridge == 'dungeons') and
                    Forest_Medallion and Fire_Medallion and Water_Medallion and 
                    Shadow_Medallion and Spirit_Medallion and Light_Medallion and
                    Kokiri_Emerald and Goron_Ruby and Zora_Sapphire)
                or ((bridge == 'stones') and
                    Kokiri_Emerald and Goron_Ruby and Zora_Sapphire)
                or ((bridge == 'tokens') and
                    (Gold_Skulltula_Token, 100))"
        }
    },
    {
        "region_name": "Ganons Castle Fairy",
        "locations": {
            "Ganons Castle Fairy Reward": "can_play(Zeldas_Lullaby)"
        }
    },
    {
        "region_name": "Castle Town Rupee Room",
        "locations": {
            "Sell 1 Big Poe":"is_adult and (Bottle_with_Big_Poe, 1)",
            "Sell 2 Big Poe":"is_adult and (Bottle_with_Big_Poe, 2)",
            "Sell 3 Big Poe":"is_adult and (Bottle_with_Big_Poe, 3)",
            "Sell 4 Big Poe":"is_adult and (Bottle_with_Big_Poe, 4)",
            "10 Big Poes": "
                is_adult and 
                ((can_use(Bow) and Epona and has_bottle and (big_poe_count <= 3 or guarantee_hint)) or 
                    (Bottle_with_Big_Poe, big_poe_count))",
            "GS Castle Market Guard House": "is_child"
        }
    },
    {
        "region_name": "Castle Town Bazaar",
        "locations": {
            "Castle Town Bazaar Item 1": "True",
            "Castle Town Bazaar Item 2": "True",
            "Castle Town Bazaar Item 3": "True",
            "Castle Town Bazaar Item 4": "True",
            "Castle Town Bazaar Item 5": "True",
            "Castle Town Bazaar Item 6": "True",
            "Castle Town Bazaar Item 7": "True",
            "Castle Town Bazaar Item 8": "True"
        }
    },
    {
        "region_name": "Castle Town Mask Shop"
    },
    {
        "region_name": "Castle Town Shooting Gallery",
        "locations": {
            "Child Shooting Gallery": "True"
        }
    },
    {
        "region_name": "Castle Town Bombchu Bowling",
        "locations": {
            "Bombchu Bowling Bomb Bag": "has_bombchus",
            "Bombchu Bowling Piece of Heart": "has_bombchus"
        }
    },
    {
        "region_name": "Castle Town Potion Shop",
        "locations": {
            "Castle Town Potion Shop Item 1": "True",
            "Castle Town Potion Shop Item 2": "True",
            "Castle Town Potion Shop Item 3": "True",
            "Castle Town Potion Shop Item 4": "True",
            "Castle Town Potion Shop Item 5": "True",
            "Castle Town Potion Shop Item 6": "True",
            "Castle Town Potion Shop Item 7": "True",
            "Castle Town Potion Shop Item 8": "True"
        }
    },
    {
        "region_name": "Castle Town Treasure Chest Game",
        "locations": {
            "Treasure Chest Game": "can_use(Lens_of_Truth)"
        }
    },
    {
        "region_name": "Castle Town Bombchu Shop",
        "locations": {
            "Bombchu Shop Item 1": "True",
            "Bombchu Shop Item 2": "True",
            "Bombchu Shop Item 3": "True",
            "Bombchu Shop Item 4": "True",
            "Bombchu Shop Item 5": "True",
            "Bombchu Shop Item 6": "True",
            "Bombchu Shop Item 7": "True",
            "Bombchu Shop Item 8": "True"
        }
    },
    {
        "region_name": "Castle Town Dog Lady",
        "locations": {
            "Dog Lady": "True"
        }
    },
    {
        "region_name": "Castle Town Man in Green House"
    },
    {
        "region_name": "Kakariko Village",
        "locations": {
            "Man on Roof": "logic_man_on_roof or can_use(Hookshot)",
            "Anju as Adult": "is_adult",
            "Anjus Chickens": "is_child",
            "Sheik in Kakariko": "
                is_adult and Forest_Medallion and Fire_Medallion and Water_Medallion",
<<<<<<< HEAD
            "GS Kakariko House Under Construction": "nighttime",
            "GS Kakariko Skulltula House": "nighttime",
            "GS Kakariko Guard's House": "nighttime",
            "GS Kakariko Tree": "nighttime",
            "GS Kakariko Watchtower": "(has_slingshot or has_bombchus) and nighttime",
            "GS Kakariko Above Impa's House": "can_use(Hookshot) and nighttime",
            "Child Bottom of the Well": "can_play(Song_of_Storms)",
            "Adult Bottom of the Well": "False"
=======
            "GS Kakariko House Under Construction": "is_child and nighttime",
            "GS Kakariko Skulltula House": "is_child and nighttime",
            "GS Kakariko Guard's House": "is_child and nighttime",
            "GS Kakariko Tree": "is_child and nighttime",
            "GS Kakariko Watchtower": "
                is_child and (has_slingshot or has_bombchus or 
                    (logic_kakariko_tower_gs and (has_sticks or Kokiri_Sword) and
                    (damage_multiplier != 'ohko' or has_bottle or can_use(Nayrus_Love)))) and nighttime",
            "GS Kakariko Above Impa's House": "can_use(Hookshot) and nighttime",
            "Child Bottom of the Well": "is_child and can_play(Song_of_Storms)",
            "Adult Bottom of the Well": "is_adult and shuffle_dungeon_entrances"
>>>>>>> b0b71301
        },
        "exits": {
            "Hyrule Field": "True",
            "Carpenter Boss House": "True",
            "House of Skulltula": "True",
            "Impas House": "True",
            "Impas House Back": "True",
            "Windmill": "True",
            "Kakariko Bazaar": "is_adult",
            "Kakariko Shooting Gallery": "True",
            "Kakariko Potion Shop Front": "is_adult",
            "Kakariko Potion Shop Back": "is_adult",
            "Odd Medicine Building": "True",
            "Kakariko Bombable Grotto": "
                can_blast_or_smash and 
                (is_adult or 
                    (has_sticks or Kokiri_Sword or can_use(Dins_Fire)))",
            "Kakariko Back Grotto": "True",
            "Graveyard": "True",
            "Death Mountain": "Zeldas_Letter or is_adult or open_kakariko"
        }
    },
    {
        "region_name": "Carpenter Boss House"
    },
    {
        "region_name": "House of Skulltula",
        "locations": {
            "10 Gold Skulltula Reward": "
                (Gold_Skulltula_Token, 10)",
            "20 Gold Skulltula Reward": "
                (Gold_Skulltula_Token, 20)",
            "30 Gold Skulltula Reward": "
                (Gold_Skulltula_Token, 30) and guarantee_hint",
            "40 Gold Skulltula Reward": "
                (Gold_Skulltula_Token, 40) and guarantee_hint",
            "50 Gold Skulltula Reward": "
                (Gold_Skulltula_Token, 50) and guarantee_hint"
        }
    },
    {
        "region_name": "Impas House"
    },
    {
        "region_name": "Impas House Back",
        "locations": {
            "Impa House Freestanding PoH": "True",
            "Impas House Cow": "can_play(Eponas_Song)"
        }
    },
    {
        "region_name": "Windmill",
        "locations": {
            "Windmill Freestanding PoH": "
                (is_adult and (logic_windmill_poh or can_play(Song_of_Time))) or 
                can_use(Boomerang)",
            "Song at Windmill": "is_adult and has_ocarina"
        }
    },
    {
        "region_name": "Kakariko Bazaar",
        "locations": {
            "Kakariko Bazaar Item 1": "True",
            "Kakariko Bazaar Item 2": "True",
            "Kakariko Bazaar Item 3": "True",
            "Kakariko Bazaar Item 4": "True",
            "Kakariko Bazaar Item 5": "True",
            "Kakariko Bazaar Item 6": "True",
            "Kakariko Bazaar Item 7": "True",
            "Kakariko Bazaar Item 8": "True"
        }
    },
    {
        "region_name": "Kakariko Shooting Gallery",
        "locations": {
            "Adult Shooting Gallery": "can_use(Bow)"
        }
    },
    {
        "region_name": "Kakariko Potion Shop Front",
        "locations": {
            "Kakariko Potion Shop Item 1": "True",
            "Kakariko Potion Shop Item 2": "True",
            "Kakariko Potion Shop Item 3": "True",
            "Kakariko Potion Shop Item 4": "True",
            "Kakariko Potion Shop Item 5": "True",
            "Kakariko Potion Shop Item 6": "True",
            "Kakariko Potion Shop Item 7": "True",
            "Kakariko Potion Shop Item 8": "True"
        }
    },
    {
        "region_name": "Kakariko Potion Shop Back"
    },
    {
        "region_name": "Odd Medicine Building"
    },
    {
        "region_name": "Graveyard",
        "locations": {
            "Graveyard Freestanding PoH": "can_use(Magic_Bean) or can_use(Longshot)",
            "Gravedigging Tour": "is_child",
            "GS Graveyard Wall": "can_use(Boomerang) and nighttime",
            "GS Graveyard Bean Patch": "can_plant_bugs and can_child_attack"
        },
        "exits": {
            "Shield Grave": "True",
            "Composer Grave": "can_play(Zeldas_Lullaby)",
            "Heart Piece Grave": "True",
            "Dampes Grave": "is_adult",
            "Dampes House": "True",
            "Kakariko Village": "True"
        }
    },
    {
        "region_name": "Shield Grave",
        "locations": {
            "Shield Grave Chest": "True"
        }
    },
    {
        "region_name": "Heart Piece Grave",
        "locations": {
            "Heart Piece Grave Chest": "can_play(Suns_Song)"
        }
    },
    {
        "region_name": "Composer Grave",
        "locations": {
            "Composer Grave Chest": "has_fire_source",
            "Song from Composer Grave": "
                is_adult or 
                (has_slingshot or Boomerang or has_sticks or 
                    has_explosives or Kokiri_Sword)"
        }
    },
    {
        "region_name": "Dampes Grave",
        "locations": {
            "Dampes Grave Nut Pot": "True",
            "Hookshot Chest": "True",
            "Dampe Race Freestanding PoH": "True"
        }
    },
    {
        "region_name": "Dampes House"
    },
    {
        "region_name": "Shadow Temple Warp Region",
        "locations": {
            "Graveyard Gossip Stone": "True",
            "Adult Shadow Temple": "is_adult and can_use(Dins_Fire)",
<<<<<<< HEAD
            "Child Shadow Temple": "can_use(Dins_Fire)"
=======
            "Child Shadow Temple": "is_child and can_use(Dins_Fire)"
>>>>>>> b0b71301
        },
        "exits": {
            "Graveyard": "True"
        }
    },
    {
        "region_name": "Death Mountain",
        "locations": {
            "Death Mountain Bombable Chest": "
                can_blast_or_smash or 
                (logic_dmt_bombable and Progressive_Strength_Upgrade)",
            "DM Trail Freestanding PoH": "
                is_child or (damage_multiplier != 'ohko') or 
                can_use(Nayrus_Love) or has_bottle or Hover_Boots",
            "GS Mountain Trail Bean Patch": "
                can_plant_bugs and (has_explosives or Progressive_Strength_Upgrade)",
            "GS Mountain Trail Bomb Alcove": "can_blast_or_smash",
            "GS Mountain Trail Path to Crater": "can_use(Hammer) and nighttime",
            "GS Mountain Trail Above Dodongo's Cavern": "can_use(Hammer) and nighttime",
<<<<<<< HEAD
            "Child Dodongos Cavern": "has_explosives or Progressive_Strength_Upgrade",
=======
            "Child Dodongos Cavern": "is_child and (has_explosives or Progressive_Strength_Upgrade)",
>>>>>>> b0b71301
            "Adult Dodongos Cavern": "is_adult"
        },
        "exits": {
            "Kakariko Village": "True",
            "Goron City": "True",
            "Death Mountain Crater Upper": "as_either_here(can_blast_or_smash)",
            "Mountain Summit Fairy": "can_blast_or_smash",
            "Mountain Bombable Grotto": "can_blast_or_smash",
            "Mountain Storms Grotto": "can_play(Song_of_Storms)"
        }
    },
    {
        "region_name": "Goron City",
        "locations": {
            "Goron City Leftmost Maze Chest": "
                can_use(Hammer) or can_use(Silver_Gauntlets)",
            "Goron City Left Maze Chest": "
                can_blast_or_smash or can_use(Silver_Gauntlets)",
            "Goron City Right Maze Chest": "
                can_blast_or_smash or can_use(Silver_Gauntlets)",
            "Goron City Pot Freestanding PoH": "
                is_child and 
                (has_bombs or Progressive_Strength_Upgrade) and 
                ((can_play(Zeldas_Lullaby) and has_sticks) or can_use(Dins_Fire))",
            "Rolling Goron as Child": "
                is_child and 
                (has_explosives or (Progressive_Strength_Upgrade and logic_child_rolling_with_strength))",
            "Link the Goron": "
                is_adult and 
                (Progressive_Strength_Upgrade or has_explosives or has_bow)",
            "GS Goron City Boulder Maze": "is_child and has_explosives",
            "GS Goron City Center Platform": "is_adult",
            "Goron City Stick Pot": "is_child",
            "Goron City Maze Gossip Stone": "
                can_blast_or_smash or can_use(Silver_Gauntlets)",
            "Goron City Medigoron Gossip Stone": "
                can_blast_or_smash or Progressive_Strength_Upgrade"
        },
        "exits": {
            "Death Mountain": "True",
            "Goron City Woods Warp": "
                as_child(can_reach(Darunias_Chamber) and has_sticks) or
                as_either_here(can_blast_or_smash or can_use(Dins_Fire) or 
                                can_use(Bow) or Progressive_Strength_Upgrade)",
            "Goron Shop": "
                has_explosives or Progressive_Strength_Upgrade or can_use(Bow) or 
                (is_child and (can_use(Dins_Fire) or (can_play(Zeldas_Lullaby) and has_sticks)))",
            "Darunias Chamber": "
                    (is_child and can_play(Zeldas_Lullaby)) or 
                    (is_adult and (Progressive_Strength_Upgrade or has_explosives or has_bow))",
            "Goron City Grotto": "
                is_adult and 
                ((can_play(Song_of_Time) and 
                    ((damage_multiplier != 'ohko' and damage_multiplier != 'quadruple') or 
                        can_use(Goron_Tunic) or can_use(Longshot) or can_use(Nayrus_Love))) or 
                (damage_multiplier != 'ohko' and can_use(Goron_Tunic) and can_use(Hookshot)) or 
                (can_use(Nayrus_Love) and can_use(Hookshot)))"
        }
    },
    {
        "region_name": "Goron City Woods Warp",
        "exits": {
            "Goron City": "
                can_leave_forest and 
                (as_either_here(can_blast_or_smash or can_use(Dins_Fire)) or 
                    can_reach('Goron City -> Goron City Woods Warp', Entrance, either))",
            "Lost Woods": "True"
        }
    },
    {
        "region_name": "Darunias Chamber",
        "locations": {
            "Darunias Joy": "is_child and can_play(Sarias_Song)"
        },
        "exits": {
            "Goron City": "True",
            "Death Mountain Crater Lower": "is_adult"
        }
    },
    {
        "region_name": "Goron Shop",
        "locations": {
            "Goron Shop Item 1": "True",
            "Goron Shop Item 2": "True",
            "Goron Shop Item 3": "True",
            "Goron Shop Item 4": "True",
            "Goron Shop Item 5": "True",
            "Goron Shop Item 6": "True",
            "Goron Shop Item 7": "True",
            "Goron Shop Item 8": "True"
        }
    },
    {
        "region_name": "Death Mountain Crater Upper",
        "locations": {
            "DM Crater Wall Freestanding PoH": "True",
            "Biggoron": "
                is_adult and can_finish_adult_trades and guarantee_hint",
            "GS Death Mountain Crater Crate": "
                is_child and can_child_attack and as_either_here(can_blast_or_smash)",
            "DMC Deku Scrub Bombs": "
                is_child and can_stun_deku and as_either_here(can_blast_or_smash)",
            "Death Mountain Crater Gossip Stone": "has_explosives",
            "Death Mountain Trail Gossip Stone": "True"
        },
        "exits": {
            "Death Mountain": "True",
            "Death Mountain Crater Lower": "can_use(Hover_Boots)",
            "Death Mountain Crater Central": "can_use(Goron_Tunic) and can_use(Distant_Scarecrow) and 
                ((damage_multiplier != 'ohko' and damage_multiplier != 'quadruple') or 
                    has_bottle or can_use(Nayrus_Love))",
            "Top of Crater Grotto": "can_blast_or_smash"
        }
    },
    {
        "region_name": "Death Mountain Crater Lower",
        "exits": {
            "Darunias Chamber": "True",
            "Crater Fairy": "can_use(Hammer)",
            "Death Mountain Crater Central": "
                can_use(Hover_Boots) or can_use(Hookshot)",
            "Death Mountain Crater Upper": "is_adult",
            "DMC Hammer Grotto": "can_use(Hammer)"
        }
    },
    {
        "region_name": "Death Mountain Crater Central",
        "locations": {
            "DM Crater Volcano Freestanding PoH": "
                can_use(Magic_Bean) or 
                (logic_crater_bean_poh_with_hovers and can_use(Hover_Boots))",
            "Sheik in Crater": "is_adult",
<<<<<<< HEAD
            "GS Mountain Crater Bean Patch": "
                can_play(Bolero_of_Fire) and has_bottle and can_child_attack",
            "Adult Fire Temple": "
                is_adult and (logic_fewer_tunic_requirements or has_GoronTunic)",
            "Child Fire Temple": "False"
=======
            "GS Mountain Crater Bean Patch": "can_plant_bugs and can_child_attack",
            # This logic sucks, but I really want child Fire Temple in ER for with no tunic
            # as its a super easy dash coming from the bolero warp. Make it consistent with
            # adult with child by removing tunic if adule has bolero, but only on shuffled
            # entrances
            "Adult Fire Temple": "
                is_adult and (logic_fewer_tunic_requirements or can_use(Goron_Tunic) or 
                              (shuffle_dungeon_entrances and can_play(Bolero_of_Fire)))",
            "Child Fire Temple": "
                is_child and can_play(Bolero_of_Fire) and shuffle_dungeon_entrances"
>>>>>>> b0b71301
        },
        "exits": {
            "Death Mountain Crater Lower": "
                can_use(Hover_Boots) or can_use(Hookshot) or can_use(Magic_Bean)"
<<<<<<< HEAD
        }
    },
    {
        "region_name": "Death Mountain Crater Gossip Stone",
        "locations": {
            "Death Mountain Crater Gossip Stone": "True"
        }
    },
    {
        "region_name": "Death Mountain Trail Gossip Stone",
        "locations": {
            "Death Mountain Trail Gossip Stone": "True"
=======
>>>>>>> b0b71301
        }
    },
    {
        "region_name": "Crater Fairy",
        "locations": {
            "Crater Fairy Reward": "can_play(Zeldas_Lullaby)"
        }
    },
    {
        "region_name": "Mountain Summit Fairy",
        "locations": {
            "Mountain Summit Fairy Reward": "can_play(Zeldas_Lullaby)"
        }
    },
    {
        "region_name": "Zora River Front",
        "locations": {
            "GS Zora River Tree": "is_child and can_child_attack"
        },
        "exits": {
            "Zora River": "is_adult or has_explosives",
            "Hyrule Field": "True"
        }
    },
    {
        "region_name": "Zora River",
        "locations": {
            "Magic Bean Salesman": "is_child",
            "Frog Ocarina Game": "
                is_child and can_play(Zeldas_Lullaby) and can_play(Sarias_Song) and 
                can_play(Suns_Song) and can_play(Eponas_Song) and 
                can_play(Song_of_Time) and can_play(Song_of_Storms) and guarantee_hint",
            "Frogs in the Rain": "is_child and can_play(Song_of_Storms)",
            "Zora River Lower Freestanding PoH": "
                is_child or can_use(Hover_Boots) or (is_adult and logic_zora_river_lower)",
            "Zora River Upper Freestanding PoH": "
                is_child or can_use(Hover_Boots)",
            "GS Zora River Ladder": "is_child and nighttime and can_child_attack",
            "GS Zora River Near Raised Grottos": "can_use(Hookshot) and nighttime",
            "GS Zora River Above Bridge": "can_use(Hookshot) and nighttime",
            "Zoras River Plateau Gossip Stone": "True",
            "Zoras River Waterfall Gossip Stone": "True"
        },
        "exits": {
            "Zora River Front": "True",
            "Zora River Plateau Open Grotto": "True",
            "Zora River Plateau Bombable Grotto": "can_blast_or_smash",
            "Lost Woods": "can_dive",
            "Zora River Storms Grotto": "can_play(Song_of_Storms) and can_stun_deku",
            "Zoras Domain": "
                can_play(Zeldas_Lullaby) or
                (can_use(Hover_Boots) and logic_zora_with_hovers) or
                (is_child and logic_zora_with_cucco)"
        }
    },
    {
        "region_name": "Zoras Domain",
        "locations": {
            "Diving Minigame": "is_child",
            "Zoras Domain Torch Run": "can_use(Sticks)",
            "Deliver Ruto's Letter": "(is_child and Bottle_with_Letter) and not open_fountain",
            "King Zora Thawed": "is_adult and has_blue_fire",
            "Zoras Domain Stick Pot": "is_child",
            "Zoras Domain Nut Pot": "True",
            "GS Zora's Domain Frozen Waterfall": "
                is_adult and nighttime and (Progressive_Hookshot or has_bow or Magic_Meter)",
            "Zoras Domain Gossip Stone": "True"
        },
        "exits": {
            "Zora River": "True",
            "Lake Hylia": "is_child and can_dive",
            "Zoras Fountain": "
                open_fountain or 
                (can_reach(Zoras_Domain, Region, child) and Bottle_with_Letter)",
            "Zora Shop": "is_child or has_blue_fire"
        }
    },
    {
        "region_name": "Zoras Fountain",
        "locations": {
            "Zoras Fountain Iceberg Freestanding PoH": "is_adult",
            "Zoras Fountain Bottom Freestanding PoH": "
                is_adult and Iron_Boots and (logic_fewer_tunic_requirements or can_use(Zora_Tunic))",
            "GS Zora's Fountain Tree": "is_child",
            "GS Zora's Fountain Above the Log": "can_use(Boomerang) and nighttime",
            "GS Zora's Fountain Hidden Cave": "
                can_use(Silver_Gauntlets) and can_blast_or_smash and 
                can_use(Hookshot) and nighttime",
            "Zoras Fountain Fairy Gossip Stone": "True",
            "Zoras Fountain Jabu Gossip Stone": "True",
<<<<<<< HEAD
            "Child Jabu Jabus Belly": "has_bottle",
            "Adult Jabu Jabus Belly": "False"
=======
            "Child Jabu Jabus Belly": "is_child and has_bottle",
            "Adult Jabu Jabus Belly": "False",
            "Child Ice Cavern": "False",
            "Adult Ice Cavern": "is_adult"
>>>>>>> b0b71301
        },
        "exits": {
            "Zoras Domain": "True",
            "Zoras Fountain Fairy": "has_explosives"
        }
    },
    {
<<<<<<< HEAD
        "region_name": "Zoras Domain Frozen",
        "locations": {
            "King Zora Thawed": "has_blue_fire",
            "GS Zora's Domain Frozen Waterfall": "
                nighttime and (Progressive_Hookshot or has_bow or Magic_Meter)"
        },
        "exits": {
            "Outside Ice Cavern": "can_reach(Zoras_Fountain)",
            "Zora Shop": "has_blue_fire",
            "Zoras Domain Gossip Stone": "hints != 'mask'"
        }
    },
    {
        "region_name": "Outside Ice Cavern",
        "locations": {
            "Zoras Fountain Iceberg Freestanding PoH": "True",
            "Zoras Fountain Bottom Freestanding PoH": "
                Iron_Boots and (logic_fewer_tunic_requirements or has_ZoraTunic)",
            "GS Zora's Fountain Hidden Cave": "
                (Progressive_Strength_Upgrade, 2) and can_blast_or_smash and 
                Progressive_Hookshot and nighttime",
            "Adult Ice Cavern": "True",
            "Child Ice Cavern": "False"
        }
    },
    {
=======
>>>>>>> b0b71301
        "region_name": "Zora Shop",
        "locations": {
            "Zora Shop Item 1": "True",
            "Zora Shop Item 2": "True",
            "Zora Shop Item 3": "True",
            "Zora Shop Item 4": "True",
            "Zora Shop Item 5": "True",
            "Zora Shop Item 6": "True",
            "Zora Shop Item 7": "True",
            "Zora Shop Item 8": "True"
        }
    },
    {
        "region_name": "Zoras Fountain Fairy",
        "locations": {
            "Zoras Fountain Fairy Reward": "can_play(Zeldas_Lullaby)"
        }
    },
    {
        "region_name": "Lon Lon Ranch",
        "locations": {
            "Epona": "can_play(Eponas_Song) and is_adult",
            "Song from Malon": "is_child and Zeldas_Letter and has_ocarina",
            "GS Lon Lon Ranch Tree": "is_child",
            "GS Lon Lon Ranch Rain Shed": "is_child and nighttime",
            "GS Lon Lon Ranch House Window": "can_use(Boomerang) and nighttime",
            "GS Lon Lon Ranch Back Wall": "can_use(Boomerang) and nighttime"
        },
        "exits": {
            "Hyrule Field": "True",
            "Talon House": "True",
            "Ingo Barn": "True",
            "Lon Lon Corner Tower": "True",
            "Lon Lon Grotto": "is_child and can_stun_deku"
        }
    },
    {
        "region_name": "Talon House",
        "locations": {
            "Talons Chickens": "is_child and Zeldas_Letter"
        }
    },
    {
        "region_name": "Ingo Barn",
		"locations": {
            "LLR Stables Left Cow": "can_play(Eponas_Song)",
            "LLR Stables Right Cow": "can_play(Eponas_Song)"
        }
    },
    {
        "region_name": "Lon Lon Corner Tower",
        "locations": {
<<<<<<< HEAD
            "Sheik Forest Song": "True",
            "GS Lost Woods Above Stage": "can_use(Magic_Bean) and nighttime",
            "GS Sacred Forest Meadow": "can_use(Hookshot) and nighttime",
            "Adult Forest Temple": "can_use(Hookshot)",
            "Child Forest Temple": "False"
        },
        "exits": {
            "Lost Woods": "True",
            "Meadow Storms Grotto": "can_play(Song_of_Storms)",
            "Sacred Forest Meadow Gossip Stones": "hints != 'mask'"
=======
            "Lon Lon Tower Freestanding PoH": "is_child",
            "LLR Tower Left Cow": "can_play(Eponas_Song)",
            "LLR Tower Right Cow": "can_play(Eponas_Song)"
>>>>>>> b0b71301
        }
    },
    {
        "region_name": "Ganons Castle Tower",
        "dungeon": "Ganons Castle",
        "locations": {
            "Ganons Tower Boss Key Chest": "True",
            "Ganon": "
                (Boss_Key_Ganons_Castle or unlocked_ganondorf) and can_use(Light_Arrows)"
        }
    },
    {
        "region_name": "Kokiri Forest Storms Grotto",
        "locations": {
            "Kokiri Forest Storms Grotto Chest": "True"
        }
    },
    {
        "region_name": "Lost Woods Generic Grotto",
        "locations": {
            "Lost Woods Generic Grotto Chest": "True"
        }
    },
    {
        "region_name": "Deku Theater",
        "locations": {
            "Deku Theater Skull Mask": "is_child and Zeldas_Letter",
            "Deku Theater Mask of Truth": "is_child and has_mask_of_truth and guarantee_hint"
        }
    },
    {
        "region_name": "Lost Woods Sales Grotto",
        "locations": {
            "LW Grotto Deku Scrub Arrows": "True",
            "LW Grotto Deku Scrub Deku Nut Upgrade": "True"
        }
    },
    {
        "region_name": "Meadow Fairy Grotto"
    },
    {
        "region_name": "Meadow Storms Grotto",
        "locations": {
            "SFM Grotto Deku Scrub Red Potion": "True",
            "SFM Grotto Deku Scrub Green Potion": "True"
        }
    },
    {
        "region_name": "Front of Meadow Grotto",
        "locations": {
            "Wolfos Grotto Chest": "True"
        }
    },
    {
        "region_name": "Lon Lon Grotto",
        "locations": {
            "LLR Grotto Deku Scrub Deku Nuts": "True",
            "LLR Grotto Deku Scrub Bombs": "True",
            "LLR Grotto Deku Scrub Arrows": "True"
        }
    },
    {
        "region_name": "Remote Southern Grotto",
        "locations": {
            "Remote Southern Grotto Chest": "True"
        }
    },
    {
        "region_name": "Field Near Lake Outside Fence Grotto",
        "locations": {
            "Field Near Lake Outside Fence Grotto Chest": "True"
        }
    },
    {
        "region_name": "Field Near Lake Inside Fence Grotto",
        "locations": {
            "HF Grotto Deku Scrub Piece of Heart": "can_stun_deku"
        }
    },
    {
        "region_name": "Field Valley Grotto",
        "locations": {
            "GS Hyrule Field Near Gerudo Valley": "
                has_fire_source and (can_use(Hookshot) or can_use(Boomerang))",
            "HF Grotto Cow": "has_fire_source and can_play(Eponas_Song)",
            "Field Valley Grotto Gossip Stone": "has_fire_source"
        }
    },
    {
        "region_name": "Field West Castle Town Grotto",
        "locations": {
            "Field West Castle Town Grotto Chest": "True"
        }
    },
    {
        "region_name": "Field Far West Castle Town Grotto"
    },
    {
        "region_name": "Field Kakariko Grotto",
        "locations": {
            "GS Hyrule Field near Kakariko": "can_use(Boomerang) or can_use(Hookshot)"
        }
    },
    {
        "region_name": "Field North Lon Lon Grotto",
        "locations": {
            "Tektite Grotto Freestanding PoH": "
                (Progressive_Scale, 2) or can_use(Iron_Boots)"
        }
    },
    {
        "region_name": "Castle Storms Grotto",
        "locations": {
            "GS Hyrule Castle Grotto": "can_use(Boomerang) and has_explosives",
            "Castle Storms Grotto Gossip Stone": "has_explosives"
        }
    },
    {
        "region_name": "Kakariko Bombable Grotto",
        "locations": {
            "Redead Grotto Chest": "True"
        }
    },
    {
        "region_name": "Kakariko Back Grotto",
        "locations": {
            "Kakariko Back Grotto Chest": "True"
        }
    },
    {
        "region_name": "Mountain Bombable Grotto",
		 "locations": {
            "DMT Grotto Cow": "can_play(Eponas_Song)"
        }
    },
    {
        "region_name": "Mountain Storms Grotto",
        "locations": {
            "Mountain Storms Grotto Chest": "True"
        }
    },
    {
        "region_name": "Goron City Grotto",
        "locations": {
            "Goron Grotto Deku Scrub Deku Nuts": "True",
            "Goron Grotto Deku Scrub Bombs": "True",
            "Goron Grotto Deku Scrub Arrows": "True"
        }
    },
    {
        "region_name": "Top of Crater Grotto",
        "locations": {
            "Top of Crater Grotto Chest": "True"
        }
    },
    {
        "region_name": "DMC Hammer Grotto",
        "locations": {
            "DMC Grotto Deku Scrub Deku Nuts": "True",
            "DMC Grotto Deku Scrub Bombs": "True",
            "DMC Grotto Deku Scrub Arrows": "True"
        }
    },
    {
        "region_name": "Zora River Plateau Open Grotto",
        "locations": {
            "Zora River Plateau Open Grotto Chest": "True"
        }
    },
    {
        "region_name": "Zora River Plateau Bombable Grotto"
    },
    {
        "region_name": "Zora River Storms Grotto",
        "locations": {
            "ZR Grotto Deku Scrub Red Potion": "True",
            "ZR Grotto Deku Scrub Green Potion": "True"
        }
    },
    {
        "region_name": "Lake Hylia Grotto",
        "locations": {
            "LH Grotto Deku Scrub Deku Nuts": "True",
            "LH Grotto Deku Scrub Bombs": "True",
            "LH Grotto Deku Scrub Arrows": "True"
        }
    },
    {
        "region_name": "Desert Colossus Grotto",
        "locations": {
            "Desert Grotto Deku Scrub Red Potion": "True",
            "Desert Grotto Deku Scrub Green Potion": "True"
        }
    },
    {
        "region_name": "Gerudo Valley Storms Grotto",
        "locations": {
            "Valley Grotto Deku Scrub Red Potion": "True",
            "Valley Grotto Deku Scrub Green Potion": "True"
        }
    }
]<|MERGE_RESOLUTION|>--- conflicted
+++ resolved
@@ -20,11 +20,7 @@
             "House of Twins": "True",
             "Know It All House": "True",
             "Kokiri Shop": "True",
-<<<<<<< HEAD
-            "Outside Deku Tree": "(Kokiri_Sword and Buy_Deku_Shield) or open_forest",
-=======
             "Outside Deku Tree": "(Kokiri_Sword and Buy_Deku_Shield) or is_adult or open_forest",
->>>>>>> b0b71301
             "Lost Woods": "True",
             "Lost Woods Bridge": "can_leave_forest",
             "Kokiri Forest Storms Grotto": "can_play(Song_of_Storms)"
@@ -33,15 +29,6 @@
     {
         "region_name": "Outside Deku Tree",
         "locations": {
-<<<<<<< HEAD
-            "Deku Tree Gossip Stone (Left)": "True",
-            "Deku Tree Gossip Stone (Right)": "True",
-            "Child Deku Tree": "True",
-            "Adult Deku Tree": "False"
-        },
-        "exits": {
-            "Kokiri Forest" : "True"
-=======
             #The Babas despawn for Adult on forest temple completion. For vanilla forest temple
             #placement this is not an issue as Adult can go back to forest for the Baba's there.
             #Entrance rando cannot rely on this for the case forest completion was done on non
@@ -57,7 +44,6 @@
         },
         "exits": {
             "Kokiri Forest": "True"
->>>>>>> b0b71301
         }
     },
     {
@@ -75,23 +61,6 @@
             "Lake Hylia": "can_play(Serenade_of_Water) and can_leave_forest",
             "Shadow Temple Warp Region": "
                 can_play(Nocturne_of_Shadow) and can_leave_forest",
-<<<<<<< HEAD
-            "Child Desert Colossus": "can_play(Requiem_of_Spirit) and can_leave_forest",
-            "Adult Desert Colossus": "is_adult and can_play(Requiem_of_Spirit) and can_leave_forest",
-
-            "Deku Tree Lobby": "Adult_Deku_Tree or Child_Deku_Tree",
-            "Dodongos Cavern Beginning": "Adult_Dodongos_Cavern or Child_Dodongos_Cavern",
-            "Jabu Jabus Belly Beginning": "Adult_Jabu_Jabus_Belly or Child_Jabu_Jabus_Belly",
-            "Forest Temple Lobby": "Adult_Forest_Temple or Child_Forest_Temple",
-            "Fire Temple Lower": "Adult_Fire_Temple or Child_Fire_Temple",
-            "Water Temple Lobby": "Adult_Water_Temple or Child_Water_Temple",
-            "Shadow Temple Entryway": "Adult_Shadow_Temple or Child_Shadow_Temple",
-            "Spirit Temple Lobby": "Adult_Spirit_Temple or Child_Spirit_Temple",
-            "Ice Cavern Beginning": "Adult_Ice_Cavern or Child_Ice_Cavern",
-            "Gerudo Training Grounds Lobby": "
-                Adult_Gerudo_Training_Grounds or Child_Gerudo_Training_Grounds",
-            "Bottom of the Well": "Adult_Bottom_of_the_Well or Child_Bottom_of_the_Well"
-=======
             "Desert Colossus": "can_play(Requiem_of_Spirit) and can_leave_forest",
 
             #Really should just rip through this in a for loop somewhere
@@ -128,7 +97,6 @@
             "Bottom of the Well": "
                 (Adult_Bottom_of_the_Well and is_adult) or
                 (Child_Bottom_of_the_Well and is_child)"
->>>>>>> b0b71301
         }
     },
     {
@@ -299,23 +267,15 @@
                 (Iron_Boots or
                  (logic_morpha_with_scale and (Progressive_Scale, 2) and
                   not shuffle_dungeon_entrances)) and
-<<<<<<< HEAD
-                can_use(Hookshot) and (logic_fewer_tunic_requirements or has_ZoraTunic)",
-=======
                 can_use(Hookshot) and (logic_fewer_tunic_requirements or can_use(Zora_Tunic))",
->>>>>>> b0b71301
             "Child Water Temple": "False"
         },
         "exits": {
             "Hyrule Field": "True",
             "Zoras Domain": "is_child and can_dive",
             "Lake Hylia Lab": "True",
-<<<<<<< HEAD
-            "Fishing Hole": "True",
-=======
             "Fishing Hole": "
                 is_child or can_use(Scarecrow) or can_use(Magic_Bean) or can_reach(Morpha, Location)",
->>>>>>> b0b71301
             "Lake Hylia Grotto": "can_stun_deku"
         }
     },
@@ -383,11 +343,7 @@
             "GS Gerudo Fortress Archery Range": "
                 can_use(Hookshot) and Carpenter_Rescue and nighttime",
             "GS Gerudo Fortress Top Floor": "
-<<<<<<< HEAD
-                nighttime and (can_use(Bow) or can_use(Hookshot) or 
-=======
                 nighttime and (Carpenter_Rescue or can_use(Bow) or can_use(Hookshot) or 
->>>>>>> b0b71301
                     can_use(Hover_Boots) or logic_gerudo_kitchen)",
             "Adult Gerudo Training Grounds": "
                 Carpenter_Rescue and Gerudo_Membership_Card and is_adult",
@@ -395,11 +351,7 @@
         },
         "exits": {
             "Haunted Wasteland": "
-<<<<<<< HEAD
-                Carpenter_Rescue and (can_use(Hover_Boots) or can_use(Longshot))"
-=======
                 Carpenter_Rescue and (logic_wasteland_crossing or can_use(Hover_Boots) or can_use(Longshot))"
->>>>>>> b0b71301
         }
     },
     {
@@ -410,37 +362,12 @@
             "GS Wasteland Ruins": "can_use(Hookshot)"
         },
         "exits": {
-            "Adult Desert Colossus": "(logic_lens == 'chest') or can_use(Lens_of_Truth)"
-        }
-    },
-    {
-        "region_name": "Adult Desert Colossus",
-        "locations": {
-<<<<<<< HEAD
-            "Colossus Freestanding PoH": "
-                can_reach(Child_Desert_Colossus) and can_use(Magic_Bean)",
-            "GS Desert Colossus Tree": "can_use(Hookshot) and nighttime",
-            "GS Desert Colossus Hill": "
-                ((can_use(Magic_Bean) and can_reach(Child_Desert_Colossus)) or 
-                    can_use(Longshot)) and nighttime",
-            "Adult Spirit Temple": "True"
-        },
-        "exits": {
-            "Colossus Fairy": "has_explosives",
-            "Desert Colossus Grotto": "can_use(Silver_Gauntlets)",
-            "Desert Colossus Gossip Stone": "
-                hints != 'mask' or can_reach(Child_Desert_Colossus)"
-        }
-    },
-    {
-        "region_name": "Child Desert Colossus",
-        "locations": {
-            "GS Desert Colossus Bean Patch": "has_bottle and can_child_attack",
-            "Child Spirit Temple": "True"
-        },
-        "exits": {
-            "Colossus Fairy": "has_explosives"
-=======
+            "Desert Colossus": "(logic_lens == 'chest') or can_use(Lens_of_Truth)"
+        }
+    },
+    {
+        "region_name": "Desert Colossus",
+        "locations": {
             "Colossus Freestanding PoH": "can_use(Magic_Bean)",
             "Adult Spirit Temple": "is_adult",
             "Child Spirit Temple": "is_child",
@@ -454,7 +381,6 @@
         "exits": {
             "Colossus Fairy": "has_explosives",
             "Desert Colossus Grotto": "can_use(Silver_Gauntlets)"
->>>>>>> b0b71301
         }
     },
     {
@@ -662,16 +588,6 @@
             "Anjus Chickens": "is_child",
             "Sheik in Kakariko": "
                 is_adult and Forest_Medallion and Fire_Medallion and Water_Medallion",
-<<<<<<< HEAD
-            "GS Kakariko House Under Construction": "nighttime",
-            "GS Kakariko Skulltula House": "nighttime",
-            "GS Kakariko Guard's House": "nighttime",
-            "GS Kakariko Tree": "nighttime",
-            "GS Kakariko Watchtower": "(has_slingshot or has_bombchus) and nighttime",
-            "GS Kakariko Above Impa's House": "can_use(Hookshot) and nighttime",
-            "Child Bottom of the Well": "can_play(Song_of_Storms)",
-            "Adult Bottom of the Well": "False"
-=======
             "GS Kakariko House Under Construction": "is_child and nighttime",
             "GS Kakariko Skulltula House": "is_child and nighttime",
             "GS Kakariko Guard's House": "is_child and nighttime",
@@ -683,7 +599,6 @@
             "GS Kakariko Above Impa's House": "can_use(Hookshot) and nighttime",
             "Child Bottom of the Well": "is_child and can_play(Song_of_Storms)",
             "Adult Bottom of the Well": "is_adult and shuffle_dungeon_entrances"
->>>>>>> b0b71301
         },
         "exits": {
             "Hyrule Field": "True",
@@ -836,11 +751,7 @@
         "locations": {
             "Graveyard Gossip Stone": "True",
             "Adult Shadow Temple": "is_adult and can_use(Dins_Fire)",
-<<<<<<< HEAD
-            "Child Shadow Temple": "can_use(Dins_Fire)"
-=======
             "Child Shadow Temple": "is_child and can_use(Dins_Fire)"
->>>>>>> b0b71301
         },
         "exits": {
             "Graveyard": "True"
@@ -860,11 +771,7 @@
             "GS Mountain Trail Bomb Alcove": "can_blast_or_smash",
             "GS Mountain Trail Path to Crater": "can_use(Hammer) and nighttime",
             "GS Mountain Trail Above Dodongo's Cavern": "can_use(Hammer) and nighttime",
-<<<<<<< HEAD
-            "Child Dodongos Cavern": "has_explosives or Progressive_Strength_Upgrade",
-=======
             "Child Dodongos Cavern": "is_child and (has_explosives or Progressive_Strength_Upgrade)",
->>>>>>> b0b71301
             "Adult Dodongos Cavern": "is_adult"
         },
         "exits": {
@@ -997,13 +904,6 @@
                 can_use(Magic_Bean) or 
                 (logic_crater_bean_poh_with_hovers and can_use(Hover_Boots))",
             "Sheik in Crater": "is_adult",
-<<<<<<< HEAD
-            "GS Mountain Crater Bean Patch": "
-                can_play(Bolero_of_Fire) and has_bottle and can_child_attack",
-            "Adult Fire Temple": "
-                is_adult and (logic_fewer_tunic_requirements or has_GoronTunic)",
-            "Child Fire Temple": "False"
-=======
             "GS Mountain Crater Bean Patch": "can_plant_bugs and can_child_attack",
             # This logic sucks, but I really want child Fire Temple in ER for with no tunic
             # as its a super easy dash coming from the bolero warp. Make it consistent with
@@ -1014,26 +914,10 @@
                               (shuffle_dungeon_entrances and can_play(Bolero_of_Fire)))",
             "Child Fire Temple": "
                 is_child and can_play(Bolero_of_Fire) and shuffle_dungeon_entrances"
->>>>>>> b0b71301
         },
         "exits": {
             "Death Mountain Crater Lower": "
                 can_use(Hover_Boots) or can_use(Hookshot) or can_use(Magic_Bean)"
-<<<<<<< HEAD
-        }
-    },
-    {
-        "region_name": "Death Mountain Crater Gossip Stone",
-        "locations": {
-            "Death Mountain Crater Gossip Stone": "True"
-        }
-    },
-    {
-        "region_name": "Death Mountain Trail Gossip Stone",
-        "locations": {
-            "Death Mountain Trail Gossip Stone": "True"
-=======
->>>>>>> b0b71301
         }
     },
     {
@@ -1124,15 +1008,10 @@
                 can_use(Hookshot) and nighttime",
             "Zoras Fountain Fairy Gossip Stone": "True",
             "Zoras Fountain Jabu Gossip Stone": "True",
-<<<<<<< HEAD
-            "Child Jabu Jabus Belly": "has_bottle",
-            "Adult Jabu Jabus Belly": "False"
-=======
             "Child Jabu Jabus Belly": "is_child and has_bottle",
             "Adult Jabu Jabus Belly": "False",
             "Child Ice Cavern": "False",
             "Adult Ice Cavern": "is_adult"
->>>>>>> b0b71301
         },
         "exits": {
             "Zoras Domain": "True",
@@ -1140,35 +1019,6 @@
         }
     },
     {
-<<<<<<< HEAD
-        "region_name": "Zoras Domain Frozen",
-        "locations": {
-            "King Zora Thawed": "has_blue_fire",
-            "GS Zora's Domain Frozen Waterfall": "
-                nighttime and (Progressive_Hookshot or has_bow or Magic_Meter)"
-        },
-        "exits": {
-            "Outside Ice Cavern": "can_reach(Zoras_Fountain)",
-            "Zora Shop": "has_blue_fire",
-            "Zoras Domain Gossip Stone": "hints != 'mask'"
-        }
-    },
-    {
-        "region_name": "Outside Ice Cavern",
-        "locations": {
-            "Zoras Fountain Iceberg Freestanding PoH": "True",
-            "Zoras Fountain Bottom Freestanding PoH": "
-                Iron_Boots and (logic_fewer_tunic_requirements or has_ZoraTunic)",
-            "GS Zora's Fountain Hidden Cave": "
-                (Progressive_Strength_Upgrade, 2) and can_blast_or_smash and 
-                Progressive_Hookshot and nighttime",
-            "Adult Ice Cavern": "True",
-            "Child Ice Cavern": "False"
-        }
-    },
-    {
-=======
->>>>>>> b0b71301
         "region_name": "Zora Shop",
         "locations": {
             "Zora Shop Item 1": "True",
@@ -1221,22 +1071,9 @@
     {
         "region_name": "Lon Lon Corner Tower",
         "locations": {
-<<<<<<< HEAD
-            "Sheik Forest Song": "True",
-            "GS Lost Woods Above Stage": "can_use(Magic_Bean) and nighttime",
-            "GS Sacred Forest Meadow": "can_use(Hookshot) and nighttime",
-            "Adult Forest Temple": "can_use(Hookshot)",
-            "Child Forest Temple": "False"
-        },
-        "exits": {
-            "Lost Woods": "True",
-            "Meadow Storms Grotto": "can_play(Song_of_Storms)",
-            "Sacred Forest Meadow Gossip Stones": "hints != 'mask'"
-=======
             "Lon Lon Tower Freestanding PoH": "is_child",
             "LLR Tower Left Cow": "can_play(Eponas_Song)",
             "LLR Tower Right Cow": "can_play(Eponas_Song)"
->>>>>>> b0b71301
         }
     },
     {
