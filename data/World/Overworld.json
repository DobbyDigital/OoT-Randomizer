--- conflicted
+++ resolved
@@ -66,30 +66,6 @@
             "Child Desert Colossus": "can_play(Requiem_of_Spirit) and can_leave_forest",
             "Adult Desert Colossus": "can_play(Requiem_of_Spirit) and can_leave_forest",
 
-<<<<<<< HEAD
-            "Adult Deku Tree": "Adult_Deku_Tree",
-            "Child Deku Tree": "Child_Deku_Tree",
-            "Adult Dodongos Cavern": "Adult_Dodongos_Cavern",
-            "Child Dodongos Cavern": "Child_Dodongos_Cavern",
-            "Adult Jabu Jabus Belly": "Adult_Jabu_Jabus_Belly",
-            "Child Jabu Jabus Belly": "Child_Jabu_Jabus_Belly",
-            "Adult Forest Temple": "Adult_Forest_Temple",
-            "Child Forest Temple": "Child_Forest_Temple",
-            "Adult Fire Temple": "Adult_Fire_Temple",
-            "Child Fire Temple": "Child_Fire_Temple",
-            "Adult Water Temple": "Adult_Water_Temple",
-            "Child Water Temple": "Child_Water_Temple",
-            "Adult Shadow Temple": "Adult_Shadow_Temple",
-            "Child Shadow Temple": "Child_Shadow_Temple",
-            "Adult Spirit Temple": "Adult_Spirit_Temple",
-            "Child Spirit Temple": "Child_Spirit_Temple",
-            "Adult Ice Cavern": "Adult_Ice_Cavern",
-            "Child Ice Cavern": "Child_Ice_Cavern",
-            "Adult Gerudo Training Grounds": "Adult_Gerudo_Training_Grounds",
-            "Child Gerudo Training Grounds": "Child_Gerudo_Training_Grounds",
-            "Adult Bottom of the Well": "Adult_Bottom_of_the_Well",
-            "Child Bottom of the Well": "Child_Bottom_of_the_Well"
-=======
             "Deku Tree Lobby": "Adult_Deku_Tree or Child_Deku_Tree",
             "Dodongos Cavern Beginning": "Adult_Dodongos_Cavern or Child_Dodongos_Cavern",
             "Jabu Jabus Belly Beginning": "Adult_Jabu_Jabus_Belly or Child_Jabu_Jabus_Belly",
@@ -102,7 +78,6 @@
             "Gerudo Training Grounds Lobby": "
                 Adult_Gerudo_Training_Grounds or Child_Gerudo_Training_Grounds",
             "Bottom of the Well": "Adult_Bottom_of_the_Well or Child_Bottom_of_the_Well"
->>>>>>> 6d4685a4
         }
     },
     {
@@ -391,11 +366,7 @@
         "region_name": "Child Desert Colossus",
         "locations": {
             "GS Desert Colossus Bean Patch": "has_bottle and can_child_attack",
-<<<<<<< HEAD
-            "Child Spirit Temple": "true"
-=======
             "Child Spirit Temple": "True"
->>>>>>> 6d4685a4
         },
         "exits": {
             "Colossus Fairy": "has_explosives"
