[    
    {
        "region_name": "Forest Temple Lobby",
        "dungeon": "Forest Temple",
        "locations": {
            #If entrances are shuffled, Adult might lose access to the Kokiri forest
            #Babas for nuts.  As this is sphere 0 for both ages, this case is covered
            #by putting the babas here.
            "Forest Temple Deku Baba Nuts": "is_adult",
            "Forest Temple Deku Baba Sticks": "is_adult",
            "Forest Temple First Chest": "True",
<<<<<<< HEAD
            "GS Forest Temple First Room": "
                can_use(Dins_Fire) or 
                has_projectile(either, Adult_Forest_Temple, Child_Forest_Temple)",
            "Forest Temple Chest Behind Lobby": "Adult_Forest_Temple or Kokiri_Sword",
            "GS Forest Temple Lobby": "
                (Adult_Forest_Temple and can_use(Hookshot)) or
                (Child_Forest_Temple and can_use(Boomerang))"
        },
        "exits": {
            #Child can get to the outdoors areas, but cannot complete any of the checks.
            #Simplify logic definition by leaving the outdoors areas as adult only and
            #connect child straight to the balcony on ability to kill the blue bubble.
            #Note that child simply walks past the SoT block.
            "Forest Temple Outdoors High Balconies": "
                Child_Forest_Temple and
                (has_explosives or
                 ((can_use(Boomerang) or has_nuts or Buy_Deku_Shield) and
                  (has_sticks or Kokiri_Sword or can_use(Slingshot))))",
            "Forest Temple NW Outdoors": "Adult_Forest_Temple and can_play(Song_of_Time)",
            "Forest Temple NE Outdoors": "Adult_Forest_Temple and can_use(Bow)",
            "Forest Temple Block Push Room": "(Small_Key_Forest_Temple, 1)"
=======
            "Forest Temple Chest Behind Lobby": "is_adult or Kokiri_Sword",
            "GS Forest Temple First Room": "can_use(Dins_Fire) or can_use_projectile",
            "GS Forest Temple Lobby": "can_use(Hookshot) or can_use(Boomerang)"
        },
        "exits": {
            "Forest Temple NW Outdoors": "can_play(Song_of_Time) or is_child",
            "Forest Temple NE Outdoors": "can_use(Bow) or can_use(Slingshot)",
            "Forest Temple Block Push Room": "(Small_Key_Forest_Temple, 1)",
            "Forest Temple Boss Region": "
                as_adult(can_reach(Forest_Temple_Falling_Room) and can_use(Bow))"
>>>>>>> b0b71301
        }
    },
    {
        "region_name": "Forest Temple NW Outdoors",
        "dungeon": "Forest Temple",
        "locations": {
            "GS Forest Temple Outdoor West": "
                can_use(Longshot) or 
                (can_use(Hookshot) and can_reach(Forest_Temple_Outside_Upper_Ledge))"
        },
        "exits": {
<<<<<<< HEAD
            "Forest Temple NE Outdoors": "True",
            "Forest Temple Outdoors High Balconies": "True"
=======
            "Forest Temple Outdoors High Balconies": "
                is_adult or 
                (has_explosives or
                 ((can_use(Boomerang) or has_nuts or Buy_Deku_Shield) and
                  (has_sticks or Kokiri_Sword or can_use(Slingshot))))"
>>>>>>> b0b71301
        }
    },
    {
        "region_name": "Forest Temple NE Outdoors",
        "dungeon": "Forest Temple",
        "locations": {
            "Forest Temple Outside Hookshot Chest": "
                can_use(Hookshot) or
                can_reach(Forest_Temple_Falling_Room)",
            "GS Forest Temple Outdoor East": "
                can_use(Hookshot) or 
                (can_reach(Forest_Temple_Falling_Room) and 
                 (can_use(Bow) or can_use(Dins_Fire) or has_explosives))"
        },
        "exits": {
<<<<<<< HEAD
            "Forest Temple Outdoors High Balconies":"
                can_use(Longshot) or (logic_forest_vines and can_use(Hookshot))",
                #Longshot can grab some very high up vines to drain the well.
            "Forest Temple NW Outdoors": "
                can_use(Iron_Boots) or can_use(Longshot) or (Progressive_Scale, 2) or 
                (logic_forest_vines and can_use(Hookshot))",
=======
            "Forest Temple Outdoors High Balconies": "
                can_use(Longshot) or (logic_forest_vines and can_use(Hookshot))",
                #Longshot can grab some very high up vines to drain the well.
            "Forest Temple NW Outdoors": "can_use(Iron_Boots) or (Progressive_Scale, 2)",
>>>>>>> b0b71301
            "Forest Temple Lobby": "True",
            "Forest Temple Falling Room": "False" #For some reason you can't actually activate this from below. Cool game.
        }
    },
    {
        "region_name": "Forest Temple Outdoors High Balconies",
        "dungeon": "Forest Temple",
        "locations": {
            "Forest Temple Well Chest": "True",
            "Forest Temple Map Chest": "True"
<<<<<<< HEAD
=======
        },
        "exits": {
            "Forest Temple NW Outdoors": "True",
            "Forest Temple NE Outdoors": "True"
>>>>>>> b0b71301
        }
    },
    {
        "region_name": "Forest Temple Falling Room",
        "dungeon": "Forest Temple",
        "locations": {
            "Forest Temple Falling Room Chest": "True"
        },
        "exits": {
            "Forest Temple NE Outdoors": "True"
        }
    },
    {
        "region_name": "Forest Temple Block Push Room",
        "dungeon": "Forest Temple",
        "locations": {
            "Forest Temple Block Push Chest": "
<<<<<<< HEAD
                (Adult_Forest_Temple and can_use(Bow)) or
                (Child_Forest_Temple and can_use(Slingshot))"
        },
        "exits": {
            #end of the road for child forest. No hovers and too short to climb push blocks
            "Forest Temple Outside Upper Ledge": "Adult_Forest_Temple and can_use(Hover_Boots)",
            "Forest Temple Bow Region": "
                Progressive_Strength_Upgrade and (Small_Key_Forest_Temple, 3) and Adult_Forest_Temple",
            "Forest Temple Straightened Hall": "
                Progressive_Strength_Upgrade and (Small_Key_Forest_Temple, 2) and can_use(Bow) and Adult_Forest_Temple"
=======
                Progressive_Strength_Upgrade and (can_use(Bow) or can_use(Slingshot))"
        },
        "exits": {
            #end of the road for child forest. No hovers and too short to climb push blocks
            "Forest Temple Outside Upper Ledge": "can_use(Hover_Boots)",
            "Forest Temple Bow Region": "
                Progressive_Strength_Upgrade and (Small_Key_Forest_Temple, 3) and is_adult",
            "Forest Temple Straightened Hall": "
                Progressive_Strength_Upgrade and (Small_Key_Forest_Temple, 2) and can_use(Bow) and is_adult"
>>>>>>> b0b71301
        }
    },
    {
        "region_name": "Forest Temple Straightened Hall",
        "dungeon": "Forest Temple",
        "locations": {
            "Forest Temple Boss Key Chest": "True"
        },
        "exits": {
            "Forest Temple Outside Upper Ledge": "True"
        }
    },
    {
        "region_name": "Forest Temple Outside Upper Ledge",
        "dungeon": "Forest Temple",
        "locations": {
            "Forest Temple Floormaster Chest": "True"
        },
        "exits": {
            "Forest Temple NW Outdoors": "True"
        }
    },
    {
        "region_name": "Forest Temple Bow Region",
        "dungeon": "Forest Temple",
        "locations": {
            "Forest Temple Bow Chest": "True",
            "Forest Temple Red Poe Chest": "can_use(Bow)",
            "Forest Temple Blue Poe Chest": "can_use(Bow)"
        },
        "exits": {
            "Forest Temple Falling Room": "
            (Small_Key_Forest_Temple, 5) and (Bow or can_use(Dins_Fire))"
        }
    },
    {
        "region_name": "Forest Temple Boss Region",
        "dungeon": "Forest Temple",
        "locations": {
            "Forest Temple Near Boss Chest": "True",
            "Phantom Ganon Heart": "Boss_Key_Forest_Temple",
            "Phantom Ganon": "Boss_Key_Forest_Temple",
<<<<<<< HEAD
            "GS Forest Temple Basement": "
                (Adult_Forest_Temple and can_use(Hookshot)) or
                (Child_Forest_Temple and can_use(Boomerang))"
=======
            "GS Forest Temple Basement": "can_use(Hookshot) or can_use(Boomerang)"
>>>>>>> b0b71301
        }
    }
]<|MERGE_RESOLUTION|>--- conflicted
+++ resolved
@@ -9,29 +9,6 @@
             "Forest Temple Deku Baba Nuts": "is_adult",
             "Forest Temple Deku Baba Sticks": "is_adult",
             "Forest Temple First Chest": "True",
-<<<<<<< HEAD
-            "GS Forest Temple First Room": "
-                can_use(Dins_Fire) or 
-                has_projectile(either, Adult_Forest_Temple, Child_Forest_Temple)",
-            "Forest Temple Chest Behind Lobby": "Adult_Forest_Temple or Kokiri_Sword",
-            "GS Forest Temple Lobby": "
-                (Adult_Forest_Temple and can_use(Hookshot)) or
-                (Child_Forest_Temple and can_use(Boomerang))"
-        },
-        "exits": {
-            #Child can get to the outdoors areas, but cannot complete any of the checks.
-            #Simplify logic definition by leaving the outdoors areas as adult only and
-            #connect child straight to the balcony on ability to kill the blue bubble.
-            #Note that child simply walks past the SoT block.
-            "Forest Temple Outdoors High Balconies": "
-                Child_Forest_Temple and
-                (has_explosives or
-                 ((can_use(Boomerang) or has_nuts or Buy_Deku_Shield) and
-                  (has_sticks or Kokiri_Sword or can_use(Slingshot))))",
-            "Forest Temple NW Outdoors": "Adult_Forest_Temple and can_play(Song_of_Time)",
-            "Forest Temple NE Outdoors": "Adult_Forest_Temple and can_use(Bow)",
-            "Forest Temple Block Push Room": "(Small_Key_Forest_Temple, 1)"
-=======
             "Forest Temple Chest Behind Lobby": "is_adult or Kokiri_Sword",
             "GS Forest Temple First Room": "can_use(Dins_Fire) or can_use_projectile",
             "GS Forest Temple Lobby": "can_use(Hookshot) or can_use(Boomerang)"
@@ -42,7 +19,6 @@
             "Forest Temple Block Push Room": "(Small_Key_Forest_Temple, 1)",
             "Forest Temple Boss Region": "
                 as_adult(can_reach(Forest_Temple_Falling_Room) and can_use(Bow))"
->>>>>>> b0b71301
         }
     },
     {
@@ -54,16 +30,11 @@
                 (can_use(Hookshot) and can_reach(Forest_Temple_Outside_Upper_Ledge))"
         },
         "exits": {
-<<<<<<< HEAD
-            "Forest Temple NE Outdoors": "True",
-            "Forest Temple Outdoors High Balconies": "True"
-=======
             "Forest Temple Outdoors High Balconies": "
                 is_adult or 
                 (has_explosives or
                  ((can_use(Boomerang) or has_nuts or Buy_Deku_Shield) and
                   (has_sticks or Kokiri_Sword or can_use(Slingshot))))"
->>>>>>> b0b71301
         }
     },
     {
@@ -79,19 +50,10 @@
                  (can_use(Bow) or can_use(Dins_Fire) or has_explosives))"
         },
         "exits": {
-<<<<<<< HEAD
-            "Forest Temple Outdoors High Balconies":"
-                can_use(Longshot) or (logic_forest_vines and can_use(Hookshot))",
-                #Longshot can grab some very high up vines to drain the well.
-            "Forest Temple NW Outdoors": "
-                can_use(Iron_Boots) or can_use(Longshot) or (Progressive_Scale, 2) or 
-                (logic_forest_vines and can_use(Hookshot))",
-=======
             "Forest Temple Outdoors High Balconies": "
                 can_use(Longshot) or (logic_forest_vines and can_use(Hookshot))",
                 #Longshot can grab some very high up vines to drain the well.
             "Forest Temple NW Outdoors": "can_use(Iron_Boots) or (Progressive_Scale, 2)",
->>>>>>> b0b71301
             "Forest Temple Lobby": "True",
             "Forest Temple Falling Room": "False" #For some reason you can't actually activate this from below. Cool game.
         }
@@ -102,13 +64,10 @@
         "locations": {
             "Forest Temple Well Chest": "True",
             "Forest Temple Map Chest": "True"
-<<<<<<< HEAD
-=======
         },
         "exits": {
             "Forest Temple NW Outdoors": "True",
             "Forest Temple NE Outdoors": "True"
->>>>>>> b0b71301
         }
     },
     {
@@ -126,18 +85,6 @@
         "dungeon": "Forest Temple",
         "locations": {
             "Forest Temple Block Push Chest": "
-<<<<<<< HEAD
-                (Adult_Forest_Temple and can_use(Bow)) or
-                (Child_Forest_Temple and can_use(Slingshot))"
-        },
-        "exits": {
-            #end of the road for child forest. No hovers and too short to climb push blocks
-            "Forest Temple Outside Upper Ledge": "Adult_Forest_Temple and can_use(Hover_Boots)",
-            "Forest Temple Bow Region": "
-                Progressive_Strength_Upgrade and (Small_Key_Forest_Temple, 3) and Adult_Forest_Temple",
-            "Forest Temple Straightened Hall": "
-                Progressive_Strength_Upgrade and (Small_Key_Forest_Temple, 2) and can_use(Bow) and Adult_Forest_Temple"
-=======
                 Progressive_Strength_Upgrade and (can_use(Bow) or can_use(Slingshot))"
         },
         "exits": {
@@ -147,7 +94,6 @@
                 Progressive_Strength_Upgrade and (Small_Key_Forest_Temple, 3) and is_adult",
             "Forest Temple Straightened Hall": "
                 Progressive_Strength_Upgrade and (Small_Key_Forest_Temple, 2) and can_use(Bow) and is_adult"
->>>>>>> b0b71301
         }
     },
     {
@@ -190,13 +136,7 @@
             "Forest Temple Near Boss Chest": "True",
             "Phantom Ganon Heart": "Boss_Key_Forest_Temple",
             "Phantom Ganon": "Boss_Key_Forest_Temple",
-<<<<<<< HEAD
-            "GS Forest Temple Basement": "
-                (Adult_Forest_Temple and can_use(Hookshot)) or
-                (Child_Forest_Temple and can_use(Boomerang))"
-=======
             "GS Forest Temple Basement": "can_use(Hookshot) or can_use(Boomerang)"
->>>>>>> b0b71301
         }
     }
 ]