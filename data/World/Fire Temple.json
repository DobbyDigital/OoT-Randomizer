--- conflicted
+++ resolved
@@ -4,25 +4,10 @@
         "dungeon": "Fire Temple",
         "locations": {
             "Fire Temple Chest Near Boss" : "
-<<<<<<< HEAD
-                (logic_fewer_tunic_requirements or
-                 (Adult_Fire_Temple and has_GoronTunic))",
-=======
                 logic_fewer_tunic_requirements or can_use(Goron_Tunic)",
->>>>>>> b0b71301
             "Fire Temple Fire Dancer Chest": "
-                ((Small_Key_Fire_Temple, 8) or not keysanity) and can_use(Hammer) and Adult_Fire_Temple",
+                ((Small_Key_Fire_Temple, 8) or not keysanity) and can_use(Hammer)",
             "Fire Temple Boss Key Chest": "
-<<<<<<< HEAD
-                ((Small_Key_Fire_Temple, 8) or not keysanity) and can_use(Hammer) and Adult_Fire_Temple",
-            "Volvagia Heart": "
-                Adult_Fire_Temple and has_GoronTunic and can_use(Hammer) and Boss_Key_Fire_Temple and
-                (Hover_Boots or (can_reach(Fire_Temple_Upper) and 
-                    (can_play(Song_of_Time) or has_explosives)))",
-            "Volvagia": "
-                Adult_Fire_Temple and has_GoronTunic and can_use(Hammer) and Boss_Key_Fire_Temple and
-                (Hover_Boots or (can_reach(Fire_Temple_Upper) and 
-=======
                 ((Small_Key_Fire_Temple, 8) or not keysanity) and can_use(Hammer)",
             "Volvagia Heart": "
                 can_use(Goron_Tunic) and can_use(Hammer) and Boss_Key_Fire_Temple and 
@@ -31,34 +16,11 @@
             "Volvagia": "
                 can_use(Goron_Tunic) and can_use(Hammer) and Boss_Key_Fire_Temple and 
                 (logic_volvagia_jump or Hover_Boots or (can_reach(Fire_Temple_Upper) and 
->>>>>>> b0b71301
                     (can_play(Song_of_Time) or has_explosives)))",
             "GS Fire Temple Basement": "
-                ((Small_Key_Fire_Temple, 8) or not keysanity) and can_use(Hammer) and Adult_Fire_Temple"
+                ((Small_Key_Fire_Temple, 8) or not keysanity) and can_use(Hammer)"
         },
         "exits": {
-            "Fire Temple Big Lava Room":"
-                (Small_Key_Fire_Temple, 2) and
-                (logic_fewer_tunic_requirements or
-                 (Adult_Fire_Temple and has_GoronTunic))"
-        }
-    },
-    {
-        "region_name": "Fire Temple Big Lava Room",
-        "dungeon": "Fire Temple",
-        "locations": {
-            "Fire Temple Big Lava Room Open Chest": "True",
-            "Fire Temple Big Lava Room Bombable Chest": "has_explosives and Adult_Fire_Temple",
-            "GS Fire Temple Song of Time Room": "can_play(Song_of_Time) and Adult_Fire_Temple"
-        },
-        "exits": {
-<<<<<<< HEAD
-            "Fire Temple Lower":  "True",
-            "Fire Temple Middle": "
-                #end of the road for child. Too short to jump up ledge in block push room
-                has_GoronTunic and (Small_Key_Fire_Temple, 4) and Progressive_Strength_Upgrade and
-                (has_explosives or has_bow or Progressive_Hookshot) and Adult_Fire_Temple"
-=======
             "Fire Temple Big Lava Room":"
                 (Small_Key_Fire_Temple, 2) and
                 (logic_fewer_tunic_requirements or can_use(Goron_Tunic))"
@@ -77,7 +39,6 @@
             "Fire Temple Middle": "
                 can_use(Goron_Tunic) and (Small_Key_Fire_Temple, 4) and Progressive_Strength_Upgrade and 
                 (has_explosives or ((has_bow or Progressive_Hookshot) and is_adult))"
->>>>>>> b0b71301
         }
     },
     {
