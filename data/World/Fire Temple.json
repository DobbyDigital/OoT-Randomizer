--- conflicted
+++ resolved
@@ -5,34 +5,20 @@
         "locations": {
             "Fire Temple Chest Near Boss" : "
                 logic_fewer_tunic_requirements or can_use(Goron_Tunic)",
-<<<<<<< HEAD
-            "Fire Temple Fire Dancer Chest": "
+            "Fire Temple Flare Dancer Chest": "
                 ((Small_Key_Fire_Temple, 8) or not keysanity) and can_use(Megaton_Hammer)",
             "Fire Temple Boss Key Chest": "
                 ((Small_Key_Fire_Temple, 8) or not keysanity) and can_use(Megaton_Hammer)",
-            "Volvagia Heart": "
+            "Fire Temple Volvagia": "
                 can_use(Goron_Tunic) and can_use(Megaton_Hammer) and Boss_Key_Fire_Temple and 
-=======
-            "Fire Temple Flare Dancer Chest": "
-                ((Small_Key_Fire_Temple, 8) or not keysanity) and can_use(Hammer)",
-            "Fire Temple Boss Key Chest": "
-                ((Small_Key_Fire_Temple, 8) or not keysanity) and can_use(Hammer)",
-            "Fire Temple Volvagia": "
-                can_use(Goron_Tunic) and can_use(Hammer) and Boss_Key_Fire_Temple and 
->>>>>>> 2480d962
                 (logic_fire_boss_door_jump or Hover_Boots or
                     at('Fire Temple Upper', can_play(Song_of_Time) or has_explosives))",
             "Volvagia": "
                 can_use(Goron_Tunic) and can_use(Megaton_Hammer) and Boss_Key_Fire_Temple and 
                 (logic_fire_boss_door_jump or Hover_Boots or
                     at('Fire Temple Upper', can_play(Song_of_Time) or has_explosives))",
-<<<<<<< HEAD
-            "GS Fire Temple Basement": "
+            "Fire Temple GS Boss Key Loop": "
                 ((Small_Key_Fire_Temple, 8) or not keysanity) and can_use(Megaton_Hammer)",
-=======
-            "Fire Temple GS Boss Key Loop": "
-                ((Small_Key_Fire_Temple, 8) or not keysanity) and can_use(Hammer)",
->>>>>>> 2480d962
             "Fairy Pot": "
                 has_bottle and (can_use(Hover_Boots) or can_use(Hookshot)) and
                 (logic_fewer_tunic_requirements or can_use(Goron_Tunic))"
