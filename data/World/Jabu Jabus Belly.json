--- conflicted
+++ resolved
@@ -3,12 +3,7 @@
         "region_name": "Jabu Jabus Belly Beginning",
         "dungeon": "Jabu Jabus Belly",
         "exits": {
-<<<<<<< HEAD
-            "Jabu Jabus Belly Main": "
-                has_projectile(either, Adult_Jabu_Jabus_Belly, Child_Jabu_Jabus_Belly)"
-=======
             "Jabu Jabus Belly Main": "can_use_projectile"
->>>>>>> b0b71301
         }
     },
     {
@@ -17,22 +12,6 @@
         "locations": {
             "Boomerang Chest": "True",
             "GS Jabu Jabu Water Switch Room": "True",
-<<<<<<< HEAD
-            "GS Jabu Jabu Lobby Basement Lower": "
-                (can_use(Boomerang) and Child_Jabu_Jabus_Belly) or
-                (can_use(Hookshot) and Adult_Jabu_Jabus_Belly)",
-            "GS Jabu Jabu Lobby Basement Upper": "
-                (can_use(Boomerang) and Child_Jabu_Jabus_Belly) or
-                (can_use(Hookshot) and Adult_Jabu_Jabus_Belly)",
-            #Adult diving for this scrub is bugged, but this could be weaker
-            "Jabu Deku Scrub Deku Nuts": "
-                can_dive or (Child_Jabu_Jabus_Belly and has_projectile(child))"
-        },
-        "exits": {
-            "Jabu Jabus Belly Beginning": "True",
-            "Jabu Jabus Belly Depths": "
-                can_use(Boomerang) and Child_Jabu_Jabus_Belly"
-=======
             "GS Jabu Jabu Lobby Basement Lower": "can_use(Boomerang) or can_use(Hookshot)",
             "GS Jabu Jabu Lobby Basement Upper": "can_use(Boomerang) or can_use(Hookshot)",
             "Jabu Deku Scrub Deku Nuts": "can_dive or is_child"
@@ -40,7 +19,6 @@
         "exits": {
             "Jabu Jabus Belly Beginning": "True",
             "Jabu Jabus Belly Depths": "can_use(Boomerang)"
->>>>>>> b0b71301
         }
     },
     {
