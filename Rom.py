import io
import json
import logging
import os
import platform
import struct
import subprocess
import random

from Hints import buildGossipHints, buildBossRewardHints, buildGanonText
from Utils import local_path, default_output_path
from Items import ItemFactory, item_data
from Messages import *
from OcarinaSongs import Song, replace_songs, subsong

TunicColors = {
    "Kokiri Green": [0x1E, 0x69, 0x1B],
    "Goron Red": [0x64, 0x14, 0x00],
    "Zora Blue": [0x00, 0x3C, 0x64],
    "Black": [0x30, 0x30, 0x30],
    "White": [0xF0, 0xF0, 0xFF],
    "Purple": [0x95, 0x30, 0x80],
    "Yellow": [0xE0, 0xD8, 0x60],
    "Orange": [0xE0, 0x79, 0x40],
    "Pink": [0xFF, 0x90, 0xB3],
    "Gray": [0xA0, 0xA0, 0xB0],
    "Brown": [0x95, 0x59, 0x0A],
    "Gold": [0xD8, 0xB0, 0x60],
    "Silver": [0xD0, 0xF0, 0xFF],
    "Beige": [0xC0, 0xA0, 0xA0],
    "Teal": [0x30, 0xD0, 0xB0],
    "Royal Blue": [0x40, 0x00, 0x90],
    "Sonic Blue": [0x50, 0x90, 0xE0],
    "Blood Red": [0x30, 0x10, 0x10],
    "Blood Orange": [0xF0, 0x30, 0x30],
    "NES Green": [0x00, 0xD0, 0x00],
    "Dark Green": [0x00, 0x25, 0x18],
    "Only": [80, 140, 240],
}

NaviColors = {
    "White": [0xFF, 0xFF, 0xFF, 0xFF, 0x00, 0x00, 0xFF, 0x00],
    "Green": [0x00, 0xFF, 0x00, 0xFF, 0x00, 0xFF, 0x00, 0x00],
    "Light Blue": [0x96, 0x96, 0xFF, 0xFF, 0x96, 0x96, 0xFF, 0x00],
    "Yellow": [0xFF, 0xFF, 0x00, 0xFF, 0xC8, 0x9B, 0x00, 0x00],
    "Red": [0xFF, 0x00, 0x00, 0xFF, 0xFF, 0x00, 0x00, 0x00],
    "Magenta": [0xFF, 0x00, 0xFF, 0xFF, 0xC8, 0x00, 0x9B, 0x00],
    "Black": [0x00, 0x00, 0x00, 0xFF, 0x00, 0x00, 0x00, 0x00],
    "Tatl": [0xFF, 0xFF, 0xFF, 0xFF, 0xC8, 0x98, 0x00, 0x00],
    "Tael": [0x49, 0x14, 0x6C, 0xFF, 0xFF, 0x00, 0x00, 0x00],
}

def get_tunic_colors():
    return list(TunicColors.keys())

def get_tunic_color_options():
    return ["Random Choice", "Completely Random"] + get_tunic_colors()

def get_navi_colors():
    return list(NaviColors.keys())

def get_navi_color_options():
    return ["Random Choice", "Completely Random"] + get_navi_colors()

class LocalRom(object):

    def __init__(self, settings, patch=True):
        file = settings.rom
        decomp_file = os.path.join(default_output_path(settings.output_dir), 'ZOOTDEC.z64')

        validCRC = []
        validCRC.append(bytearray([0xEC, 0x70, 0x11, 0xB7, 0x76, 0x16, 0xD7, 0x2B])) # Compressed
        validCRC.append(bytearray([0x70, 0xEC, 0xB7, 0x11, 0x16, 0x76, 0x2B, 0xD7])) # Byteswap compressed
        validCRC.append(bytearray([0x93, 0x52, 0x2E, 0x7B, 0xE5, 0x06, 0xD4, 0x27])) # Decompressed

        os.chdir(os.path.dirname(os.path.realpath(__file__)))
        #os.chdir(output_path(os.path.dirname(os.path.realpath(__file__))))
        with open(file, 'rb') as stream:
            self.buffer = read_rom(stream)
        file_name = os.path.splitext(file)
        romCRC = self.buffer[0x10:0x18]
        if romCRC not in validCRC:
            raise RuntimeError('ROM is not a valid OoT 1.0 US ROM.')
        if len(self.buffer) < 33554432 or len(self.buffer) > 67108864 or file_name[1] not in ['.z64', '.n64']:
            raise RuntimeError('ROM is not a valid OoT 1.0 ROM.')
        if len(self.buffer) == 33554432:
            if platform.system() == 'Windows':
                subprocess.call(["Decompress\\Decompress.exe", file, decomp_file])
                with open(decomp_file, 'rb') as stream:
                    self.buffer = read_rom(stream)
            elif platform.system() == 'Linux':
                subprocess.call(["Decompress/Decompress", file])
                with open(("ZOOTDEC.z64"), 'rb') as stream:
                    self.buffer = read_rom(stream)
            elif platform.system() == 'Darwin':
                subprocess.call(["Decompress/Decompress.out", file])
                with open(("ZOOTDEC.z64"), 'rb') as stream:
                    self.buffer = read_rom(stream)
            else:
                raise RuntimeError('Unsupported operating system for decompression. Please supply an already decompressed ROM.')
        # extend to 64MB
        self.buffer.extend(bytearray([0x00] * (67108864 - len(self.buffer))))
            
    def read_byte(self, address):
        return self.buffer[address]

    def read_bytes(self, address, len):
        return self.buffer[address : address + len]

    def read_int16(self, address):
        return bytes_as_int16(self.read_bytes(address, 2))

    def read_int24(self, address):
        return bytes_as_int24(self.read_bytes(address, 3))

    def read_int32(self, address):
        return bytes_as_int32(self.read_bytes(address, 4))

    def write_byte(self, address, value):
        self.buffer[address] = value

    def write_bytes(self, startaddress, values):
        for i, value in enumerate(values):
            self.write_byte(startaddress + i, value)

    def write_int16(self, address, value):
        self.write_bytes(address, int16_as_bytes(value))

    def write_int24(self, address, value):
        self.write_bytes(address, int24_as_bytes(value))

    def write_int32(self, address, value):
        self.write_bytes(address, int32_as_bytes(value))

    def write_to_file(self, file):
        with open(file, 'wb') as outfile:
            outfile.write(self.buffer)

def read_rom(stream):
    "Reads rom into bytearray"
    buffer = bytearray(stream.read())
    return buffer


def int16_as_bytes(value):
    value = value & 0xFFFF
    return [(value >> 8) & 0xFF, value & 0xFF]

def int24_as_bytes(value):
    value = value & 0xFFFFFFFF
    return [(value >> 16) & 0xFF, (value >> 8) & 0xFF, value & 0xFF]

def int32_as_bytes(value):
    value = value & 0xFFFFFFFF
    return [(value >> 24) & 0xFF, (value >> 16) & 0xFF, (value >> 8) & 0xFF, value & 0xFF]

def bytes_as_int16(values):
    return (values[0] << 8) | values[1]

def bytes_as_int24(values):
    return (values[0] << 16) | (values[1] << 8) | values[2]

def bytes_as_int32(values):
    return (values[0] << 24) | (values[1] << 16) | (values[2] << 8) | values[3]




def patch_rom(world, rom):
    with open(local_path('data/base2current.json'), 'r') as stream:
        patches = json.load(stream)
    for patch in patches:
        if isinstance(patch, dict):
            for baseaddress, values in patch.items():
                rom.write_bytes(int(baseaddress), values)

    # Can always return to youth
    rom.write_byte(0xCB6844, 0x35)
    rom.write_byte(0x253C0E2, 0x03) # Moves sheik from pedestal

    # Fix child shooting gallery reward to be static
    rom.write_bytes(0xD35EFC, [0x00, 0x00, 0x00, 0x00])

    # Fix target in woods reward to be static
    rom.write_bytes(0xE59CD4, [0x00, 0x00, 0x00, 0x00])

    # Fix GS rewards to be static
    rom.write_bytes(0xEA3934, [0x00, 0x00, 0x00, 0x00])
    rom.write_bytes(0xEA3940 , [0x10, 0x00])

    # Fix horseback archery rewards to be static
    rom.write_byte(0xE12BA5, 0x00)
    rom.write_byte(0xE12ADD, 0x00)

    # Fix adult shooting gallery reward to be static
    rom.write_byte(0xD35F55, 0x00)

    # Fix deku theater rewards to be static
    rom.write_bytes(0xEC9A7C, [0x00, 0x00, 0x00, 0x00]) #Sticks
    rom.write_byte(0xEC9CD5, 0x00) #Nuts

    # Fix deku scrub who sells stick upgrade
    rom.write_bytes(0xDF8060, [0x00, 0x00, 0x00, 0x00])

    # Fix deku scrub who sells nut upgrade
    rom.write_bytes(0xDF80D4, [0x00, 0x00, 0x00, 0x00])

    # Fix rolling goron as child reward to be static
    rom.write_bytes(0xED2960, [0x00, 0x00, 0x00, 0x00])

    # Fix proximity text boxes (Navi) (Part 1)
    rom.write_bytes(0xDF8B84, [0x00, 0x00, 0x00, 0x00])

    # Fix final magic bean to cost 99
    rom.write_byte(0xE20A0F, 0x63)
    rom.write_bytes(0x94FCDD, [0x08, 0x39, 0x39])
    
    # Remove intro cutscene
    rom.write_bytes(0xB06BBA, [0x00, 0x00])

    # Remove locked door to Boss Key Chest in Fire Temple
    rom.write_byte(0x22D82B7, 0x3F)

    if world.bombchus_in_logic:
        # Change Bombchu Shop check to bombchus
        rom.write_bytes(0xC6CED8, [0x80, 0x8A, 0x00, 0x7C, 0x24, 0x0B, 0x00, 0x09, 0x11, 0x4B, 0x00, 0x05])
        # Change Bombchu Shop to never sell out
        rom.write_bytes(0xC019C0, [0x10, 0x00, 0x00, 0x30])

        # Change Bowling Alley check to bombchus (Part 1)
        rom.write_bytes(0x00E2D714, [0x81, 0xEF, 0xA6, 0x4C])
        rom.write_bytes(0x00E2D720, [0x24, 0x18, 0x00, 0x09, 0x11, 0xF8, 0x00, 0x06])

        # Change Bowling Alley check to bombchus (Part 2)
        rom.write_bytes(0x00E2D890,  [0x81, 0x6B, 0xA6, 0x4C, 0x24, 0x0C, 0x00, 0x09, 0x51, 0x6C, 0x00, 0x0A])
    else:
        # Change Bombchu Shop check to Bomb Bag
        rom.write_bytes(0xC6CEDA, [0x00, 0xA2])
        rom.write_byte(0xC6CEDF, 0x18)

        # Change Bowling Alley check to Bomb Bag (Part 1)
        rom.write_bytes(0x00E2D716, [0xA6, 0x72])
        rom.write_byte(0x00E2D723, 0x18)

        # Change Bowling Alley check to Bomb Bag (Part 2)
        rom.write_bytes(0x00E2D892, [0xA6, 0x72])
        rom.write_byte(0x00E2D897, 0x18)

    # Change Bazaar check to Bomb Bag (Child?)
    rom.write_bytes(0x00C0082A, [0x00, 0x18])
    rom.write_bytes(0x00C0082C, [0x00, 0x0E, 0X74, 0X02])
    rom.write_byte(0x00C00833, 0xA0)

    # Change Bazaar check to Bomb Bag (Adult?)
    rom.write_bytes(0x00DF7A8E, [0x00, 0x18])
    rom.write_bytes(0x00DF7A90, [0x00, 0x0E, 0X74, 0X02])
    rom.write_byte(0x00DF7A97, 0xA0)

    # Change Goron Shop check to Bomb Bag
    rom.write_bytes(0x00C6ED86, [0x00, 0xA2])
    rom.write_bytes(0x00C6ED8A, [0x00, 0x18])

    # Change graveyard graves to not allow grabbing on to the ledge
    rom.write_byte(0x0202039D, 0x20)
    rom.write_byte(0x0202043C, 0x24)

    # Fix Link the Goron to always work
    rom.write_bytes(0xED2FAC, [0x80, 0x6E, 0x0F, 0x18])
    rom.write_bytes(0xED2FEC, [0x24, 0x0A, 0x00, 0x00])
    rom.write_bytes(0xAE74D8, [0x24, 0x0E, 0x00, 0x00])

    # Fix King Zora Thawed to always work
    rom.write_bytes(0xE55C4C, [0x00, 0x00, 0x00, 0x00])
    rom.write_bytes(0xE56290, [0x00, 0x00, 0x00, 0x00])
    rom.write_bytes(0xE56298, [0x00, 0x00, 0x00, 0x00])

    # Fix Castle Courtyard to check for meeting Zelda, not Zelda fleeing, to block you
    rom.write_bytes(0xCD5E76, [0x0E, 0xDC])
    rom.write_bytes(0xCD5E12, [0x0E, 0xDC])

    # Cutscene for all medallions never triggers when leaving shadow or spirit temples(hopefully stops warp to colossus on shadow completion with boss reward shuffle)
    rom.write_byte(0xACA409, 0xAD)
    rom.write_byte(0xACA49D, 0xCE)
    
    # Speed Zelda's Letter scene
    rom.write_bytes(0x290E08E, [0x05, 0xF0])
    rom.write_byte(0xEFCBA7, 0x08)
    rom.write_byte(0xEFE7C7, 0x05)
    #rom.write_byte(0xEFEAF7, 0x08)
    #rom.write_byte(0xEFE7C7, 0x05)
    rom.write_bytes(0xEFE938, [0x00, 0x00, 0x00, 0x00])
    rom.write_bytes(0xEFE948, [0x00, 0x00, 0x00, 0x00])
    rom.write_bytes(0xEFE950, [0x00, 0x00, 0x00, 0x00])

    # Speed Zelda escaping from Hyrule Castle
    Block_code = [0x00, 0x00, 0x00, 0x01, 0x00, 0x21, 0x00, 0x01, 0x00, 0x02, 0x00, 0x02]
    rom.write_bytes(0x1FC0CF8, Block_code)

    # Speed learning Zelda's Lullaby
    Block_code = [0x00, 0x00, 0x00, 0x00, 0x00, 0x00, 0x00, 0x00, 0x00, 0x00, 0x00, 0x00,
                  0x00, 0x00, 0x03, 0xE8, 0x00, 0x00, 0x00, 0x01, 0x00, 0x73, 0x00, 0x3B,
                  0x00, 0x3C, 0x00, 0x3C, 0x00, 0x00, 0x00, 0x13, 0x00, 0x00, 0x00, 0x0C,
                  0x00, 0x17, 0x00, 0x00, 0x00, 0x10, 0x00, 0x02, 0x08, 0x8B, 0xFF, 0xFF,
                  0x00, 0xD4, 0x00, 0x11, 0x00, 0x20, 0x00, 0x00, 0xFF, 0xFF, 0xFF, 0xFF]
    rom.write_bytes(0x2E8E900, Block_code)

    # Speed learning Sun's Song
    rom.write_bytes(0x332A4A6, [0x00, 0x3C])
    Block_code = [0x00, 0x00, 0x00, 0x13, 0x00, 0x00, 0x00, 0x08, 0x00, 0x18, 0x00, 0x00,
                  0x00, 0x10, 0x00, 0x02, 0x08, 0x8B, 0xFF, 0xFF, 0x00, 0xD3, 0x00, 0x11,
                  0x00, 0x20, 0x00, 0x00, 0xFF, 0xFF, 0xFF, 0xFF]
    rom.write_bytes(0x332A868, Block_code)

    # Speed learning Saria's Song
    rom.write_bytes(0x20B1736, [0x00, 0x3C])
    Block_code = [0x00, 0x00, 0x00, 0x13, 0x00, 0x00, 0x00, 0x0C, 0x00, 0x15, 0x00, 0x00,
                  0x00, 0x10, 0x00, 0x02, 0x08, 0x8B, 0xFF, 0xFF, 0x00, 0xD1, 0x00, 0x11,
                  0x00, 0x20, 0x00, 0x00, 0xFF, 0xFF, 0xFF, 0xFF]
    rom.write_bytes(0x20B1DA8, Block_code)
    rom.write_bytes(0x20B19C8, [0x00, 0x11, 0x00, 0x00, 0x00, 0x10, 0x00, 0x00])
    Block_code = [0x00, 0x3E, 0x00, 0x11, 0x00, 0x20, 0x00, 0x00, 0x80, 0x00, 0x00, 0x00,
                  0x00, 0x00, 0x00, 0x00, 0x00, 0x00, 0x01, 0xD4, 0xFF, 0xFF, 0xF7, 0x31,
                  0x00, 0x00, 0x00, 0x00, 0x00, 0x00, 0x01, 0xD4]
    rom.write_bytes(0x20B19F8, Block_code)

    # Speed learning Epona's Song
    rom.write_bytes(0x29BEF68, [0x00, 0x5E, 0x00, 0x0A, 0x00, 0x0B, 0x00, 0x0B])
    Block_code = [0x00, 0x00, 0x00, 0x13, 0x00, 0x00, 0x00, 0x02, 0x00, 0xD2, 0x00, 0x00,
                  0x00, 0x09, 0x00, 0x00, 0xFF, 0xFF, 0xFF, 0xFF, 0xFF, 0xFF, 0x00, 0x0A,
                  0x00, 0x3C, 0xFF, 0xFF, 0xFF, 0xFF, 0xFF, 0xFF]
    rom.write_bytes(0x29BECB0, Block_code)

    # Speed learning Song of Time
    Block_code = [0x00, 0x00, 0x00, 0x13, 0x00, 0x00, 0x00, 0x0C, 0x00, 0x19, 0x00, 0x00,
                  0x00, 0x10, 0x00, 0x02, 0x08, 0x8B, 0xFF, 0xFF, 0x00, 0xD5, 0x00, 0x11,
                  0x00, 0x20, 0x00, 0x00, 0xFF, 0xFF, 0xFF, 0xFF]
    rom.write_bytes(0x252FC80, Block_code)
    rom.write_bytes(0x252FBA0, [0x00, 0x35, 0x00, 0x3B, 0x00, 0x3C, 0x00, 0x3C])
    rom.write_bytes(0x1FC3B84, [0xFF, 0xFF, 0xFF, 0xFF])

    # Speed learning Song of Storms
    Block_code = [0x00, 0x00, 0x00, 0x0A, 0x00, 0x00, 0x00, 0x13, 0x00, 0x00, 0x00, 0x02,
                  0x00, 0xD6, 0x00, 0x00, 0x00, 0x09, 0x00, 0x00, 0xFF, 0xFF, 0xFF, 0xFF,
                  0xFF, 0xFF, 0x00, 0xBE, 0x00, 0xC8, 0xFF, 0xFF, 0xFF, 0xFF, 0xFF, 0xFF]
    rom.write_bytes(0x3041084, Block_code)

    # Speed learning Minuet of Forest
    rom.write_bytes(0x20AFF86, [0x00, 0x3C])
    Block_code = [0x00, 0x00, 0x00, 0x13, 0x00, 0x00, 0x00, 0x0A, 0x00, 0x0F, 0x00, 0x00,
                  0x00, 0x10, 0x00, 0x02, 0x08, 0x8B, 0xFF, 0xFF, 0x00, 0x73, 0x00, 0x11,
                  0x00, 0x20, 0x00, 0x00, 0xFF, 0xFF, 0xFF, 0xFF]
    rom.write_bytes(0x20B0800, Block_code)
    rom.write_bytes(0x20AFF90, [0x00, 0x11, 0x00, 0x00, 0x00, 0x10, 0x00, 0x00])
    rom.write_bytes(0x20AFFC1, [0x00, 0x3E, 0x00, 0x11, 0x00, 0x20, 0x00, 0x00])
    rom.write_bytes(0x20B0492, [0x00, 0x21, 0x00, 0x22])
    rom.write_bytes(0x20B04CA, [0x00, 0x00, 0x00, 0x00])

    # Speed learning Bolero of Fire
    rom.write_bytes(0x224B5D6, [0x00, 0x3C])
    Block_code = [0x00, 0x00, 0x00, 0x13, 0x00, 0x00, 0x00, 0x0A, 0x00, 0x10, 0x00, 0x00,
                  0x00, 0x10, 0x00, 0x02, 0x08, 0x8B, 0xFF, 0xFF, 0x00, 0x74, 0x00, 0x11,
                  0x00, 0x20, 0x00, 0x00, 0xFF, 0xFF, 0xFF, 0xFF]
    rom.write_bytes(0x224D7E8, Block_code)
    rom.write_bytes(0x224B5E0, [0x00, 0x11, 0x00, 0x00, 0x00, 0x10, 0x00, 0x00])
    rom.write_bytes(0x224B611, [0x00, 0x3E, 0x00, 0x11, 0x00, 0x20, 0x00, 0x00])
    rom.write_bytes(0x224B7F8, [0x00, 0x00])
    rom.write_bytes(0x224B828, [0x00, 0x00])
    rom.write_bytes(0x224B858, [0x00, 0x00])
    rom.write_bytes(0x224B888, [0x00, 0x00])

    # Speed learning Serenade of Water
    rom.write_bytes(0x2BEB256, [0x00, 0x3C])
    Block_code = [0x00, 0x00, 0x00, 0x13, 0x00, 0x00, 0x00, 0x10, 0x00, 0x11, 0x00, 0x00,
                  0x00, 0x10, 0x00, 0x02, 0x08, 0x8B, 0xFF, 0xFF, 0x00, 0x75, 0x00, 0x11,
                  0x00, 0x20, 0x00, 0x00, 0xFF, 0xFF, 0xFF, 0xFF]
    rom.write_bytes(0x2BEC880, Block_code)
    rom.write_bytes(0x2BEB260, [0x00, 0x11, 0x00, 0x00, 0x00, 0x10, 0x00, 0x00])
    rom.write_bytes(0x2BEB290, [0x00, 0x3E, 0x00, 0x11, 0x00, 0x20, 0x00, 0x00])
    rom.write_bytes(0x2BEB538, [0x00, 0x00])
    rom.write_bytes(0x2BEB548, [0x80, 0x00])
    rom.write_bytes(0x2BEB554, [0x80, 0x00])
    rom.write_bytes(0x2BEC852, [0x00, 0x21, 0x00, 0x22])

    # Speed learning Nocturne of Shadow
    rom.write_bytes(0x1FFE460, [0x00, 0x2F, 0x00, 0x01, 0x00, 0x02, 0x00, 0x02])
    rom.write_bytes(0x1FFFDF6, [0x00, 0x3C])
    Block_code = [0x00, 0x00, 0x00, 0x13, 0x00, 0x00, 0x00, 0x0E, 0x00, 0x13, 0x00, 0x00,
                  0x00, 0x10, 0x00, 0x02, 0x08, 0x8B, 0xFF, 0xFF, 0x00, 0x77, 0x00, 0x11,
                  0x00, 0x20, 0x00, 0x00, 0xFF, 0xFF, 0xFF, 0xFF]
    rom.write_bytes(0x2000FD8, Block_code)
    rom.write_bytes(0x2000130, [0x00, 0x32, 0x00, 0x3A, 0x00, 0x3B, 0x00, 0x3B])

    # Speed learning Requiem of Spirit
    rom.write_bytes(0x218AF16, [0x00, 0x3C])
    Block_code = [0x00, 0x00, 0x00, 0x13, 0x00, 0x00, 0x00, 0x08, 0x00, 0x12, 0x00, 0x00,
                  0x00, 0x10, 0x00, 0x02, 0x08, 0x8B, 0xFF, 0xFF, 0x00, 0x76, 0x00, 0x11,
                  0x00, 0x20, 0x00, 0x00, 0xFF, 0xFF, 0xFF, 0xFF]
    rom.write_bytes(0x218C574, Block_code)
    rom.write_bytes(0x218B480, [0x00, 0x30, 0x00, 0x3A, 0x00, 0x3B, 0x00, 0x3B])
    Block_code = [0x00, 0x11, 0x00, 0x00, 0x00, 0x10, 0x00, 0x00, 0x40, 0x00, 0x00, 0x00,
                  0xFF, 0xFF, 0xFA, 0xF9, 0x00, 0x00, 0x00, 0x08, 0x00, 0x00, 0x00, 0x01,
                  0xFF, 0xFF, 0xFA, 0xF9, 0x00, 0x00, 0x00, 0x08, 0x00, 0x00, 0x00, 0x01,
                  0x0F, 0x67, 0x14, 0x08, 0x00, 0x00, 0x00, 0x00, 0x00, 0x00, 0x00, 0x01]
    rom.write_bytes(0x218AF20, Block_code)
    rom.write_bytes(0x218AF50, [0x00, 0x3E, 0x00, 0x11, 0x00, 0x20, 0x00, 0x00])

    # Speed learning Prelude of Light
    rom.write_bytes(0x252FD26, [0x00, 0x3C])
    Block_code = [0x00, 0x00, 0x00, 0x13, 0x00, 0x00, 0x00, 0x0E, 0x00, 0x14, 0x00, 0x00,
                  0x00, 0x10, 0x00, 0x02, 0x08, 0x8B, 0xFF, 0xFF, 0x00, 0x78, 0x00, 0x11,
                  0x00, 0x20, 0x00, 0x00, 0xFF, 0xFF, 0xFF, 0xFF]
    rom.write_bytes(0x2531320, Block_code)
    rom.write_byte(0x252FF1D, 0x00)
    rom.write_bytes(0x25313DA, [0x00, 0x21, 0x00, 0x22])

    # Speed scene after Deku Tree
    rom.write_bytes(0x2077E20, [0x00, 0x07, 0x00, 0x01, 0x00, 0x02, 0x00, 0x02])
    rom.write_bytes(0x2078A10, [0x00, 0x0E, 0x00, 0x1F, 0x00, 0x20, 0x00, 0x20])
    Block_code = [0x00, 0x80, 0x00, 0x00, 0x00, 0x1E, 0x00, 0x00, 0xFF, 0xFF, 0xFF, 0xFF, 
                  0xFF, 0xFF, 0x00, 0x1E, 0x00, 0x28, 0xFF, 0xFF, 0xFF, 0xFF, 0xFF, 0xFF]
    rom.write_bytes(0x2079570, Block_code)

    # Speed scene after Dodongo's Cavern
    rom.write_bytes(0x2221E88, [0x00, 0x0C, 0x00, 0x3B, 0x00, 0x3C, 0x00, 0x3C])
    rom.write_bytes(0x2223308, [0x00, 0x81, 0x00, 0x00, 0x00, 0x3A, 0x00, 0x00])

    # Speed scene after Jabu Jabu's Belly
    rom.write_bytes(0xCA3530, [0x00, 0x00, 0x00, 0x00])
    rom.write_bytes(0x2113340, [0x00, 0x0D, 0x00, 0x3B, 0x00, 0x3C, 0x00, 0x3C])
    rom.write_bytes(0x2113C18, [0x00, 0x82, 0x00, 0x00, 0x00, 0x3A, 0x00, 0x00])
    rom.write_bytes(0x21131D0, [0x00, 0x01, 0x00, 0x00, 0x00, 0x3C, 0x00, 0x3C])

    # Speed scene after Forest Temple
    rom.write_bytes(0xD4ED68, [0x00, 0x45, 0x00, 0x3B, 0x00, 0x3C, 0x00, 0x3C])
    rom.write_bytes(0xD4ED78, [0x00, 0x3E, 0x00, 0x00, 0x00, 0x3A, 0x00, 0x00])
    rom.write_bytes(0x207B9D4, [0xFF, 0xFF, 0xFF, 0xFF])

    # Speed scene after Fire Temple
    rom.write_bytes(0x2001848, [0x00, 0x1E, 0x00, 0x01, 0x00, 0x02, 0x00, 0x02])
    rom.write_bytes(0xD100B4, [0x00, 0x62, 0x00, 0x3B, 0x00, 0x3C, 0x00, 0x3C])
    rom.write_bytes(0xD10134, [0x00, 0x3C, 0x00, 0x00, 0x00, 0x3A, 0x00, 0x00])

    # Speed scene after Water Temple
    rom.write_bytes(0xD5A458, [0x00, 0x15, 0x00, 0x3B, 0x00, 0x3C, 0x00, 0x3C])
    rom.write_bytes(0xD5A3A8, [0x00, 0x3D, 0x00, 0x00, 0x00, 0x3A, 0x00, 0x00])
    rom.write_bytes(0x20D0D20, [0x00, 0x29, 0x00, 0xC7, 0x00, 0xC8, 0x00, 0xC8])

    # Speed scene after Shadow Temple
    rom.write_bytes(0xD13EC8, [0x00, 0x61, 0x00, 0x3B, 0x00, 0x3C, 0x00, 0x3C])
    rom.write_bytes(0xD13E18, [0x00, 0x41, 0x00, 0x00, 0x00, 0x3A, 0x00, 0x00])

    # Speed scene after Spirit Temple
    rom.write_bytes(0xD3A0A8, [0x00, 0x60, 0x00, 0x3B, 0x00, 0x3C, 0x00, 0x3C])
    rom.write_bytes(0xD39FF0, [0x00, 0x3F, 0x00, 0x00, 0x00, 0x3A, 0x00, 0x00])

    # Speed Nabooru defeat scene
    rom.write_bytes(0x2F5AF84, [0x00, 0x00, 0x00, 0x05])
    rom.write_bytes(0x2F5C7DA, [0x00, 0x01, 0x00, 0x02])
    rom.write_bytes(0x2F5C7A2, [0x00, 0x03, 0x00, 0x04])
    rom.write_byte(0x2F5B369, 0x09)
    rom.write_byte(0x2F5B491, 0x04)
    rom.write_byte(0x2F5B559, 0x04)
    rom.write_byte(0x2F5B621, 0x04)
    rom.write_byte(0x2F5B761, 0x07)

    # Speed scene with all medallions
    rom.write_bytes(0x2512680, [0x00, 0x74, 0x00, 0x01, 0x00, 0x02, 0x00, 0x02])

    # Speed collapse of Ganon's Tower
    rom.write_bytes(0x33FB328, [0x00, 0x76, 0x00, 0x01, 0x00, 0x02, 0x00, 0x02])

    # Speed Phantom Ganon defeat scene
    rom.write_bytes(0xC944D8, [0x00, 0x00, 0x00, 0x00])
    rom.write_bytes(0xC94548, [0x00, 0x00, 0x00, 0x00])
    rom.write_bytes(0xC94730, [0x00, 0x00, 0x00, 0x00])
    rom.write_bytes(0xC945A8, [0x00, 0x00, 0x00, 0x00])
    rom.write_bytes(0xC94594, [0x00, 0x00, 0x00, 0x00])

    # Speed Twinrova defeat scene
    rom.write_bytes(0xD678CC, [0x24, 0x01, 0x03, 0xA2, 0xA6, 0x01, 0x01, 0x42])
    rom.write_bytes(0xD67BA4, [0x10, 0x00])
    
    # Speed scenes during final battle
    # Ganondorf battle end
    rom.write_byte(0xD82047, 0x09)
    # Zelda descends
    rom.write_byte(0xD82AB3, 0x66)
    rom.write_byte(0xD82FAF, 0x65)
    rom.write_bytes(0xD82D2E, [0x04, 0x1F])
    rom.write_bytes(0xD83142, [0x00, 0x6B])
    rom.write_bytes(0xD82DD8, [0x00, 0x00, 0x00, 0x00])
    rom.write_bytes(0xD82ED4, [0x00, 0x00, 0x00, 0x00])
    rom.write_byte(0xD82FDF, 0x33)
    # After tower collapse
    rom.write_byte(0xE82E0F, 0x04)
    # Ganon intro
    rom.write_bytes(0xE83D28, [0x00, 0x00, 0x00, 0x00])
    rom.write_bytes(0xE83B5C, [0x00, 0x00, 0x00, 0x00])
    rom.write_bytes(0xE84C80, [0x10, 0x00])
    
    # Speed completion of the trials in Ganon's Castle
    rom.write_bytes(0x31A8090, [0x00, 0x6B, 0x00, 0x01, 0x00, 0x02, 0x00, 0x02]) #Forest
    rom.write_bytes(0x31A9E00, [0x00, 0x6E, 0x00, 0x01, 0x00, 0x02, 0x00, 0x02]) #Fire
    rom.write_bytes(0x31A8B18, [0x00, 0x6C, 0x00, 0x01, 0x00, 0x02, 0x00, 0x02]) #Water
    rom.write_bytes(0x31A9430, [0x00, 0x6D, 0x00, 0x01, 0x00, 0x02, 0x00, 0x02]) #Shadow
    rom.write_bytes(0x31AB200, [0x00, 0x70, 0x00, 0x01, 0x00, 0x02, 0x00, 0x02]) #Spirit
    rom.write_bytes(0x31AA830, [0x00, 0x6F, 0x00, 0x01, 0x00, 0x02, 0x00, 0x02]) #Light

    # Speed obtaining Fairy Ocarina
    rom.write_bytes(0x2150CD0, [0x00, 0x00, 0x00, 0x20,	0x00, 0x00, 0x00, 0x30])
    Block_code = [0xFF, 0xFF, 0x00, 0x00, 0x00, 0x3A, 0x00, 0x00, 0xFF, 0xFF, 0xFF, 0xFF,
                  0xFF, 0xFF, 0x00, 0x3C, 0x00, 0x81, 0xFF, 0xFF]
    rom.write_bytes(0x2151240, Block_code)
    rom.write_bytes(0x2150E20, [0xFF, 0xFF, 0xFA, 0x4C])

    # Speed Zelda Light Arrow cutscene
    rom.write_bytes(0x2531B40, [0x00, 0x28, 0x00, 0x01, 0x00, 0x02, 0x00, 0x02])
    rom.write_bytes(0x2532FBC, [0x00, 0x75])
    rom.write_bytes(0x2532FEA, [0x00, 0x75, 0x00, 0x80])  
    rom.write_byte(0x2533115, 0x05)
    rom.write_bytes(0x2533141, [0x06, 0x00, 0x06, 0x00, 0x10])
    rom.write_bytes(0x2533171, [0x0F, 0x00, 0x11, 0x00, 0x40])
    rom.write_bytes(0x25331A1, [0x07, 0x00, 0x41, 0x00, 0x65])
    rom.write_bytes(0x2533642, [0x00, 0x50])
    rom.write_byte(0x253389D, 0x74)
    rom.write_bytes(0x25338A4, [0x00, 0x72, 0x00, 0x75, 0x00, 0x79])
    rom.write_bytes(0x25338BC, [0xFF, 0xFF])
    rom.write_bytes(0x25338C2, [0xFF, 0xFF, 0xFF, 0xFF, 0xFF, 0xFF])
    rom.write_bytes(0x25339C2, [0x00, 0x75, 0x00, 0x76])
    rom.write_bytes(0x2533830, [0x00, 0x31, 0x00, 0x81, 0x00, 0x82, 0x00, 0x82])

    # Speed Bridge of Light cutscene
    rom.write_bytes(0x292D644, [0x00, 0x00, 0x00, 0xA0])
    rom.write_bytes(0x292D680, [0x00, 0x02, 0x00, 0x0A, 0x00, 0x6C, 0x00, 0x00])
    rom.write_bytes(0x292D6E8, [0x00, 0x27])
    rom.write_bytes(0x292D718, [0x00, 0x32])
    rom.write_bytes(0x292D810, [0x00, 0x02, 0x00, 0x3C])
    rom.write_bytes(0x292D924, [0xFF, 0xFF, 0x00, 0x14, 0x00, 0x96, 0xFF, 0xFF])

    # Remove remaining owls
    rom.write_bytes(0x1FE30CE, [0x01, 0x4B])
    rom.write_bytes(0x1FE30DE, [0x01, 0x4B])
    rom.write_bytes(0x1FE30EE, [0x01, 0x4B])
    rom.write_bytes(0x205909E, [0x00, 0x3F])
    rom.write_byte(0x2059094, 0x80)

    # Darunia won't dance
    rom.write_bytes(0x22769E4, [0xFF, 0xFF, 0xFF, 0xFF])

    # Zora moves quickly
    rom.write_bytes(0xE56924, [0x00, 0x00, 0x00, 0x00])

    # Speed Jabu Jabu swallowing Link
    rom.write_bytes(0xCA0784, [0x00, 0x18, 0x00, 0x01, 0x00, 0x02, 0x00, 0x02])

    # Ruto no longer points to Zora Sapphire
    rom.write_bytes(0xD03BAC, [0xFF, 0xFF, 0xFF, 0xFF])

    # Ruto never disappears from Jabu Jabu's Belly
    rom.write_byte(0xD01EA3, 0x00)

    # Speed up Epona race start
    rom.write_bytes(0x29BE984, [0x00, 0x00, 0x00, 0x02])
    rom.write_bytes(0x29BE9CA, [0x00, 0x01, 0x00, 0x02])
	
    # Speed start of Horseback Archery
    #rom.write_bytes(0x21B2064, [0x00, 0x00, 0x00, 0x02])
    #rom.write_bytes(0x21B20AA, [0x00, 0x01, 0x00, 0x02])

    # Speed up Epona escape
    rom.write_bytes(0x1FC8B36, [0x00, 0x2A])

    # Speed up draining the well
    rom.write_bytes(0xE0A010, [0x00, 0x2A, 0x00, 0x01, 0x00, 0x02, 0x00, 0x02])
    rom.write_bytes(0x2001110, [0x00, 0x2B, 0x00, 0xB7, 0x00, 0xB8, 0x00, 0xB8])

    # Speed up opening the royal tomb for both child and adult
    rom.write_bytes(0x2025026, [0x00, 0x01])
    rom.write_bytes(0x2023C86, [0x00, 0x01])
    rom.write_byte(0x2025159, 0x02)
    rom.write_byte(0x2023E19, 0x02)

    #Speed opening of Door of Time
    rom.write_bytes(0xE0A176, [0x00, 0x02])
    rom.write_bytes(0xE0A35A, [0x00, 0x01, 0x00, 0x02])

    # Poacher's Saw no longer messes up Deku Theater
    rom.write_bytes(0xAE72CC, [0x00, 0x00, 0x00, 0x00])

    # Learning Serenade tied to opening chest in room
    Block_code = [0x3C, 0x0F, 0x80, 0x1D, 0x81, 0xE8, 0xA1, 0xDB, 0x24, 0x19, 0x00, 0x04,
                  0x00, 0x00, 0x00, 0x00, 0x00, 0x00, 0x00, 0x00, 0x8C, 0xA2, 0x1C, 0x44,
                  0x00, 0x00, 0x00, 0x00]
    rom.write_bytes(0xC7BCF0, Block_code)

    # Dampe Chest spawn condition looks at chest flag instead of having obtained hookshot
    Block_code = [0x93, 0x18, 0xAE, 0x7E, 0x27, 0xA5, 0x00, 0x24, 0x33, 0x19, 0x00, 0x01,
                  0x00, 0x00, 0x00, 0x00]
    rom.write_bytes(0xDFEC40, Block_code)

    # Darunia sets an event flag and checks for it
    Block_code = [0x24, 0x19, 0x00, 0x40, 0x8F, 0x09, 0xB4, 0xA8, 0x01, 0x39, 0x40, 0x24,
                  0x01, 0x39, 0xC8, 0x25, 0xAF, 0x19, 0xB4, 0xA8, 0x24, 0x09, 0x00, 0x06]
    rom.write_bytes(0xCF1AB8, Block_code)

    # Change Prelude CS to check for medallion
    rom.write_bytes(0x00C805E6, [0x00, 0xA6])
    rom.write_bytes(0x00C805F2, [0x00, 0x01])

    # Change Nocturne CS to check for medallions
    rom.write_bytes(0x00ACCD8E, [0x00, 0xA6])
    rom.write_bytes(0x00ACCD92, [0x00, 0x01])
    rom.write_bytes(0x00ACCD9A, [0x00, 0x02])
    rom.write_bytes(0x00ACCDA2, [0x00, 0x04])

    # Change King Zora to move even if Zora Sapphire is in inventory
    rom.write_bytes(0x00E55BB0, [0x85, 0xCE, 0x8C, 0x3C])
    rom.write_bytes(0x00E55BB4, [0x84, 0x4F, 0x0E, 0xDA])

    # Remove extra Forest Temple medallions
    rom.write_bytes(0x00D4D37C, [0x00, 0x00, 0x00, 0x00])

    # Remove extra Fire Temple medallions
    rom.write_bytes(0x00AC9754, [0x00, 0x00, 0x00, 0x00])
    rom.write_bytes(0x00D0DB8C, [0x00, 0x00, 0x00, 0x00])

    # Remove extra Water Temple medallions
    rom.write_bytes(0x00D57F94, [0x00, 0x00, 0x00, 0x00])

    # Remove extra Spirit Temple medallions
    rom.write_bytes(0x00D370C4, [0x00, 0x00, 0x00, 0x00])
    rom.write_bytes(0x00D379C4, [0x00, 0x00, 0x00, 0x00])

    # Remove extra Shadow Temple medallions
    rom.write_bytes(0x00D116E0, [0x00, 0x00, 0x00, 0x00])

    # Change Mido, Saria, and Kokiri to check for Deku Tree complete flag
    # bitwise pointer for 0x80
    kokiriAddresses = [0xE52836, 0xE53A56, 0xE51D4E, 0xE51F3E, 0xE51D96, 0xE51E1E, 0xE51E7E, 0xE51EDE, 0xE51FC6, 0xE51F96, 0xE293B6, 0xE29B8E, 0xE62EDA, 0xE630D6, 0xE62642, 0xE633AA, 0xE6369E]
    for kokiri in kokiriAddresses:
        rom.write_bytes(kokiri, [0x8C, 0x0C])
    # Kokiri
    rom.write_bytes(0xE52838, [0x94, 0x48, 0x0E, 0xD4])    
    rom.write_bytes(0xE53A58, [0x94, 0x49, 0x0E, 0xD4])
    rom.write_bytes(0xE51D50, [0x94, 0x58, 0x0E, 0xD4])
    rom.write_bytes(0xE51F40, [0x94, 0x4B, 0x0E, 0xD4])
    rom.write_bytes(0xE51D98, [0x94, 0x4B, 0x0E, 0xD4])
    rom.write_bytes(0xE51E20, [0x94, 0x4A, 0x0E, 0xD4])
    rom.write_bytes(0xE51E80, [0x94, 0x59, 0x0E, 0xD4])
    rom.write_bytes(0xE51EE0, [0x94, 0x4E, 0x0E, 0xD4])
    rom.write_bytes(0xE51FC8, [0x94, 0x49, 0x0E, 0xD4])
    rom.write_bytes(0xE51F98, [0x94, 0x58, 0x0E, 0xD4])
    # Saria
    rom.write_bytes(0xE293B8, [0x94, 0x78, 0x0E, 0xD4])
    rom.write_bytes(0xE29B90, [0x94, 0x68, 0x0E, 0xD4])
    # Mido
    rom.write_bytes(0xE62EDC, [0x94, 0x6F, 0x0E, 0xD4])
    rom.write_bytes(0xE630D8, [0x94, 0x4F, 0x0E, 0xD4])
    rom.write_bytes(0xE62644, [0x94, 0x6F, 0x0E, 0xD4])
    rom.write_bytes(0xE633AC, [0x94, 0x68, 0x0E, 0xD4])
    rom.write_bytes(0xE636A0, [0x94, 0x48, 0x0E, 0xD4])

    # Change adult Kokiri Forest to check for Forest Temple complete flag
    rom.write_bytes(0xE5369E, [0xB4, 0xAC])
    rom.write_bytes(0xD5A83C, [0x80, 0x49, 0x0E, 0xDC])

    # Change adult Goron City to check for Fire Temple complete flag
    rom.write_bytes(0xED59DC, [0x80, 0xC9, 0x0E, 0xDC])

    # Change Pokey to check DT complete flag
    rom.write_bytes(0xE5400A, [0x8C, 0x4C])
    rom.write_bytes(0xE5400E, [0xB4, 0xA4])
    if world.open_forest:
        rom.write_bytes(0xE5401C, [0x14, 0x0B])

    # Fix Shadow Temple to check for different rewards for scene
    rom.write_bytes(0xCA3F32, [0x00, 0x00, 0x25, 0x4A, 0x00, 0x10])

    # Fix Spirit Temple to check for different rewards for scene
    rom.write_bytes(0xCA3EA2, [0x00, 0x00, 0x25, 0x4A, 0x00, 0x08])

    # Fire Arrows now in a chest, always spawn
    rom.write_bytes(0xE9E202, [0x00, 0x0A])
    rom.write_bytes(0xE9E1F2, [0x5B, 0x08])
    rom.write_bytes(0xE9E1D8, [0x00, 0x00, 0x00, 0x00])

    # Fix Biggoron to check a different flag.
    rom.write_byte(0xED329B, 0x72)
    rom.write_byte(0xED43E7, 0x72)
    rom.write_bytes(0xED3370, [0x3C, 0x0D, 0x80, 0x12])
    rom.write_bytes(0xED3378, [0x91, 0xB8, 0xA6, 0x42, 0xA1, 0xA8, 0xA6, 0x42])
    rom.write_bytes(0xED6574, [0x00, 0x00, 0x00, 0x00])

    # Remove the check on the number of days that passed for claim check.
    rom.write_bytes(0xED4470, [0x00, 0x00, 0x00, 0x00])
    rom.write_bytes(0xED4498, [0x00, 0x00, 0x00, 0x00])

    # Fixed reward order for Bombchu Bowling
    rom.write_bytes(0xE2E698, [0x80, 0xAA, 0xE2, 0x64])
    rom.write_bytes(0xE2E6A0, [0x80, 0xAA, 0xE2, 0x4C])
    rom.write_bytes(0xE2D440, [0x24, 0x19, 0x00, 0x00])

    # Make fishing less obnoxious
    Block_code = [0x3C, 0x0A, 0x80, 0x12, 0x8D, 0x4A, 0xA5, 0xD4, 0x14, 0x0A, 0x00, 0x06,
                  0x31, 0x78, 0x00, 0x01, 0x14, 0x18, 0x00, 0x02, 0x3c, 0x18, 0x42, 0x30,
                  0x3C, 0x18, 0x42, 0x50, 0x03, 0xe0, 0x00, 0x08, 0x00, 0x00, 0x00, 0x00,
                  0x14, 0x18, 0x00, 0x02, 0x3C, 0x18, 0x42, 0x10, 0x3C, 0x18, 0x42, 0x38,
                  0x03, 0xE0, 0x00, 0x08]
    rom.write_bytes(0x3480C00, Block_code)
    rom.write_bytes(0xDBF434, [0x44, 0x98, 0x90, 0x00, 0xE6, 0x52, 0x01, 0x9C])
    rom.write_bytes(0xDBF484, [0x00, 0x00, 0x00, 0x00])
    rom.write_bytes(0xDBF4A8, [0x00, 0x00, 0x00, 0x00])
    rom.write_bytes(0xDCBEAA, [0x42, 0x48]) #set adult fish size requirement
    rom.write_bytes(0xDCBF26, [0x42, 0x48]) #set adult fish size requirement
    rom.write_bytes(0xDCBF32, [0x42, 0x30]) #set child fish size requirement
    rom.write_bytes(0xDCBF9E, [0x42, 0x30]) #set child fish size requirement

    # Dampe always digs something up and first dig is always the Piece of Heart
    rom.write_bytes(0xCC3FA8, [0xA2, 0x01, 0x01, 0xF8])
    rom.write_bytes(0xCC4024, [0x00, 0x00, 0x00, 0x00])
    
    # Allow owl to always carry the kid down Death Mountain
    rom.write_bytes(0xE304F0, [0x24, 0x0E, 0x00, 0x01])

    # Forbid Sun's Song from a bunch of cutscenes
    Suns_scenes = [0x2016FC9, 0x2017219, 0x20173D9, 0x20174C9, 0x2017679, 0x20C1539, 0x20C15D9, 0x21A0719, 0x21A07F9, 0x2E90129, 0x2E901B9, 0x2E90249, 0x225E829, 0x225E939, 0x306D009]
    for address in Suns_scenes:
        rom.write_byte(address,0x01)

    # Remove forcible text triggers
    Wonder_text = [0x27C00C6, 0x27C00D6, 0x27C00E6, 0x27C00F6, 0x27C0106, 0x27C0116, 0x27C0126, 0x27C0136]
    for address in Wonder_text:
        rom.write_byte(address, 0x02)
    rom.write_byte(0x27CE08A, 0x09)
    rom.write_byte(0x27CE09A, 0x0F)
    Wonder_text = [0x288707A, 0x288708A, 0x288709A, 0x289707A, 0x28C713E, 0x28D91C6]
    for address in Wonder_text:
        rom.write_byte(address, 0x0C)
    Wonder_text = [0x28A60FE, 0x28AE08E, 0x28B917E, 0x28BF172, 0x28BF182, 0x28BF192]
    for address in Wonder_text:
        rom.write_byte(address, 0x0D)
    rom.write_byte(0x28A114E, 0x0E)
    rom.write_byte(0x28A610E, 0x0E)
    Wonder_text = [0x9367F6, 0x93673D, 0x93679D]
    for address in Wonder_text:
        rom.write_byte(address, 0x08)
    Wonder_text = [0x289707B, 0x28AE08F, 0x28C713F]
    for address in Wonder_text:
        rom.write_byte(address, 0xAF)
    rom.write_byte(0x28A114F, 0x6F)
    rom.write_byte(0x28B917F, 0x6F)
    rom.write_byte(0x28A60FF, 0xEF)
    rom.write_byte(0x28D91C7, 0xEF)
    Wonder_text = [0x28A610F, 0x28BF173, 0x28BF183, 0x28BF193]
    for address in Wonder_text:
        rom.write_byte(address, 0x2F)
    Wonder_text = [0x27CE08B, 0x27C00C7, 0x27C00D7, 0x27C0117, 0x27C0127]
    for address in Wonder_text:
        rom.write_byte(address, 0x3D)
    rom.write_byte(0x27C00E7, 0x7D)
    rom.write_byte(0x27C00F7, 0x7D)
    rom.write_byte(0x27C0107, 0xBD)
    rom.write_byte(0x27C0137, 0xBD)
    Wonder_text = [0x27C00BC, 0x27C00CC, 0x27C00DC, 0x27C00EC, 0x27C00FC, 0x27C010C, 0x27C011C, 0x27C012C, 0x27CE080, 0x27CE090, 0x2887070, 0x2887080, 0x2887090, 0x2897070, 0x28C7134, 0x28D91BC, 0x28A60F4, 0x28AE084, 0x28B9174, 0x28BF168, 0x28BF178, 0x28BF188, 0x28A1144, 0x28A6104]
    for address in Wonder_text:
        rom.write_byte(address, 0xFE)

    # Speed dig text for Dampe
    rom.write_bytes(0x9532F8, [0x08, 0x08, 0x08, 0x59])
    
    # Make item descriptions into a single box
    Short_item_descriptions = [0x92EC84, 0x92F9E3, 0x92F2B4, 0x92F37A, 0x92F513, 0x92F5C6, 0x92E93B, 0x92EA12]
    for address in Short_item_descriptions:
        rom.write_byte(address,0x02)

    # Fix text for Pocket Cucco.
    rom.write_byte(0xBEEF45, 0x0B)
    rom.write_byte(0x92D41A, 0x2E)
    Block_code = [0x59, 0x6f, 0x75, 0x20, 0x67, 0x6f, 0x74, 0x20, 0x61, 0x20, 0x05, 0x41,
                  0x50, 0x6f, 0x63, 0x6b, 0x65, 0x74, 0x20, 0x43, 0x75, 0x63, 0x63, 0x6f,
                  0x2c, 0x20, 0x05, 0x40, 0x6f, 0x6e, 0x65, 0x01, 0x6f, 0x66, 0x20, 0x41,
                  0x6e, 0x6a, 0x75, 0x27, 0x73, 0x20, 0x70, 0x72, 0x69, 0x7a, 0x65, 0x64,
                  0x20, 0x68, 0x65, 0x6e, 0x73, 0x21, 0x20, 0x49, 0x74, 0x20, 0x66, 0x69,
                  0x74, 0x73, 0x20, 0x01, 0x69, 0x6e, 0x20, 0x79, 0x6f, 0x75, 0x72, 0x20,
                  0x70, 0x6f, 0x63, 0x6b, 0x65, 0x74, 0x2e, 0x02]
    rom.write_bytes(0x92D41C, Block_code)

    # DMA in extra code
    Block_code = [0xAF, 0xBF, 0x00, 0x1C, 0xAF, 0xA4, 0x01, 0x40, 0x3C, 0x05, 0x03, 0x48,
                  0x3C, 0x04, 0x80, 0x40, 0x0C, 0x00, 0x03, 0x7C, 0x24, 0x06, 0x50, 0x00,
                  0x0C, 0x10, 0x02, 0x00]
    rom.write_bytes(0xB17BB4, Block_code)
    Block_code = [0x3C, 0x02, 0x80, 0x12, 0x24, 0x42, 0xD2, 0xA0, 0x24, 0x0E, 0x01, 0x40,
                  0xAC, 0x2E, 0xE5, 0x00, 0x03, 0xE0, 0x00, 0x08, 0x00, 0x00, 0x00, 0x00]
    rom.write_bytes(0x3480800, Block_code)
    rom.write_bytes(0xD270, [0x03, 0x48, 0x00, 0x00, 0x03, 0x48, 0x50, 0x00, 0x03, 0x48, 0x00, 0x00])

    # Fix checksum (Thanks Nintendo)
    Block_code = [0x93, 0x5E, 0x8E, 0x5B, 0xD0, 0x9C, 0x5A, 0x58]
    rom.write_bytes(0x10, Block_code)

    # Set hooks for various code
    rom.write_bytes(0xDBF428, [0x0C, 0x10, 0x03, 0x00]) #Set Fishing Hook


    # will be populated with data to be written to initial save
    # see initial_save.asm and config.asm for more details on specifics
    # or just use the following functions to add an entry to the table
    initial_save_table = []

    # will set the bits of value to the offset in the save (or'ing them with what is already there)
    def write_bits_to_save(offset, value, filter=None):
        nonlocal initial_save_table

        if filter and not filter(value):
            return

        initial_save_table += [(offset & 0xFF00) >> 8, offset & 0xFF, 0x00, value]
        


    # will overwrite the byte at offset with the given value
    def write_byte_to_save(offset, value, filter=None):
        nonlocal initial_save_table

        if filter and not filter(value):
            return

        initial_save_table += [(offset & 0xFF00) >> 8, offset & 0xFF, 0x01, value]

    # will overwrite the byte at offset with the given value
    def write_bytes_to_save(offset, bytes, filter=None):
        for i, value in enumerate(bytes):
            write_byte_to_save(offset + i, value, filter)

    # will overwrite the byte at offset with the given value
    def write_save_table(rom):
        nonlocal initial_save_table

        table_len = len(initial_save_table)
        if table_len > 0x400:
            raise Exception("The Initial Save Table has exceeded it's maximum capacity: 0x%03X/0x400" % table_len)
        rom.write_bytes(0x3481800, initial_save_table)


    # Initial Save Data
    write_bits_to_save(0x003F, 0x02) # Some Biggoron's Sword flag?

    write_bits_to_save(0x00D4 + 0x00 * 0x1C + 0x04 + 0x0, 0x80) # Deku tree switch flag (navi text?)
    write_bits_to_save(0x00D4 + 0x00 * 0x1C + 0x04 + 0x1, 0x02) # Deku tree switch flag (navi text?)
    write_bits_to_save(0x00D4 + 0x00 * 0x1C + 0x04 + 0x2, 0x80) # Deku tree switch flag (navi text?)
    write_bits_to_save(0x00D4 + 0x00 * 0x1C + 0x04 + 0x2, 0x04) # Deku tree switch flag (navi text?)
    write_bits_to_save(0x00D4 + 0x01 * 0x1C + 0x04 + 0x2, 0x40) # Dodongo's Cavern switch flag (navi text?)
    write_bits_to_save(0x00D4 + 0x01 * 0x1C + 0x04 + 0x2, 0x08) # Dodongo's Cavern switch flag (navi text?)
    write_bits_to_save(0x00D4 + 0x01 * 0x1C + 0x04 + 0x2, 0x01) # Dodongo's Cavern switch flag (navi text?)
    write_bits_to_save(0x00D4 + 0x02 * 0x1C + 0x04 + 0x0, 0x08) # Inside Jabu-Jabu's Belly switch flag (ruto?)
    write_bits_to_save(0x00D4 + 0x02 * 0x1C + 0x04 + 0x0, 0x04) # Inside Jabu-Jabu's Belly switch flag (ruto?)
    write_bits_to_save(0x00D4 + 0x02 * 0x1C + 0x04 + 0x0, 0x02) # Inside Jabu-Jabu's Belly switch flag (ruto?)
    write_bits_to_save(0x00D4 + 0x02 * 0x1C + 0x04 + 0x0, 0x01) # Inside Jabu-Jabu's Belly switch flag (ruto?)
    write_bits_to_save(0x00D4 + 0x02 * 0x1C + 0x04 + 0x1, 0x01) # Inside Jabu-Jabu's Belly switch flag (ruto?)
    write_bits_to_save(0x00D4 + 0x03 * 0x1C + 0x04 + 0x0, 0x08) # Forest Temple switch flag (poes?)
    write_bits_to_save(0x00D4 + 0x03 * 0x1C + 0x04 + 0x0, 0x01) # Forest Temple switch flag (poes?)
    write_bits_to_save(0x00D4 + 0x03 * 0x1C + 0x04 + 0x2, 0x02) # Forest Temple switch flag (poes?)
    write_bits_to_save(0x00D4 + 0x03 * 0x1C + 0x04 + 0x2, 0x01) # Forest Temple switch flag (poes?)
    write_bits_to_save(0x00D4 + 0x04 * 0x1C + 0x04 + 0x1, 0x08) # Fire Temple switch flag (First locked door?)
    write_bits_to_save(0x00D4 + 0x05 * 0x1C + 0x04 + 0x1, 0x01) # Water temple switch flag (navi text?)
    write_bits_to_save(0x00D4 + 0x0B * 0x1C + 0x04 + 0x2, 0x01) # Gerudo Training Ground switch flag (command text?)
    write_bits_to_save(0x00D4 + 0x51 * 0x1C + 0x04 + 0x2, 0x08) # Hyrule Field switch flag (???)
    write_bits_to_save(0x00D4 + 0x55 * 0x1C + 0x04 + 0x0, 0x80) # Kokiri Forest switch flag (???)
    write_bits_to_save(0x00D4 + 0x56 * 0x1C + 0x04 + 0x2, 0x40) # Sacred Forest Meadow switch flag (???)
    write_bits_to_save(0x00D4 + 0x5B * 0x1C + 0x04 + 0x2, 0x01) # Lost Woods switch flag (???)
    write_bits_to_save(0x00D4 + 0x5B * 0x1C + 0x04 + 0x3, 0x80) # Lost Woods switch flag (???)
    write_bits_to_save(0x00D4 + 0x5C * 0x1C + 0x04 + 0x0, 0x80) # Desert Colossus switch flag (???)
    write_bits_to_save(0x00D4 + 0x5F * 0x1C + 0x04 + 0x3, 0x20) # Hyrule Castle switch flag (???)

    write_bits_to_save(0x0ED4, 0x10) # "Met Deku Tree"
    write_bits_to_save(0x0ED5, 0x20) # "Deku Tree Opened Mouth"
    write_bits_to_save(0x0ED6, 0x08) # "Rented Horse From Ingo"
    write_bits_to_save(0x0EDA, 0x08) # "Began Nabooru Battle"
    write_bits_to_save(0x0EDC, 0x80) # "Entered the Master Sword Chamber"
    write_bits_to_save(0x0EDD, 0x20) # "Pulled Master Sword from Pedestal"
    write_bits_to_save(0x0EE0, 0x80) # "Spoke to Kaepora Gaebora by Lost Woods"
    write_bits_to_save(0x0EE7, 0x20) # "Nabooru Captured by Twinrova"
    write_bits_to_save(0x0EE7, 0x10) # "Spoke to Nabooru in Spirit Temple"
    write_bits_to_save(0x0EED, 0x20) # "Sheik, Spawned at Master Sword Pedestal as Adult"
    write_bits_to_save(0x0EED, 0x01) # "Nabooru Ordered to Fight by Twinrova"
    write_bits_to_save(0x0EF9, 0x01) # "Greeted by Saria"
    write_bits_to_save(0x0F0A, 0x04) # "Spoke to Ingo Once as Adult"
    write_bits_to_save(0x0F1A, 0x04) # "Met Darunia in Fire Temple"

    write_bits_to_save(0x0ED7, 0x01) # "Spoke to Child Malon at Castle or Market"
    write_bits_to_save(0x0ED7, 0x20) # "Spoke to Child Malon at Ranch"
    write_bits_to_save(0x0ED7, 0x40) # "Invited to Sing With Child Malon"
    write_bits_to_save(0x0F09, 0x10) # "Met Child Malon at Castle or Market"
    write_bits_to_save(0x0F09, 0x20) # "Child Malon Said Epona Was Scared of You"

    write_bits_to_save(0x0F21, 0x04) # "Ruto in JJ (M3) Talk First Time"
    write_bits_to_save(0x0F21, 0x02) # "Ruto in JJ (M2) Meet Ruto"

    write_bits_to_save(0x0EE2, 0x01) # "Began Ganondorf Battle"
    write_bits_to_save(0x0EE3, 0x80) # "Began Bongo Bongo Battle"
    write_bits_to_save(0x0EE3, 0x40) # "Began Barinade Battle"
    write_bits_to_save(0x0EE3, 0x20) # "Began Twinrova Battle"
    write_bits_to_save(0x0EE3, 0x10) # "Began Morpha Battle"
    write_bits_to_save(0x0EE3, 0x08) # "Began Volvagia Battle"
    write_bits_to_save(0x0EE3, 0x04) # "Began Phantom Ganon Battle"
    write_bits_to_save(0x0EE3, 0x02) # "Began King Dodongo Battle"
    write_bits_to_save(0x0EE3, 0x01) # "Began Gohma Battle"

    write_bits_to_save(0x0EE8, 0x01) # "Entered Deku Tree"
    write_bits_to_save(0x0EE9, 0x80) # "Entered Temple of Time"
    write_bits_to_save(0x0EE9, 0x40) # "Entered Goron City"
    write_bits_to_save(0x0EE9, 0x20) # "Entered Hyrule Castle"
    write_bits_to_save(0x0EE9, 0x10) # "Entered Zora's Domain"
    write_bits_to_save(0x0EE9, 0x08) # "Entered Kakariko Village"
    write_bits_to_save(0x0EE9, 0x02) # "Entered Death Mountain Trail"
    write_bits_to_save(0x0EE9, 0x01) # "Entered Hyrule Field"
    write_bits_to_save(0x0EEA, 0x04) # "Entered Ganon's Castle (Exterior)"
    write_bits_to_save(0x0EEA, 0x02) # "Entered Death Mountain Crater"
    write_bits_to_save(0x0EEA, 0x01) # "Entered Desert Colossus"
    write_bits_to_save(0x0EEB, 0x80) # "Entered Zora's Fountain"
    write_bits_to_save(0x0EEB, 0x40) # "Entered Graveyard"
    write_bits_to_save(0x0EEB, 0x20) # "Entered Jabu-Jabu's Belly"
    write_bits_to_save(0x0EEB, 0x10) # "Entered Lon Lon Ranch"
    write_bits_to_save(0x0EEB, 0x08) # "Entered Gerudo's Fortress"
    write_bits_to_save(0x0EEB, 0x04) # "Entered Gerudo Valley"
    write_bits_to_save(0x0EEB, 0x02) # "Entered Lake Hylia"
    write_bits_to_save(0x0EEB, 0x01) # "Entered Dodongo's Cavern"
    write_bits_to_save(0x0F08, 0x08) # "Entered Hyrule Castle"
 
    # Make all chest opening animations fast
    if world.fast_chests:
        rom.write_int32(0xBDA2E8, 0x240AFFFF) # addiu   t2, r0, -1
                               # replaces # lb      t2, 0x0002 (t1)

    # Set up for Rainbow Bridge dungeons condition
    Block_code = [0x15, 0x41, 0x00, 0x04, 0x00, 0x00, 0x00, 0x00, 0x80, 0xEA, 0x00, 0xA5,
                  0x24, 0x01, 0x00, 0x1C, 0x31, 0x4A, 0x00, 0x1C, 0x08, 0x07, 0x88, 0xD9]
    rom.write_bytes(0x3480820, Block_code)

    # Gossip stones resond to stone of agony
    Block_code = [0x3C, 0x01, 0x80, 0x12, 0x80, 0x21, 0xA6, 0x75, 0x30, 0x21, 0x00, 0x20,
                  0x03, 0xE0, 0x00, 0x08]
    # Gossip stones always respond
    if(world.hints == 'always'):
        Block_code = [0x24, 0x01, 0x00, 0x20, 0x03, 0xE0, 0x00, 0x08]
    rom.write_bytes(0x3480840, Block_code)

    # Set up Rainbow Bridge conditions
    if world.bridge == 'medallions':
        Block_code = [0x80, 0xEA, 0x00, 0xA7, 0x24, 0x01, 0x00, 0x3F,
                      0x31, 0x4A, 0x00, 0x3F, 0x00, 0x00, 0x00, 0x00]
        rom.write_bytes(0xE2B454, Block_code)
    elif world.bridge == 'open':
        write_bits_to_save(0xEDC, 0x20) # "Rainbow Bridge Built by Sages"
    elif world.bridge == 'dungeons':
        Block_code = [0x80, 0xEA, 0x00, 0xA7, 0x24, 0x01, 0x00, 0x3F,
                      0x08, 0x10, 0x02, 0x08, 0x31, 0x4A, 0x00, 0x3F]
        rom.write_bytes(0xE2B454, Block_code)

    if world.open_forest:
        write_bits_to_save(0xED5, 0x10) # "Showed Mido Sword & Shield"

    if world.open_door_of_time:
        write_bits_to_save(0xEDC, 0x08) # "Opened the Door of Time"

    # "fast-ganon" stuff
    if world.no_escape_sequence:
        rom.write_bytes(0xD82A12, [0x05, 0x17]) # Sets exit from Ganondorf fight to entrance to Ganon fight
    if world.unlocked_ganondorf:
        write_bits_to_save(0x00D4 + 0x0A * 0x1C + 0x04 + 0x1, 0x10) # Ganon's Tower switch flag (unlock boss key door)
    if world.skipped_trials['Forest']:
        write_bits_to_save(0x0EEA, 0x08) # "Completed Forest Trial"
    if world.skipped_trials['Fire']:
        write_bits_to_save(0x0EEA, 0x40) # "Completed Fire Trial"
    if world.skipped_trials['Water']:
        write_bits_to_save(0x0EEA, 0x10) # "Completed Water Trial"
    if world.skipped_trials['Spirit']:
        write_bits_to_save(0x0EE8, 0x20) # "Completed Spirit Trial"
    if world.skipped_trials['Shadow']:
        write_bits_to_save(0x0EEA, 0x20) # "Completed Shadow Trial"
    if world.skipped_trials['Light']:
        write_bits_to_save(0x0EEA, 0x80) # "Completed Light Trial"
    if world.trials == 0:
        write_bits_to_save(0x0EED, 0x08) # "Dispelled Ganon's Tower Barrier"

    # open gerudo fortress
    if world.gerudo_fortress == 'open':
        write_bits_to_save(0x00A5, 0x40) # Give Gerudo Card
        write_bits_to_save(0x0EE7, 0x0F) # Free all 4 carpenters
        write_bits_to_save(0x00D4 + 0x0C * 0x1C + 0x04 + 0x1, 0x0F) # Thieves' Hideout switch flags (started all fights)
        write_bits_to_save(0x00D4 + 0x0C * 0x1C + 0x04 + 0x2, 0x01) # Thieves' Hideout switch flags (heard yells/unlocked doors)
        write_bits_to_save(0x00D4 + 0x0C * 0x1C + 0x04 + 0x3, 0xFE) # Thieves' Hideout switch flags (heard yells/unlocked doors)
        write_bits_to_save(0x00D4 + 0x0C * 0x1C + 0x0C + 0x2, 0xD4) # Thieves' Hideout collection flags (picked up keys, marks fights finished as well)
    elif world.gerudo_fortress == 'fast':
        write_bits_to_save(0x0EE7, 0x0E) # Free 3 carpenters
        write_bits_to_save(0x00D4 + 0x0C * 0x1C + 0x04 + 0x1, 0x0D) # Thieves' Hideout switch flags (started all fights)
        write_bits_to_save(0x00D4 + 0x0C * 0x1C + 0x04 + 0x2, 0x01) # Thieves' Hideout switch flags (heard yells/unlocked doors)
        write_bits_to_save(0x00D4 + 0x0C * 0x1C + 0x04 + 0x3, 0xDC) # Thieves' Hideout switch flags (heard yells/unlocked doors)
        write_bits_to_save(0x00D4 + 0x0C * 0x1C + 0x0C + 0x2, 0xC4) # Thieves' Hideout collection flags (picked up keys, marks fights finished as well)

    # Skip Epona race
    if world.no_epona_race:
        write_bits_to_save(0x0ED6, 0x01) # "Obtained Epona"
        rom.write_bytes(0xAD065C, [0x92, 0x42, 0x00, 0xA6, 0x30, 0x42, 0x00, 0x20]) # Epona spawning checks for Song

    # skip castle guard stealth sequence
    if world.no_guard_stealth:
        # change the exit at child/day crawlspace to the end of zelda's goddess cutscene
        rom.write_bytes(0x21F60DE, [0x05, 0xF0])


    messages = read_messages(rom)
    shop_items = read_shop_items(rom)
    remove_unused_messages(messages)

    # only one big poe needs to be caught to get the buyer's reward
    if world.only_one_big_poe:
        # change the value checked (in code) from 1000 to 100
        rom.write_bytes(0xEE69CE, [0x00, 0x64])
        # update dialogue
        update_message_by_id(messages, 0x70f7, "\x1AOh, you brought a Poe today!\x04\x1AHmmmm!\x04\x1AVery interesting!\x01This is a \x05\x41Big Poe\x05\x40!\x04\x1AI'll buy it for \x05\x4150 Rupees\x05\x40.\x04On top of that, I'll put \x05\x41100\x01points \x05\x40on your card.\x04\x1AIf you earn \x05\x41100 points\x05\x40, you'll\x01be a happy man! Heh heh.")
        update_message_by_id(messages, 0x70f8, "\x1AWait a minute! WOW!\x04\x1AYou have earned \x05\x41100 points\x05\x40!\x04\x1AYoung man, you are a genuine\x01\x05\x41Ghost Hunter\x05\x40!\x04\x1AIs that what you expected me to\x01say? Heh heh heh!\x04\x1ABecause of you, I have extra\x01inventory of \x05\x41Big Poes\x05\x40, so this will\x01be the last time I can buy a \x01ghost.\x04\x1AYou're thinking about what I \x01promised would happen when you\x01earned 100 points. Heh heh.\x04\x1ADon't worry, I didn't forget.\x01Just take this.")

    # Sets hooks for gossip stone changes
    if world.hints != 'none':
        if world.hints != 'mask':
            rom.write_bytes(0xEE7B84, [0x0C, 0x10, 0x02, 0x10])
            rom.write_bytes(0xEE7B8C, [0x24, 0x02, 0x00, 0x20])
        buildGossipHints(world, messages)

    # Set hints for boss reward shuffle
    rom.write_bytes(0xE2ADB2, [0x70, 0x7A])
    rom.write_bytes(0xE2ADB6, [0x70, 0x57])
    buildBossRewardHints(world, messages)

    # build silly ganon lines
    buildGanonText(world, messages)

    # Write item overrides
    override_table = get_override_table(world)
    rom.write_bytes(0x3481000, sum(override_table, []))
    rom.write_byte(0x03481C00, world.id + 1) # Write player ID

    # Set Default targeting option to Hold
    if world.default_targeting == 'hold':
        rom.write_bytes(0xB07200, [0x20, 0x0C, 0x00, 0x01 ])

    # Patch songs and boss rewards
    for location in world.get_locations():
        item = location.item
        itemid = item.code
        locationaddress = location.address
        secondaryaddress = location.address2

        if itemid is None or location.address is None:
            continue

        if location.type == 'Song':
            rom.write_byte(locationaddress, itemid)
            itemid = itemid + 0x0D
            rom.write_byte(secondaryaddress, itemid)
            if location.name == 'Impa at Castle':
                impa_fix = 0x65 - item.index
                rom.write_byte(0xD12ECB, impa_fix)
                impa_fix = 0x8C34 - (item.index * 4)
                impa_fix_high = impa_fix >> 8
                impa_fix_low = impa_fix & 0x00FF
                rom.write_bytes(0xB063FE, [impa_fix_high, impa_fix_low])
                rom.write_byte(0x2E8E931, item_data[item.name]) #Fix text box
            elif location.name == 'Song from Malon':
                if item.name == 'Suns Song':
                    rom.write_byte(locationaddress, itemid)
                malon_fix = 0x8C34 - (item.index * 4)
                malon_fix_high = malon_fix >> 8
                malon_fix_low = malon_fix & 0x00FF
                rom.write_bytes(0xD7E142, [malon_fix_high, malon_fix_low])
                rom.write_bytes(0xD7E8D6, [malon_fix_high, malon_fix_low]) # I really don't like hardcoding these addresses, but for now.....
                rom.write_bytes(0xD7E786, [malon_fix_high, malon_fix_low])
                rom.write_byte(0x29BECB9, item_data[item.name]) #Fix text box
            elif location.name == 'Song from Composer Grave':
                sun_fix = 0x8C34 - (item.index * 4)
                sun_fix_high = sun_fix >> 8
                sun_fix_low = sun_fix & 0x00FF
                rom.write_bytes(0xE09F66, [sun_fix_high, sun_fix_low])
                rom.write_byte(0x332A87D, item_data[item.name]) #Fix text box
            elif location.name == 'Song from Saria':
                saria_fix = 0x65 - item.index
                rom.write_byte(0xE2A02B, saria_fix)
                saria_fix = 0x8C34 - (item.index * 4)
                saria_fix_high = saria_fix >> 8
                saria_fix_low = saria_fix & 0x00FF
                rom.write_bytes(0xE29382, [saria_fix_high, saria_fix_low])
                rom.write_byte(0x20B1DBD, item_data[item.name]) #Fix text box
            elif location.name == 'Song from Ocarina of Time':
                rom.write_byte(0x252FC95, item_data[item.name]) #Fix text box
            elif location.name == 'Song at Windmill':
                windmill_fix = 0x65 - item.index
                rom.write_byte(0xE42ABF, windmill_fix)
                rom.write_byte(0x3041091, item_data[item.name]) #Fix text box
            elif location.name == 'Sheik Forest Song':
                minuet_fix = 0x65 - item.index
                rom.write_byte(0xC7BAA3, minuet_fix)
                rom.write_byte(0x20B0815, item_data[item.name]) #Fix text box
            elif location.name == 'Sheik at Temple':
                prelude_fix = 0x65 - item.index
                rom.write_byte(0xC805EF, prelude_fix)
                rom.write_byte(0x2531335, item_data[item.name]) #Fix text box
            elif location.name == 'Sheik in Crater':
                bolero_fix = 0x65 - item.index
                rom.write_byte(0xC7BC57, bolero_fix)
                rom.write_byte(0x224D7FD, item_data[item.name]) #Fix text box
            elif location.name == 'Sheik in Ice Cavern':
                serenade_fix = 0x65 - item.index
                rom.write_byte(0xC7BD77, serenade_fix)
                rom.write_byte(0x2BEC895, item_data[item.name]) #Fix text box
            elif location.name == 'Sheik in Kakariko':
                nocturne_fix = 0x65 - item.index
                rom.write_byte(0xAC9A5B, nocturne_fix)
                rom.write_byte(0x2000FED, item_data[item.name]) #Fix text box
            elif location.name == 'Sheik at Colossus':
                rom.write_byte(0x218C589, item_data[item.name]) #Fix text box
        elif location.type == 'Boss':
            if location.name == 'Links Pocket':
                write_bits_to_save(item_data[item.name][1], item_data[item.name][0])
            else:
                rom.write_byte(locationaddress, itemid)
                rom.write_byte(secondaryaddress, item_data[item.name][2])
                if location.name == 'Bongo Bongo':
                    rom.write_bytes(0xCA3F32, [item_data[item.name][3][0], item_data[item.name][3][1]])
                    rom.write_bytes(0xCA3F36, [item_data[item.name][3][2], item_data[item.name][3][3]])
                elif location.name == 'Twinrova':
                    rom.write_bytes(0xCA3EA2, [item_data[item.name][3][0], item_data[item.name][3][1]])
                    rom.write_bytes(0xCA3EA6, [item_data[item.name][3][2], item_data[item.name][3][3]])

    if world.bombchus_in_logic:
        # add a cheaper bombchu pack to the bombchu shop
        # describe
        add_message(messages, '\x08\x05\x41Bombchu   (5 pieces)   60 Rupees\x01\x05\x40This looks like a toy mouse, but\x01it\'s actually a self-propelled time\x01bomb!\x09\x0A', 0x80FE, 0x03)
        # purchase
        add_message(messages, '\x08Bombchu    5 Pieces    60 Rupees\x01\x01\x1B\x05\x42Buy\x01Don\'t buy\x05\x40\x09', 0x80FF, 0x03)
        rbl_bombchu = shop_items[0x0018]
        rbl_bombchu.price = 60
        rbl_bombchu.pieces = 5
        rbl_bombchu.get_item_id = 0x006A
        rbl_bombchu.description_message = 0x80FE
        rbl_bombchu.purchase_message = 0x80FF

        #Fix bombchu chest animations
        chestAnimations = {
            0x6A: 0x28, #0xD8 #Bombchu (5) 
            0x03: 0x28, #0xD8 #Bombchu (10)    
            0x6B: 0x28, #0xD8 #Bombchu (20)    
        }
        for item_id, gfx_id in chestAnimations.items():
            rom.write_byte(0xBEEE8E + (item_id * 6) + 2, gfx_id)

    #Fix item chest animations
    chestAnimations = {
        0x3D: 0xED, #0x13 #Heart Container 
        0x3E: 0xEC, #0x14 #Piece of Heart  
        0x42: 0x02, #0xFE #Small Key   
        0x48: 0xF7, #0x09 #Recovery Heart  
        0x4F: 0xED, #0x13 #Heart Container 
    }
    for item_id, gfx_id in chestAnimations.items():
        rom.write_byte(0xBEEE8E + (item_id * 6) + 2, gfx_id)

    # Update chest type sizes
    if world.correct_chest_sizes:
        update_chest_sizes(rom, override_table)

    # give dungeon items the correct messages
    message_patch_for_dungeon_items(rom, messages, shop_items)

    # reduce item message lengths
    update_item_messages(messages, world)

    repack_messages(rom, messages)
    write_shop_items(rom, shop_items)

    # text shuffle
    if world.text_shuffle == 'except_hints':
        shuffle_messages(rom, True)
    elif world.text_shuffle == 'complete':
        shuffle_messages(rom, False)

    # output a text dump, for testing...
    #with open('keysanity_' + str(world.seed) + '_dump.txt', 'w', encoding='utf-16') as f:
    #     messages = read_messages(rom)
    #     f.write('item_message_strings = {\n')
    #     for m in messages:
    #        f.write("\t0x%04X: \"%s\",\n" % (m.id, m.get_python_string()))
    #     f.write('}\n')


    scarecrow_song = None
    if world.free_scarecrow:
        original_songs = [
            'LURLUR',
            'ULRULR',
            'DRLDRL',
            'RDURDU',
            'RADRAD',
            'ADUADU',
            'AULRLR',
            'DADALDLD',
            'ADRRL',
            'ADALDA',
            'LRRALRD',
            'URURLU'
        ]

        note_map = {
            'A': 0,
            'D': 1,
            'R': 2,
            'L': 3,
            'U': 4
        }

        if len(world.scarecrow_song) != 8:
            raise Exception('Scarecrow Song must be 8 notes long')

        if len(set(world.scarecrow_song.upper())) == 1:
            raise Exception('Scarecrow Song must contain at least two different notes')           

        notes = []
        for c in world.scarecrow_song.upper():
            if c not in note_map:
                raise Exception('Invalid note %s. Valid notes are A, D, R, L, U' % c)

            notes.append(note_map[c])
        scarecrow_song = Song(activation=notes)

        if not world.ocarina_songs:
            for original_song in original_songs:
                song_notes = []
                for c in original_song:
                    song_notes.append(note_map[c])
                song = Song(activation=song_notes)

                if subsong(scarecrow_song, song):
                    raise Exception('You may not have the Scarecrow Song contain an existing song')

        write_bits_to_save(0x0EE6, 0x10)     # Played song as adult
        write_byte_to_save(0x12C5, 0x01)    # Song is remembered
        write_bytes_to_save(0x12C6, scarecrow_song.playback_data[:(16*8)], lambda v: v != 0)

    if world.ocarina_songs:
        replace_songs(rom, scarecrow_song)

    # actually write the save table to rom
    write_save_table(rom)

    # re-seed for aesthetic effects. They shouldn't be affected by the generation seed
    random.seed()

    # patch tunic colors
    # Custom color tunic stuff
    Tunics = []
    Tunics.append(0x00B6DA38) # Kokiri Tunic
    Tunics.append(0x00B6DA3B) # Goron Tunic
    Tunics.append(0x00B6DA3E) # Zora Tunic
    colorList = get_tunic_colors()
    randomColors = random.choices(colorList, k=3)

    for i in range(len(Tunics)):
        # get the color option
        thisColor = world.tunic_colors[i]
        # handle true random
        randColor = [random.getrandbits(8), random.getrandbits(8), random.getrandbits(8)]
        if thisColor == 'Completely Random':
            color = randColor
        else:
            # handle random
            if world.tunic_colors[i] == 'Random Choice':
                thisColor = randomColors[i]
            # grab the color from the list
            color = TunicColors[thisColor]
        rom.write_bytes(Tunics[i], color)

    # patch navi colors
    Navi = []
    Navi.append([0x00B5E184]) # Default
    Navi.append([0x00B5E19C, 0x00B5E1BC]) # Enemy, Boss
    Navi.append([0x00B5E194]) # NPC
    Navi.append([0x00B5E174, 0x00B5E17C, 0x00B5E18C, 0x00B5E1A4, 0x00B5E1AC, 0x00B5E1B4, 0x00B5E1C4, 0x00B5E1CC, 0x00B5E1D4]) # Everything else
    naviList = get_navi_colors()
    randomColors = random.choices(naviList, k=4)

    for i in range(len(Navi)):
        # do everything in the inner loop so that "true random" changes even for subcategories
        for j in range(len(Navi[i])):
            # get the color option
            thisColor = world.navi_colors[i]
            # handle true random
            randColor = [random.getrandbits(8), random.getrandbits(8), random.getrandbits(8), 0xFF,
                         random.getrandbits(8), random.getrandbits(8), random.getrandbits(8), 0x00]
            if thisColor == 'Completely Random':
                color = randColor
            else:
                # handle random
                if world.navi_colors[i] == 'Random Choice':
                    thisColor = randomColors[i]
                # grab the color from the list
                color = NaviColors[thisColor]
            rom.write_bytes(Navi[i][j], color)

    #Low health beep
    healthSFXList = ['Default', 'Softer Beep', 'Rupee', 'Timer', 'Tamborine', 'Recovery Heart', 'Carrot Refill', 'Navi - Hey!', 'Zelda - Gasp', 'Cluck', 'Mweep!', 'None']
    randomSFX = random.choice(healthSFXList)
    address = 0xADBA1A
    
    if world.healthSFX == 'Random Choice':
        thisHealthSFX = randomSFX
    else:
        thisHealthSFX = world.healthSFX
    if thisHealthSFX == 'Default':
        healthSFX = [0x48, 0x1B]
    elif thisHealthSFX == 'Softer Beep':
        healthSFX = [0x48, 0x04]
    elif thisHealthSFX == 'Rupee':
        healthSFX = [0x48, 0x03]
    elif thisHealthSFX == 'Timer':
        healthSFX = [0x48, 0x1A]
    elif thisHealthSFX == 'Tamborine':
        healthSFX = [0x48, 0x42]
    elif thisHealthSFX == 'Recovery Heart':
        healthSFX = [0x48, 0x0B]
    elif thisHealthSFX == 'Carrot Refill':
        healthSFX = [0x48, 0x45]
    elif thisHealthSFX == 'Navi - Hey!':
        healthSFX = [0x68, 0x5F]
    elif thisHealthSFX == 'Zelda - Gasp':
        healthSFX = [0x68, 0x79]
    elif thisHealthSFX == 'Cluck':
        healthSFX = [0x28, 0x12]
    elif thisHealthSFX == 'Mweep!':
        healthSFX = [0x68, 0x7A]
    elif thisHealthSFX == 'None':
        healthSFX = [0x00, 0x00, 0x00, 0x00]
        address = 0xADBA14
    rom.write_bytes(address, healthSFX)
        
    return rom

def get_override_table(world):
    override_entries = []
    for location in world.get_locations():
        override_entries.append(get_override_entry(location))
    override_entries.sort()
    return override_entries

def get_override_entry(location):
    scene = location.scene
    default = location.default
    item_id = location.item.index
    if None in [scene, default, item_id]:
        return []

    player_id = (location.item.world.id + 1) << 2

    if location.type in ['NPC', 'BossHeart']:
        return [scene, player_id | 0x00, default, item_id]
    elif location.type == 'Chest':
        flag = default & 0x1F
        return [scene, player_id | 0x01, flag, item_id]
    elif location.type == 'Collectable':
<<<<<<< HEAD
        return [scene, player_id | 0x02, default, item_id]
=======
        return [scene, 0x02, default, item_id]
    elif location.type == 'GS Token':
        return [scene, 0x03, default, item_id]
>>>>>>> 1808b1ce
    else:
        return []


chestTypeMap = {
        #    small   big     boss
    0x0000: [0x5000, 0x0000, 0x2000], #Large
    0x1000: [0x7000, 0x1000, 0x1000], #Large, Appears, Clear Flag
    0x2000: [0x5000, 0x0000, 0x2000], #Boss Key’s Chest
    0x3000: [0x8000, 0x3000, 0x3000], #Large, Falling, Switch Flag
    0x4000: [0x6000, 0x4000, 0x4000], #Large, Invisible
    0x5000: [0x5000, 0x0000, 0x2000], #Small
    0x6000: [0x6000, 0x4000, 0x4000], #Small, Invisible
    0x7000: [0x7000, 0x1000, 0x1000], #Small, Appears, Clear Flag
    0x8000: [0x8000, 0x3000, 0x3000], #Small, Falling, Switch Flag
    0x9000: [0x9000, 0x9000, 0x9000], #Large, Appears, Zelda's Lullaby
    0xA000: [0xA000, 0xA000, 0xA000], #Large, Appears, Sun's Song Triggered
    0xB000: [0xB000, 0xB000, 0xB000], #Large, Appears, Switch Flag
    0xC000: [0x5000, 0x0000, 0x2000], #Large
    0xD000: [0x5000, 0x0000, 0x2000], #Large
    0xE000: [0x5000, 0x0000, 0x2000], #Large
    0xF000: [0x5000, 0x0000, 0x2000], #Large
}

chestAnimationExtendedFast = [
    0x87, # Progressive Nut Capacity
    0x88, # Progressive Stick Capacity
    0xB6, # Recovery Heart
    0xB7, # Arrows (5)
    0xB8, # Arrows (10)
    0xB9, # Arrows (30)
    0xBA, # Bombs (5)
    0xBB, # Bombs (10)
    0xBC, # Bombs (20)
    0xBD, # Deku Nuts (5)
    0xBE, # Deku Nuts (10)
]


def room_get_chests(rom, room_data, scene, chests, alternate=None):
    room_start = alternate or room_data
    command = 0
    while command != 0x14: # 0x14 = end header
        command = rom.read_byte(room_data)
        if command == 0x01: # actor list
            actor_count = rom.read_byte(room_data + 1)
            actor_list = room_start + (rom.read_int32(room_data + 4) & 0x00FFFFFF)
            for _ in range(0, actor_count):
                actor_id = rom.read_int16(actor_list);
                actor_var = rom.read_int16(actor_list + 14)
                if actor_id == 0x000A: #Chest Actor
                    chests[actor_list + 14] = [scene, actor_var & 0x001F]
                actor_list = actor_list + 16
        if command == 0x18 and scene >= 81 and scene <= 99: # Alternate header list
            header_list = room_start + (rom.read_int32(room_data + 4) & 0x00FFFFFF)
            for alt_id in range(0,2):
                header_data = room_start + (rom.read_int32(header_list + 4) & 0x00FFFFFF)
                if header_data != 0 and not alternate:
                    room_get_chests(rom, header_data, scene, chests, room_start)
                header_list = header_list + 4
        room_data = room_data + 8


def scene_get_chests(rom, scene_data, scene, chests, alternate=None):
    scene_start = alternate or scene_data
    command = 0
    while command != 0x14: # 0x14 = end header
        command = rom.read_byte(scene_data)
        if command == 0x04: #room list
            room_count = rom.read_byte(scene_data + 1)
            room_list = scene_start + (rom.read_int32(scene_data + 4) & 0x00FFFFFF)
            for _ in range(0, room_count):
                room_data = rom.read_int32(room_list);
                room_get_chests(rom, room_data, scene, chests)
                room_list = room_list + 8
        if command == 0x18 and scene >= 81 and scene <= 99: # Alternate header list
            header_list = scene_start + (rom.read_int32(scene_data + 4) & 0x00FFFFFF)
            for alt_id in range(0,2):
                header_data = scene_start + (rom.read_int32(header_list + 4) & 0x00FFFFFF)
                if header_data != 0 and not alternate:
                    scene_get_chests(rom, header_data, scene, chests, scene_start)
                header_list = header_list + 4

        scene_data = scene_data + 8


def get_chest_list(rom):
    chests = {}
    scene_table = 0x00B71440
    for scene in range(0x00, 0x65):
        scene_data = rom.read_int32(scene_table + (scene * 0x14));
        scene_get_chests(rom, scene_data, scene, chests)
    return chests


def get_override_itemid(override_table, scene, type, flags):
    for entry in override_table:
        if len(entry) == 4 and entry[0] == scene and entry[1] == type and entry[2] == flags:
            return entry[3]
    return None

def update_chest_sizes(rom, override_table):
    chest_list = get_chest_list(rom)
    for address, [scene, flags] in chest_list.items():
        item_id = get_override_itemid(override_table, scene, 1, flags)

        if None in [address, scene, flags, item_id]:
            continue

        itemType = 0  # Item animation

        if item_id >= 0x80: # if extended item, always big except from exception list
            itemType = 0 if item_id in chestAnimationExtendedFast else 1
        elif rom.read_byte(0xBEEE8E + (item_id * 6) + 2) & 0x80: # get animation from rom, ice trap is big
            itemType = 0 # No animation, small chest
        else:
            itemType = 1 # Long animation, big chest
        # Don't use boss chests

        default = rom.read_int16(address)
        chestType = default & 0xF000
        newChestType = chestTypeMap[chestType][itemType]
        default = (default & 0x0FFF) | newChestType
        rom.write_int16(address, default)
<|MERGE_RESOLUTION|>--- conflicted
+++ resolved
@@ -1,1500 +1,1496 @@
-import io
-import json
-import logging
-import os
-import platform
-import struct
-import subprocess
-import random
-
-from Hints import buildGossipHints, buildBossRewardHints, buildGanonText
-from Utils import local_path, default_output_path
-from Items import ItemFactory, item_data
-from Messages import *
-from OcarinaSongs import Song, replace_songs, subsong
-
-TunicColors = {
-    "Kokiri Green": [0x1E, 0x69, 0x1B],
-    "Goron Red": [0x64, 0x14, 0x00],
-    "Zora Blue": [0x00, 0x3C, 0x64],
-    "Black": [0x30, 0x30, 0x30],
-    "White": [0xF0, 0xF0, 0xFF],
-    "Purple": [0x95, 0x30, 0x80],
-    "Yellow": [0xE0, 0xD8, 0x60],
-    "Orange": [0xE0, 0x79, 0x40],
-    "Pink": [0xFF, 0x90, 0xB3],
-    "Gray": [0xA0, 0xA0, 0xB0],
-    "Brown": [0x95, 0x59, 0x0A],
-    "Gold": [0xD8, 0xB0, 0x60],
-    "Silver": [0xD0, 0xF0, 0xFF],
-    "Beige": [0xC0, 0xA0, 0xA0],
-    "Teal": [0x30, 0xD0, 0xB0],
-    "Royal Blue": [0x40, 0x00, 0x90],
-    "Sonic Blue": [0x50, 0x90, 0xE0],
-    "Blood Red": [0x30, 0x10, 0x10],
-    "Blood Orange": [0xF0, 0x30, 0x30],
-    "NES Green": [0x00, 0xD0, 0x00],
-    "Dark Green": [0x00, 0x25, 0x18],
-    "Only": [80, 140, 240],
-}
-
-NaviColors = {
-    "White": [0xFF, 0xFF, 0xFF, 0xFF, 0x00, 0x00, 0xFF, 0x00],
-    "Green": [0x00, 0xFF, 0x00, 0xFF, 0x00, 0xFF, 0x00, 0x00],
-    "Light Blue": [0x96, 0x96, 0xFF, 0xFF, 0x96, 0x96, 0xFF, 0x00],
-    "Yellow": [0xFF, 0xFF, 0x00, 0xFF, 0xC8, 0x9B, 0x00, 0x00],
-    "Red": [0xFF, 0x00, 0x00, 0xFF, 0xFF, 0x00, 0x00, 0x00],
-    "Magenta": [0xFF, 0x00, 0xFF, 0xFF, 0xC8, 0x00, 0x9B, 0x00],
-    "Black": [0x00, 0x00, 0x00, 0xFF, 0x00, 0x00, 0x00, 0x00],
-    "Tatl": [0xFF, 0xFF, 0xFF, 0xFF, 0xC8, 0x98, 0x00, 0x00],
-    "Tael": [0x49, 0x14, 0x6C, 0xFF, 0xFF, 0x00, 0x00, 0x00],
-}
-
-def get_tunic_colors():
-    return list(TunicColors.keys())
-
-def get_tunic_color_options():
-    return ["Random Choice", "Completely Random"] + get_tunic_colors()
-
-def get_navi_colors():
-    return list(NaviColors.keys())
-
-def get_navi_color_options():
-    return ["Random Choice", "Completely Random"] + get_navi_colors()
-
-class LocalRom(object):
-
-    def __init__(self, settings, patch=True):
-        file = settings.rom
-        decomp_file = os.path.join(default_output_path(settings.output_dir), 'ZOOTDEC.z64')
-
-        validCRC = []
-        validCRC.append(bytearray([0xEC, 0x70, 0x11, 0xB7, 0x76, 0x16, 0xD7, 0x2B])) # Compressed
-        validCRC.append(bytearray([0x70, 0xEC, 0xB7, 0x11, 0x16, 0x76, 0x2B, 0xD7])) # Byteswap compressed
-        validCRC.append(bytearray([0x93, 0x52, 0x2E, 0x7B, 0xE5, 0x06, 0xD4, 0x27])) # Decompressed
-
-        os.chdir(os.path.dirname(os.path.realpath(__file__)))
-        #os.chdir(output_path(os.path.dirname(os.path.realpath(__file__))))
-        with open(file, 'rb') as stream:
-            self.buffer = read_rom(stream)
-        file_name = os.path.splitext(file)
-        romCRC = self.buffer[0x10:0x18]
-        if romCRC not in validCRC:
-            raise RuntimeError('ROM is not a valid OoT 1.0 US ROM.')
-        if len(self.buffer) < 33554432 or len(self.buffer) > 67108864 or file_name[1] not in ['.z64', '.n64']:
-            raise RuntimeError('ROM is not a valid OoT 1.0 ROM.')
-        if len(self.buffer) == 33554432:
-            if platform.system() == 'Windows':
-                subprocess.call(["Decompress\\Decompress.exe", file, decomp_file])
-                with open(decomp_file, 'rb') as stream:
-                    self.buffer = read_rom(stream)
-            elif platform.system() == 'Linux':
-                subprocess.call(["Decompress/Decompress", file])
-                with open(("ZOOTDEC.z64"), 'rb') as stream:
-                    self.buffer = read_rom(stream)
-            elif platform.system() == 'Darwin':
-                subprocess.call(["Decompress/Decompress.out", file])
-                with open(("ZOOTDEC.z64"), 'rb') as stream:
-                    self.buffer = read_rom(stream)
-            else:
-                raise RuntimeError('Unsupported operating system for decompression. Please supply an already decompressed ROM.')
-        # extend to 64MB
-        self.buffer.extend(bytearray([0x00] * (67108864 - len(self.buffer))))
-            
-    def read_byte(self, address):
-        return self.buffer[address]
-
-    def read_bytes(self, address, len):
-        return self.buffer[address : address + len]
-
-    def read_int16(self, address):
-        return bytes_as_int16(self.read_bytes(address, 2))
-
-    def read_int24(self, address):
-        return bytes_as_int24(self.read_bytes(address, 3))
-
-    def read_int32(self, address):
-        return bytes_as_int32(self.read_bytes(address, 4))
-
-    def write_byte(self, address, value):
-        self.buffer[address] = value
-
-    def write_bytes(self, startaddress, values):
-        for i, value in enumerate(values):
-            self.write_byte(startaddress + i, value)
-
-    def write_int16(self, address, value):
-        self.write_bytes(address, int16_as_bytes(value))
-
-    def write_int24(self, address, value):
-        self.write_bytes(address, int24_as_bytes(value))
-
-    def write_int32(self, address, value):
-        self.write_bytes(address, int32_as_bytes(value))
-
-    def write_to_file(self, file):
-        with open(file, 'wb') as outfile:
-            outfile.write(self.buffer)
-
-def read_rom(stream):
-    "Reads rom into bytearray"
-    buffer = bytearray(stream.read())
-    return buffer
-
-
-def int16_as_bytes(value):
-    value = value & 0xFFFF
-    return [(value >> 8) & 0xFF, value & 0xFF]
-
-def int24_as_bytes(value):
-    value = value & 0xFFFFFFFF
-    return [(value >> 16) & 0xFF, (value >> 8) & 0xFF, value & 0xFF]
-
-def int32_as_bytes(value):
-    value = value & 0xFFFFFFFF
-    return [(value >> 24) & 0xFF, (value >> 16) & 0xFF, (value >> 8) & 0xFF, value & 0xFF]
-
-def bytes_as_int16(values):
-    return (values[0] << 8) | values[1]
-
-def bytes_as_int24(values):
-    return (values[0] << 16) | (values[1] << 8) | values[2]
-
-def bytes_as_int32(values):
-    return (values[0] << 24) | (values[1] << 16) | (values[2] << 8) | values[3]
-
-
-
-
-def patch_rom(world, rom):
-    with open(local_path('data/base2current.json'), 'r') as stream:
-        patches = json.load(stream)
-    for patch in patches:
-        if isinstance(patch, dict):
-            for baseaddress, values in patch.items():
-                rom.write_bytes(int(baseaddress), values)
-
-    # Can always return to youth
-    rom.write_byte(0xCB6844, 0x35)
-    rom.write_byte(0x253C0E2, 0x03) # Moves sheik from pedestal
-
-    # Fix child shooting gallery reward to be static
-    rom.write_bytes(0xD35EFC, [0x00, 0x00, 0x00, 0x00])
-
-    # Fix target in woods reward to be static
-    rom.write_bytes(0xE59CD4, [0x00, 0x00, 0x00, 0x00])
-
-    # Fix GS rewards to be static
-    rom.write_bytes(0xEA3934, [0x00, 0x00, 0x00, 0x00])
-    rom.write_bytes(0xEA3940 , [0x10, 0x00])
-
-    # Fix horseback archery rewards to be static
-    rom.write_byte(0xE12BA5, 0x00)
-    rom.write_byte(0xE12ADD, 0x00)
-
-    # Fix adult shooting gallery reward to be static
-    rom.write_byte(0xD35F55, 0x00)
-
-    # Fix deku theater rewards to be static
-    rom.write_bytes(0xEC9A7C, [0x00, 0x00, 0x00, 0x00]) #Sticks
-    rom.write_byte(0xEC9CD5, 0x00) #Nuts
-
-    # Fix deku scrub who sells stick upgrade
-    rom.write_bytes(0xDF8060, [0x00, 0x00, 0x00, 0x00])
-
-    # Fix deku scrub who sells nut upgrade
-    rom.write_bytes(0xDF80D4, [0x00, 0x00, 0x00, 0x00])
-
-    # Fix rolling goron as child reward to be static
-    rom.write_bytes(0xED2960, [0x00, 0x00, 0x00, 0x00])
-
-    # Fix proximity text boxes (Navi) (Part 1)
-    rom.write_bytes(0xDF8B84, [0x00, 0x00, 0x00, 0x00])
-
-    # Fix final magic bean to cost 99
-    rom.write_byte(0xE20A0F, 0x63)
-    rom.write_bytes(0x94FCDD, [0x08, 0x39, 0x39])
-    
-    # Remove intro cutscene
-    rom.write_bytes(0xB06BBA, [0x00, 0x00])
-
-    # Remove locked door to Boss Key Chest in Fire Temple
-    rom.write_byte(0x22D82B7, 0x3F)
-
-    if world.bombchus_in_logic:
-        # Change Bombchu Shop check to bombchus
-        rom.write_bytes(0xC6CED8, [0x80, 0x8A, 0x00, 0x7C, 0x24, 0x0B, 0x00, 0x09, 0x11, 0x4B, 0x00, 0x05])
-        # Change Bombchu Shop to never sell out
-        rom.write_bytes(0xC019C0, [0x10, 0x00, 0x00, 0x30])
-
-        # Change Bowling Alley check to bombchus (Part 1)
-        rom.write_bytes(0x00E2D714, [0x81, 0xEF, 0xA6, 0x4C])
-        rom.write_bytes(0x00E2D720, [0x24, 0x18, 0x00, 0x09, 0x11, 0xF8, 0x00, 0x06])
-
-        # Change Bowling Alley check to bombchus (Part 2)
-        rom.write_bytes(0x00E2D890,  [0x81, 0x6B, 0xA6, 0x4C, 0x24, 0x0C, 0x00, 0x09, 0x51, 0x6C, 0x00, 0x0A])
-    else:
-        # Change Bombchu Shop check to Bomb Bag
-        rom.write_bytes(0xC6CEDA, [0x00, 0xA2])
-        rom.write_byte(0xC6CEDF, 0x18)
-
-        # Change Bowling Alley check to Bomb Bag (Part 1)
-        rom.write_bytes(0x00E2D716, [0xA6, 0x72])
-        rom.write_byte(0x00E2D723, 0x18)
-
-        # Change Bowling Alley check to Bomb Bag (Part 2)
-        rom.write_bytes(0x00E2D892, [0xA6, 0x72])
-        rom.write_byte(0x00E2D897, 0x18)
-
-    # Change Bazaar check to Bomb Bag (Child?)
-    rom.write_bytes(0x00C0082A, [0x00, 0x18])
-    rom.write_bytes(0x00C0082C, [0x00, 0x0E, 0X74, 0X02])
-    rom.write_byte(0x00C00833, 0xA0)
-
-    # Change Bazaar check to Bomb Bag (Adult?)
-    rom.write_bytes(0x00DF7A8E, [0x00, 0x18])
-    rom.write_bytes(0x00DF7A90, [0x00, 0x0E, 0X74, 0X02])
-    rom.write_byte(0x00DF7A97, 0xA0)
-
-    # Change Goron Shop check to Bomb Bag
-    rom.write_bytes(0x00C6ED86, [0x00, 0xA2])
-    rom.write_bytes(0x00C6ED8A, [0x00, 0x18])
-
-    # Change graveyard graves to not allow grabbing on to the ledge
-    rom.write_byte(0x0202039D, 0x20)
-    rom.write_byte(0x0202043C, 0x24)
-
-    # Fix Link the Goron to always work
-    rom.write_bytes(0xED2FAC, [0x80, 0x6E, 0x0F, 0x18])
-    rom.write_bytes(0xED2FEC, [0x24, 0x0A, 0x00, 0x00])
-    rom.write_bytes(0xAE74D8, [0x24, 0x0E, 0x00, 0x00])
-
-    # Fix King Zora Thawed to always work
-    rom.write_bytes(0xE55C4C, [0x00, 0x00, 0x00, 0x00])
-    rom.write_bytes(0xE56290, [0x00, 0x00, 0x00, 0x00])
-    rom.write_bytes(0xE56298, [0x00, 0x00, 0x00, 0x00])
-
-    # Fix Castle Courtyard to check for meeting Zelda, not Zelda fleeing, to block you
-    rom.write_bytes(0xCD5E76, [0x0E, 0xDC])
-    rom.write_bytes(0xCD5E12, [0x0E, 0xDC])
-
-    # Cutscene for all medallions never triggers when leaving shadow or spirit temples(hopefully stops warp to colossus on shadow completion with boss reward shuffle)
-    rom.write_byte(0xACA409, 0xAD)
-    rom.write_byte(0xACA49D, 0xCE)
-    
-    # Speed Zelda's Letter scene
-    rom.write_bytes(0x290E08E, [0x05, 0xF0])
-    rom.write_byte(0xEFCBA7, 0x08)
-    rom.write_byte(0xEFE7C7, 0x05)
-    #rom.write_byte(0xEFEAF7, 0x08)
-    #rom.write_byte(0xEFE7C7, 0x05)
-    rom.write_bytes(0xEFE938, [0x00, 0x00, 0x00, 0x00])
-    rom.write_bytes(0xEFE948, [0x00, 0x00, 0x00, 0x00])
-    rom.write_bytes(0xEFE950, [0x00, 0x00, 0x00, 0x00])
-
-    # Speed Zelda escaping from Hyrule Castle
-    Block_code = [0x00, 0x00, 0x00, 0x01, 0x00, 0x21, 0x00, 0x01, 0x00, 0x02, 0x00, 0x02]
-    rom.write_bytes(0x1FC0CF8, Block_code)
-
-    # Speed learning Zelda's Lullaby
-    Block_code = [0x00, 0x00, 0x00, 0x00, 0x00, 0x00, 0x00, 0x00, 0x00, 0x00, 0x00, 0x00,
-                  0x00, 0x00, 0x03, 0xE8, 0x00, 0x00, 0x00, 0x01, 0x00, 0x73, 0x00, 0x3B,
-                  0x00, 0x3C, 0x00, 0x3C, 0x00, 0x00, 0x00, 0x13, 0x00, 0x00, 0x00, 0x0C,
-                  0x00, 0x17, 0x00, 0x00, 0x00, 0x10, 0x00, 0x02, 0x08, 0x8B, 0xFF, 0xFF,
-                  0x00, 0xD4, 0x00, 0x11, 0x00, 0x20, 0x00, 0x00, 0xFF, 0xFF, 0xFF, 0xFF]
-    rom.write_bytes(0x2E8E900, Block_code)
-
-    # Speed learning Sun's Song
-    rom.write_bytes(0x332A4A6, [0x00, 0x3C])
-    Block_code = [0x00, 0x00, 0x00, 0x13, 0x00, 0x00, 0x00, 0x08, 0x00, 0x18, 0x00, 0x00,
-                  0x00, 0x10, 0x00, 0x02, 0x08, 0x8B, 0xFF, 0xFF, 0x00, 0xD3, 0x00, 0x11,
-                  0x00, 0x20, 0x00, 0x00, 0xFF, 0xFF, 0xFF, 0xFF]
-    rom.write_bytes(0x332A868, Block_code)
-
-    # Speed learning Saria's Song
-    rom.write_bytes(0x20B1736, [0x00, 0x3C])
-    Block_code = [0x00, 0x00, 0x00, 0x13, 0x00, 0x00, 0x00, 0x0C, 0x00, 0x15, 0x00, 0x00,
-                  0x00, 0x10, 0x00, 0x02, 0x08, 0x8B, 0xFF, 0xFF, 0x00, 0xD1, 0x00, 0x11,
-                  0x00, 0x20, 0x00, 0x00, 0xFF, 0xFF, 0xFF, 0xFF]
-    rom.write_bytes(0x20B1DA8, Block_code)
-    rom.write_bytes(0x20B19C8, [0x00, 0x11, 0x00, 0x00, 0x00, 0x10, 0x00, 0x00])
-    Block_code = [0x00, 0x3E, 0x00, 0x11, 0x00, 0x20, 0x00, 0x00, 0x80, 0x00, 0x00, 0x00,
-                  0x00, 0x00, 0x00, 0x00, 0x00, 0x00, 0x01, 0xD4, 0xFF, 0xFF, 0xF7, 0x31,
-                  0x00, 0x00, 0x00, 0x00, 0x00, 0x00, 0x01, 0xD4]
-    rom.write_bytes(0x20B19F8, Block_code)
-
-    # Speed learning Epona's Song
-    rom.write_bytes(0x29BEF68, [0x00, 0x5E, 0x00, 0x0A, 0x00, 0x0B, 0x00, 0x0B])
-    Block_code = [0x00, 0x00, 0x00, 0x13, 0x00, 0x00, 0x00, 0x02, 0x00, 0xD2, 0x00, 0x00,
-                  0x00, 0x09, 0x00, 0x00, 0xFF, 0xFF, 0xFF, 0xFF, 0xFF, 0xFF, 0x00, 0x0A,
-                  0x00, 0x3C, 0xFF, 0xFF, 0xFF, 0xFF, 0xFF, 0xFF]
-    rom.write_bytes(0x29BECB0, Block_code)
-
-    # Speed learning Song of Time
-    Block_code = [0x00, 0x00, 0x00, 0x13, 0x00, 0x00, 0x00, 0x0C, 0x00, 0x19, 0x00, 0x00,
-                  0x00, 0x10, 0x00, 0x02, 0x08, 0x8B, 0xFF, 0xFF, 0x00, 0xD5, 0x00, 0x11,
-                  0x00, 0x20, 0x00, 0x00, 0xFF, 0xFF, 0xFF, 0xFF]
-    rom.write_bytes(0x252FC80, Block_code)
-    rom.write_bytes(0x252FBA0, [0x00, 0x35, 0x00, 0x3B, 0x00, 0x3C, 0x00, 0x3C])
-    rom.write_bytes(0x1FC3B84, [0xFF, 0xFF, 0xFF, 0xFF])
-
-    # Speed learning Song of Storms
-    Block_code = [0x00, 0x00, 0x00, 0x0A, 0x00, 0x00, 0x00, 0x13, 0x00, 0x00, 0x00, 0x02,
-                  0x00, 0xD6, 0x00, 0x00, 0x00, 0x09, 0x00, 0x00, 0xFF, 0xFF, 0xFF, 0xFF,
-                  0xFF, 0xFF, 0x00, 0xBE, 0x00, 0xC8, 0xFF, 0xFF, 0xFF, 0xFF, 0xFF, 0xFF]
-    rom.write_bytes(0x3041084, Block_code)
-
-    # Speed learning Minuet of Forest
-    rom.write_bytes(0x20AFF86, [0x00, 0x3C])
-    Block_code = [0x00, 0x00, 0x00, 0x13, 0x00, 0x00, 0x00, 0x0A, 0x00, 0x0F, 0x00, 0x00,
-                  0x00, 0x10, 0x00, 0x02, 0x08, 0x8B, 0xFF, 0xFF, 0x00, 0x73, 0x00, 0x11,
-                  0x00, 0x20, 0x00, 0x00, 0xFF, 0xFF, 0xFF, 0xFF]
-    rom.write_bytes(0x20B0800, Block_code)
-    rom.write_bytes(0x20AFF90, [0x00, 0x11, 0x00, 0x00, 0x00, 0x10, 0x00, 0x00])
-    rom.write_bytes(0x20AFFC1, [0x00, 0x3E, 0x00, 0x11, 0x00, 0x20, 0x00, 0x00])
-    rom.write_bytes(0x20B0492, [0x00, 0x21, 0x00, 0x22])
-    rom.write_bytes(0x20B04CA, [0x00, 0x00, 0x00, 0x00])
-
-    # Speed learning Bolero of Fire
-    rom.write_bytes(0x224B5D6, [0x00, 0x3C])
-    Block_code = [0x00, 0x00, 0x00, 0x13, 0x00, 0x00, 0x00, 0x0A, 0x00, 0x10, 0x00, 0x00,
-                  0x00, 0x10, 0x00, 0x02, 0x08, 0x8B, 0xFF, 0xFF, 0x00, 0x74, 0x00, 0x11,
-                  0x00, 0x20, 0x00, 0x00, 0xFF, 0xFF, 0xFF, 0xFF]
-    rom.write_bytes(0x224D7E8, Block_code)
-    rom.write_bytes(0x224B5E0, [0x00, 0x11, 0x00, 0x00, 0x00, 0x10, 0x00, 0x00])
-    rom.write_bytes(0x224B611, [0x00, 0x3E, 0x00, 0x11, 0x00, 0x20, 0x00, 0x00])
-    rom.write_bytes(0x224B7F8, [0x00, 0x00])
-    rom.write_bytes(0x224B828, [0x00, 0x00])
-    rom.write_bytes(0x224B858, [0x00, 0x00])
-    rom.write_bytes(0x224B888, [0x00, 0x00])
-
-    # Speed learning Serenade of Water
-    rom.write_bytes(0x2BEB256, [0x00, 0x3C])
-    Block_code = [0x00, 0x00, 0x00, 0x13, 0x00, 0x00, 0x00, 0x10, 0x00, 0x11, 0x00, 0x00,
-                  0x00, 0x10, 0x00, 0x02, 0x08, 0x8B, 0xFF, 0xFF, 0x00, 0x75, 0x00, 0x11,
-                  0x00, 0x20, 0x00, 0x00, 0xFF, 0xFF, 0xFF, 0xFF]
-    rom.write_bytes(0x2BEC880, Block_code)
-    rom.write_bytes(0x2BEB260, [0x00, 0x11, 0x00, 0x00, 0x00, 0x10, 0x00, 0x00])
-    rom.write_bytes(0x2BEB290, [0x00, 0x3E, 0x00, 0x11, 0x00, 0x20, 0x00, 0x00])
-    rom.write_bytes(0x2BEB538, [0x00, 0x00])
-    rom.write_bytes(0x2BEB548, [0x80, 0x00])
-    rom.write_bytes(0x2BEB554, [0x80, 0x00])
-    rom.write_bytes(0x2BEC852, [0x00, 0x21, 0x00, 0x22])
-
-    # Speed learning Nocturne of Shadow
-    rom.write_bytes(0x1FFE460, [0x00, 0x2F, 0x00, 0x01, 0x00, 0x02, 0x00, 0x02])
-    rom.write_bytes(0x1FFFDF6, [0x00, 0x3C])
-    Block_code = [0x00, 0x00, 0x00, 0x13, 0x00, 0x00, 0x00, 0x0E, 0x00, 0x13, 0x00, 0x00,
-                  0x00, 0x10, 0x00, 0x02, 0x08, 0x8B, 0xFF, 0xFF, 0x00, 0x77, 0x00, 0x11,
-                  0x00, 0x20, 0x00, 0x00, 0xFF, 0xFF, 0xFF, 0xFF]
-    rom.write_bytes(0x2000FD8, Block_code)
-    rom.write_bytes(0x2000130, [0x00, 0x32, 0x00, 0x3A, 0x00, 0x3B, 0x00, 0x3B])
-
-    # Speed learning Requiem of Spirit
-    rom.write_bytes(0x218AF16, [0x00, 0x3C])
-    Block_code = [0x00, 0x00, 0x00, 0x13, 0x00, 0x00, 0x00, 0x08, 0x00, 0x12, 0x00, 0x00,
-                  0x00, 0x10, 0x00, 0x02, 0x08, 0x8B, 0xFF, 0xFF, 0x00, 0x76, 0x00, 0x11,
-                  0x00, 0x20, 0x00, 0x00, 0xFF, 0xFF, 0xFF, 0xFF]
-    rom.write_bytes(0x218C574, Block_code)
-    rom.write_bytes(0x218B480, [0x00, 0x30, 0x00, 0x3A, 0x00, 0x3B, 0x00, 0x3B])
-    Block_code = [0x00, 0x11, 0x00, 0x00, 0x00, 0x10, 0x00, 0x00, 0x40, 0x00, 0x00, 0x00,
-                  0xFF, 0xFF, 0xFA, 0xF9, 0x00, 0x00, 0x00, 0x08, 0x00, 0x00, 0x00, 0x01,
-                  0xFF, 0xFF, 0xFA, 0xF9, 0x00, 0x00, 0x00, 0x08, 0x00, 0x00, 0x00, 0x01,
-                  0x0F, 0x67, 0x14, 0x08, 0x00, 0x00, 0x00, 0x00, 0x00, 0x00, 0x00, 0x01]
-    rom.write_bytes(0x218AF20, Block_code)
-    rom.write_bytes(0x218AF50, [0x00, 0x3E, 0x00, 0x11, 0x00, 0x20, 0x00, 0x00])
-
-    # Speed learning Prelude of Light
-    rom.write_bytes(0x252FD26, [0x00, 0x3C])
-    Block_code = [0x00, 0x00, 0x00, 0x13, 0x00, 0x00, 0x00, 0x0E, 0x00, 0x14, 0x00, 0x00,
-                  0x00, 0x10, 0x00, 0x02, 0x08, 0x8B, 0xFF, 0xFF, 0x00, 0x78, 0x00, 0x11,
-                  0x00, 0x20, 0x00, 0x00, 0xFF, 0xFF, 0xFF, 0xFF]
-    rom.write_bytes(0x2531320, Block_code)
-    rom.write_byte(0x252FF1D, 0x00)
-    rom.write_bytes(0x25313DA, [0x00, 0x21, 0x00, 0x22])
-
-    # Speed scene after Deku Tree
-    rom.write_bytes(0x2077E20, [0x00, 0x07, 0x00, 0x01, 0x00, 0x02, 0x00, 0x02])
-    rom.write_bytes(0x2078A10, [0x00, 0x0E, 0x00, 0x1F, 0x00, 0x20, 0x00, 0x20])
-    Block_code = [0x00, 0x80, 0x00, 0x00, 0x00, 0x1E, 0x00, 0x00, 0xFF, 0xFF, 0xFF, 0xFF, 
-                  0xFF, 0xFF, 0x00, 0x1E, 0x00, 0x28, 0xFF, 0xFF, 0xFF, 0xFF, 0xFF, 0xFF]
-    rom.write_bytes(0x2079570, Block_code)
-
-    # Speed scene after Dodongo's Cavern
-    rom.write_bytes(0x2221E88, [0x00, 0x0C, 0x00, 0x3B, 0x00, 0x3C, 0x00, 0x3C])
-    rom.write_bytes(0x2223308, [0x00, 0x81, 0x00, 0x00, 0x00, 0x3A, 0x00, 0x00])
-
-    # Speed scene after Jabu Jabu's Belly
-    rom.write_bytes(0xCA3530, [0x00, 0x00, 0x00, 0x00])
-    rom.write_bytes(0x2113340, [0x00, 0x0D, 0x00, 0x3B, 0x00, 0x3C, 0x00, 0x3C])
-    rom.write_bytes(0x2113C18, [0x00, 0x82, 0x00, 0x00, 0x00, 0x3A, 0x00, 0x00])
-    rom.write_bytes(0x21131D0, [0x00, 0x01, 0x00, 0x00, 0x00, 0x3C, 0x00, 0x3C])
-
-    # Speed scene after Forest Temple
-    rom.write_bytes(0xD4ED68, [0x00, 0x45, 0x00, 0x3B, 0x00, 0x3C, 0x00, 0x3C])
-    rom.write_bytes(0xD4ED78, [0x00, 0x3E, 0x00, 0x00, 0x00, 0x3A, 0x00, 0x00])
-    rom.write_bytes(0x207B9D4, [0xFF, 0xFF, 0xFF, 0xFF])
-
-    # Speed scene after Fire Temple
-    rom.write_bytes(0x2001848, [0x00, 0x1E, 0x00, 0x01, 0x00, 0x02, 0x00, 0x02])
-    rom.write_bytes(0xD100B4, [0x00, 0x62, 0x00, 0x3B, 0x00, 0x3C, 0x00, 0x3C])
-    rom.write_bytes(0xD10134, [0x00, 0x3C, 0x00, 0x00, 0x00, 0x3A, 0x00, 0x00])
-
-    # Speed scene after Water Temple
-    rom.write_bytes(0xD5A458, [0x00, 0x15, 0x00, 0x3B, 0x00, 0x3C, 0x00, 0x3C])
-    rom.write_bytes(0xD5A3A8, [0x00, 0x3D, 0x00, 0x00, 0x00, 0x3A, 0x00, 0x00])
-    rom.write_bytes(0x20D0D20, [0x00, 0x29, 0x00, 0xC7, 0x00, 0xC8, 0x00, 0xC8])
-
-    # Speed scene after Shadow Temple
-    rom.write_bytes(0xD13EC8, [0x00, 0x61, 0x00, 0x3B, 0x00, 0x3C, 0x00, 0x3C])
-    rom.write_bytes(0xD13E18, [0x00, 0x41, 0x00, 0x00, 0x00, 0x3A, 0x00, 0x00])
-
-    # Speed scene after Spirit Temple
-    rom.write_bytes(0xD3A0A8, [0x00, 0x60, 0x00, 0x3B, 0x00, 0x3C, 0x00, 0x3C])
-    rom.write_bytes(0xD39FF0, [0x00, 0x3F, 0x00, 0x00, 0x00, 0x3A, 0x00, 0x00])
-
-    # Speed Nabooru defeat scene
-    rom.write_bytes(0x2F5AF84, [0x00, 0x00, 0x00, 0x05])
-    rom.write_bytes(0x2F5C7DA, [0x00, 0x01, 0x00, 0x02])
-    rom.write_bytes(0x2F5C7A2, [0x00, 0x03, 0x00, 0x04])
-    rom.write_byte(0x2F5B369, 0x09)
-    rom.write_byte(0x2F5B491, 0x04)
-    rom.write_byte(0x2F5B559, 0x04)
-    rom.write_byte(0x2F5B621, 0x04)
-    rom.write_byte(0x2F5B761, 0x07)
-
-    # Speed scene with all medallions
-    rom.write_bytes(0x2512680, [0x00, 0x74, 0x00, 0x01, 0x00, 0x02, 0x00, 0x02])
-
-    # Speed collapse of Ganon's Tower
-    rom.write_bytes(0x33FB328, [0x00, 0x76, 0x00, 0x01, 0x00, 0x02, 0x00, 0x02])
-
-    # Speed Phantom Ganon defeat scene
-    rom.write_bytes(0xC944D8, [0x00, 0x00, 0x00, 0x00])
-    rom.write_bytes(0xC94548, [0x00, 0x00, 0x00, 0x00])
-    rom.write_bytes(0xC94730, [0x00, 0x00, 0x00, 0x00])
-    rom.write_bytes(0xC945A8, [0x00, 0x00, 0x00, 0x00])
-    rom.write_bytes(0xC94594, [0x00, 0x00, 0x00, 0x00])
-
-    # Speed Twinrova defeat scene
-    rom.write_bytes(0xD678CC, [0x24, 0x01, 0x03, 0xA2, 0xA6, 0x01, 0x01, 0x42])
-    rom.write_bytes(0xD67BA4, [0x10, 0x00])
-    
-    # Speed scenes during final battle
-    # Ganondorf battle end
-    rom.write_byte(0xD82047, 0x09)
-    # Zelda descends
-    rom.write_byte(0xD82AB3, 0x66)
-    rom.write_byte(0xD82FAF, 0x65)
-    rom.write_bytes(0xD82D2E, [0x04, 0x1F])
-    rom.write_bytes(0xD83142, [0x00, 0x6B])
-    rom.write_bytes(0xD82DD8, [0x00, 0x00, 0x00, 0x00])
-    rom.write_bytes(0xD82ED4, [0x00, 0x00, 0x00, 0x00])
-    rom.write_byte(0xD82FDF, 0x33)
-    # After tower collapse
-    rom.write_byte(0xE82E0F, 0x04)
-    # Ganon intro
-    rom.write_bytes(0xE83D28, [0x00, 0x00, 0x00, 0x00])
-    rom.write_bytes(0xE83B5C, [0x00, 0x00, 0x00, 0x00])
-    rom.write_bytes(0xE84C80, [0x10, 0x00])
-    
-    # Speed completion of the trials in Ganon's Castle
-    rom.write_bytes(0x31A8090, [0x00, 0x6B, 0x00, 0x01, 0x00, 0x02, 0x00, 0x02]) #Forest
-    rom.write_bytes(0x31A9E00, [0x00, 0x6E, 0x00, 0x01, 0x00, 0x02, 0x00, 0x02]) #Fire
-    rom.write_bytes(0x31A8B18, [0x00, 0x6C, 0x00, 0x01, 0x00, 0x02, 0x00, 0x02]) #Water
-    rom.write_bytes(0x31A9430, [0x00, 0x6D, 0x00, 0x01, 0x00, 0x02, 0x00, 0x02]) #Shadow
-    rom.write_bytes(0x31AB200, [0x00, 0x70, 0x00, 0x01, 0x00, 0x02, 0x00, 0x02]) #Spirit
-    rom.write_bytes(0x31AA830, [0x00, 0x6F, 0x00, 0x01, 0x00, 0x02, 0x00, 0x02]) #Light
-
-    # Speed obtaining Fairy Ocarina
-    rom.write_bytes(0x2150CD0, [0x00, 0x00, 0x00, 0x20,	0x00, 0x00, 0x00, 0x30])
-    Block_code = [0xFF, 0xFF, 0x00, 0x00, 0x00, 0x3A, 0x00, 0x00, 0xFF, 0xFF, 0xFF, 0xFF,
-                  0xFF, 0xFF, 0x00, 0x3C, 0x00, 0x81, 0xFF, 0xFF]
-    rom.write_bytes(0x2151240, Block_code)
-    rom.write_bytes(0x2150E20, [0xFF, 0xFF, 0xFA, 0x4C])
-
-    # Speed Zelda Light Arrow cutscene
-    rom.write_bytes(0x2531B40, [0x00, 0x28, 0x00, 0x01, 0x00, 0x02, 0x00, 0x02])
-    rom.write_bytes(0x2532FBC, [0x00, 0x75])
-    rom.write_bytes(0x2532FEA, [0x00, 0x75, 0x00, 0x80])  
-    rom.write_byte(0x2533115, 0x05)
-    rom.write_bytes(0x2533141, [0x06, 0x00, 0x06, 0x00, 0x10])
-    rom.write_bytes(0x2533171, [0x0F, 0x00, 0x11, 0x00, 0x40])
-    rom.write_bytes(0x25331A1, [0x07, 0x00, 0x41, 0x00, 0x65])
-    rom.write_bytes(0x2533642, [0x00, 0x50])
-    rom.write_byte(0x253389D, 0x74)
-    rom.write_bytes(0x25338A4, [0x00, 0x72, 0x00, 0x75, 0x00, 0x79])
-    rom.write_bytes(0x25338BC, [0xFF, 0xFF])
-    rom.write_bytes(0x25338C2, [0xFF, 0xFF, 0xFF, 0xFF, 0xFF, 0xFF])
-    rom.write_bytes(0x25339C2, [0x00, 0x75, 0x00, 0x76])
-    rom.write_bytes(0x2533830, [0x00, 0x31, 0x00, 0x81, 0x00, 0x82, 0x00, 0x82])
-
-    # Speed Bridge of Light cutscene
-    rom.write_bytes(0x292D644, [0x00, 0x00, 0x00, 0xA0])
-    rom.write_bytes(0x292D680, [0x00, 0x02, 0x00, 0x0A, 0x00, 0x6C, 0x00, 0x00])
-    rom.write_bytes(0x292D6E8, [0x00, 0x27])
-    rom.write_bytes(0x292D718, [0x00, 0x32])
-    rom.write_bytes(0x292D810, [0x00, 0x02, 0x00, 0x3C])
-    rom.write_bytes(0x292D924, [0xFF, 0xFF, 0x00, 0x14, 0x00, 0x96, 0xFF, 0xFF])
-
-    # Remove remaining owls
-    rom.write_bytes(0x1FE30CE, [0x01, 0x4B])
-    rom.write_bytes(0x1FE30DE, [0x01, 0x4B])
-    rom.write_bytes(0x1FE30EE, [0x01, 0x4B])
-    rom.write_bytes(0x205909E, [0x00, 0x3F])
-    rom.write_byte(0x2059094, 0x80)
-
-    # Darunia won't dance
-    rom.write_bytes(0x22769E4, [0xFF, 0xFF, 0xFF, 0xFF])
-
-    # Zora moves quickly
-    rom.write_bytes(0xE56924, [0x00, 0x00, 0x00, 0x00])
-
-    # Speed Jabu Jabu swallowing Link
-    rom.write_bytes(0xCA0784, [0x00, 0x18, 0x00, 0x01, 0x00, 0x02, 0x00, 0x02])
-
-    # Ruto no longer points to Zora Sapphire
-    rom.write_bytes(0xD03BAC, [0xFF, 0xFF, 0xFF, 0xFF])
-
-    # Ruto never disappears from Jabu Jabu's Belly
-    rom.write_byte(0xD01EA3, 0x00)
-
-    # Speed up Epona race start
-    rom.write_bytes(0x29BE984, [0x00, 0x00, 0x00, 0x02])
-    rom.write_bytes(0x29BE9CA, [0x00, 0x01, 0x00, 0x02])
-	
-    # Speed start of Horseback Archery
-    #rom.write_bytes(0x21B2064, [0x00, 0x00, 0x00, 0x02])
-    #rom.write_bytes(0x21B20AA, [0x00, 0x01, 0x00, 0x02])
-
-    # Speed up Epona escape
-    rom.write_bytes(0x1FC8B36, [0x00, 0x2A])
-
-    # Speed up draining the well
-    rom.write_bytes(0xE0A010, [0x00, 0x2A, 0x00, 0x01, 0x00, 0x02, 0x00, 0x02])
-    rom.write_bytes(0x2001110, [0x00, 0x2B, 0x00, 0xB7, 0x00, 0xB8, 0x00, 0xB8])
-
-    # Speed up opening the royal tomb for both child and adult
-    rom.write_bytes(0x2025026, [0x00, 0x01])
-    rom.write_bytes(0x2023C86, [0x00, 0x01])
-    rom.write_byte(0x2025159, 0x02)
-    rom.write_byte(0x2023E19, 0x02)
-
-    #Speed opening of Door of Time
-    rom.write_bytes(0xE0A176, [0x00, 0x02])
-    rom.write_bytes(0xE0A35A, [0x00, 0x01, 0x00, 0x02])
-
-    # Poacher's Saw no longer messes up Deku Theater
-    rom.write_bytes(0xAE72CC, [0x00, 0x00, 0x00, 0x00])
-
-    # Learning Serenade tied to opening chest in room
-    Block_code = [0x3C, 0x0F, 0x80, 0x1D, 0x81, 0xE8, 0xA1, 0xDB, 0x24, 0x19, 0x00, 0x04,
-                  0x00, 0x00, 0x00, 0x00, 0x00, 0x00, 0x00, 0x00, 0x8C, 0xA2, 0x1C, 0x44,
-                  0x00, 0x00, 0x00, 0x00]
-    rom.write_bytes(0xC7BCF0, Block_code)
-
-    # Dampe Chest spawn condition looks at chest flag instead of having obtained hookshot
-    Block_code = [0x93, 0x18, 0xAE, 0x7E, 0x27, 0xA5, 0x00, 0x24, 0x33, 0x19, 0x00, 0x01,
-                  0x00, 0x00, 0x00, 0x00]
-    rom.write_bytes(0xDFEC40, Block_code)
-
-    # Darunia sets an event flag and checks for it
-    Block_code = [0x24, 0x19, 0x00, 0x40, 0x8F, 0x09, 0xB4, 0xA8, 0x01, 0x39, 0x40, 0x24,
-                  0x01, 0x39, 0xC8, 0x25, 0xAF, 0x19, 0xB4, 0xA8, 0x24, 0x09, 0x00, 0x06]
-    rom.write_bytes(0xCF1AB8, Block_code)
-
-    # Change Prelude CS to check for medallion
-    rom.write_bytes(0x00C805E6, [0x00, 0xA6])
-    rom.write_bytes(0x00C805F2, [0x00, 0x01])
-
-    # Change Nocturne CS to check for medallions
-    rom.write_bytes(0x00ACCD8E, [0x00, 0xA6])
-    rom.write_bytes(0x00ACCD92, [0x00, 0x01])
-    rom.write_bytes(0x00ACCD9A, [0x00, 0x02])
-    rom.write_bytes(0x00ACCDA2, [0x00, 0x04])
-
-    # Change King Zora to move even if Zora Sapphire is in inventory
-    rom.write_bytes(0x00E55BB0, [0x85, 0xCE, 0x8C, 0x3C])
-    rom.write_bytes(0x00E55BB4, [0x84, 0x4F, 0x0E, 0xDA])
-
-    # Remove extra Forest Temple medallions
-    rom.write_bytes(0x00D4D37C, [0x00, 0x00, 0x00, 0x00])
-
-    # Remove extra Fire Temple medallions
-    rom.write_bytes(0x00AC9754, [0x00, 0x00, 0x00, 0x00])
-    rom.write_bytes(0x00D0DB8C, [0x00, 0x00, 0x00, 0x00])
-
-    # Remove extra Water Temple medallions
-    rom.write_bytes(0x00D57F94, [0x00, 0x00, 0x00, 0x00])
-
-    # Remove extra Spirit Temple medallions
-    rom.write_bytes(0x00D370C4, [0x00, 0x00, 0x00, 0x00])
-    rom.write_bytes(0x00D379C4, [0x00, 0x00, 0x00, 0x00])
-
-    # Remove extra Shadow Temple medallions
-    rom.write_bytes(0x00D116E0, [0x00, 0x00, 0x00, 0x00])
-
-    # Change Mido, Saria, and Kokiri to check for Deku Tree complete flag
-    # bitwise pointer for 0x80
-    kokiriAddresses = [0xE52836, 0xE53A56, 0xE51D4E, 0xE51F3E, 0xE51D96, 0xE51E1E, 0xE51E7E, 0xE51EDE, 0xE51FC6, 0xE51F96, 0xE293B6, 0xE29B8E, 0xE62EDA, 0xE630D6, 0xE62642, 0xE633AA, 0xE6369E]
-    for kokiri in kokiriAddresses:
-        rom.write_bytes(kokiri, [0x8C, 0x0C])
-    # Kokiri
-    rom.write_bytes(0xE52838, [0x94, 0x48, 0x0E, 0xD4])    
-    rom.write_bytes(0xE53A58, [0x94, 0x49, 0x0E, 0xD4])
-    rom.write_bytes(0xE51D50, [0x94, 0x58, 0x0E, 0xD4])
-    rom.write_bytes(0xE51F40, [0x94, 0x4B, 0x0E, 0xD4])
-    rom.write_bytes(0xE51D98, [0x94, 0x4B, 0x0E, 0xD4])
-    rom.write_bytes(0xE51E20, [0x94, 0x4A, 0x0E, 0xD4])
-    rom.write_bytes(0xE51E80, [0x94, 0x59, 0x0E, 0xD4])
-    rom.write_bytes(0xE51EE0, [0x94, 0x4E, 0x0E, 0xD4])
-    rom.write_bytes(0xE51FC8, [0x94, 0x49, 0x0E, 0xD4])
-    rom.write_bytes(0xE51F98, [0x94, 0x58, 0x0E, 0xD4])
-    # Saria
-    rom.write_bytes(0xE293B8, [0x94, 0x78, 0x0E, 0xD4])
-    rom.write_bytes(0xE29B90, [0x94, 0x68, 0x0E, 0xD4])
-    # Mido
-    rom.write_bytes(0xE62EDC, [0x94, 0x6F, 0x0E, 0xD4])
-    rom.write_bytes(0xE630D8, [0x94, 0x4F, 0x0E, 0xD4])
-    rom.write_bytes(0xE62644, [0x94, 0x6F, 0x0E, 0xD4])
-    rom.write_bytes(0xE633AC, [0x94, 0x68, 0x0E, 0xD4])
-    rom.write_bytes(0xE636A0, [0x94, 0x48, 0x0E, 0xD4])
-
-    # Change adult Kokiri Forest to check for Forest Temple complete flag
-    rom.write_bytes(0xE5369E, [0xB4, 0xAC])
-    rom.write_bytes(0xD5A83C, [0x80, 0x49, 0x0E, 0xDC])
-
-    # Change adult Goron City to check for Fire Temple complete flag
-    rom.write_bytes(0xED59DC, [0x80, 0xC9, 0x0E, 0xDC])
-
-    # Change Pokey to check DT complete flag
-    rom.write_bytes(0xE5400A, [0x8C, 0x4C])
-    rom.write_bytes(0xE5400E, [0xB4, 0xA4])
-    if world.open_forest:
-        rom.write_bytes(0xE5401C, [0x14, 0x0B])
-
-    # Fix Shadow Temple to check for different rewards for scene
-    rom.write_bytes(0xCA3F32, [0x00, 0x00, 0x25, 0x4A, 0x00, 0x10])
-
-    # Fix Spirit Temple to check for different rewards for scene
-    rom.write_bytes(0xCA3EA2, [0x00, 0x00, 0x25, 0x4A, 0x00, 0x08])
-
-    # Fire Arrows now in a chest, always spawn
-    rom.write_bytes(0xE9E202, [0x00, 0x0A])
-    rom.write_bytes(0xE9E1F2, [0x5B, 0x08])
-    rom.write_bytes(0xE9E1D8, [0x00, 0x00, 0x00, 0x00])
-
-    # Fix Biggoron to check a different flag.
-    rom.write_byte(0xED329B, 0x72)
-    rom.write_byte(0xED43E7, 0x72)
-    rom.write_bytes(0xED3370, [0x3C, 0x0D, 0x80, 0x12])
-    rom.write_bytes(0xED3378, [0x91, 0xB8, 0xA6, 0x42, 0xA1, 0xA8, 0xA6, 0x42])
-    rom.write_bytes(0xED6574, [0x00, 0x00, 0x00, 0x00])
-
-    # Remove the check on the number of days that passed for claim check.
-    rom.write_bytes(0xED4470, [0x00, 0x00, 0x00, 0x00])
-    rom.write_bytes(0xED4498, [0x00, 0x00, 0x00, 0x00])
-
-    # Fixed reward order for Bombchu Bowling
-    rom.write_bytes(0xE2E698, [0x80, 0xAA, 0xE2, 0x64])
-    rom.write_bytes(0xE2E6A0, [0x80, 0xAA, 0xE2, 0x4C])
-    rom.write_bytes(0xE2D440, [0x24, 0x19, 0x00, 0x00])
-
-    # Make fishing less obnoxious
-    Block_code = [0x3C, 0x0A, 0x80, 0x12, 0x8D, 0x4A, 0xA5, 0xD4, 0x14, 0x0A, 0x00, 0x06,
-                  0x31, 0x78, 0x00, 0x01, 0x14, 0x18, 0x00, 0x02, 0x3c, 0x18, 0x42, 0x30,
-                  0x3C, 0x18, 0x42, 0x50, 0x03, 0xe0, 0x00, 0x08, 0x00, 0x00, 0x00, 0x00,
-                  0x14, 0x18, 0x00, 0x02, 0x3C, 0x18, 0x42, 0x10, 0x3C, 0x18, 0x42, 0x38,
-                  0x03, 0xE0, 0x00, 0x08]
-    rom.write_bytes(0x3480C00, Block_code)
-    rom.write_bytes(0xDBF434, [0x44, 0x98, 0x90, 0x00, 0xE6, 0x52, 0x01, 0x9C])
-    rom.write_bytes(0xDBF484, [0x00, 0x00, 0x00, 0x00])
-    rom.write_bytes(0xDBF4A8, [0x00, 0x00, 0x00, 0x00])
-    rom.write_bytes(0xDCBEAA, [0x42, 0x48]) #set adult fish size requirement
-    rom.write_bytes(0xDCBF26, [0x42, 0x48]) #set adult fish size requirement
-    rom.write_bytes(0xDCBF32, [0x42, 0x30]) #set child fish size requirement
-    rom.write_bytes(0xDCBF9E, [0x42, 0x30]) #set child fish size requirement
-
-    # Dampe always digs something up and first dig is always the Piece of Heart
-    rom.write_bytes(0xCC3FA8, [0xA2, 0x01, 0x01, 0xF8])
-    rom.write_bytes(0xCC4024, [0x00, 0x00, 0x00, 0x00])
-    
-    # Allow owl to always carry the kid down Death Mountain
-    rom.write_bytes(0xE304F0, [0x24, 0x0E, 0x00, 0x01])
-
-    # Forbid Sun's Song from a bunch of cutscenes
-    Suns_scenes = [0x2016FC9, 0x2017219, 0x20173D9, 0x20174C9, 0x2017679, 0x20C1539, 0x20C15D9, 0x21A0719, 0x21A07F9, 0x2E90129, 0x2E901B9, 0x2E90249, 0x225E829, 0x225E939, 0x306D009]
-    for address in Suns_scenes:
-        rom.write_byte(address,0x01)
-
-    # Remove forcible text triggers
-    Wonder_text = [0x27C00C6, 0x27C00D6, 0x27C00E6, 0x27C00F6, 0x27C0106, 0x27C0116, 0x27C0126, 0x27C0136]
-    for address in Wonder_text:
-        rom.write_byte(address, 0x02)
-    rom.write_byte(0x27CE08A, 0x09)
-    rom.write_byte(0x27CE09A, 0x0F)
-    Wonder_text = [0x288707A, 0x288708A, 0x288709A, 0x289707A, 0x28C713E, 0x28D91C6]
-    for address in Wonder_text:
-        rom.write_byte(address, 0x0C)
-    Wonder_text = [0x28A60FE, 0x28AE08E, 0x28B917E, 0x28BF172, 0x28BF182, 0x28BF192]
-    for address in Wonder_text:
-        rom.write_byte(address, 0x0D)
-    rom.write_byte(0x28A114E, 0x0E)
-    rom.write_byte(0x28A610E, 0x0E)
-    Wonder_text = [0x9367F6, 0x93673D, 0x93679D]
-    for address in Wonder_text:
-        rom.write_byte(address, 0x08)
-    Wonder_text = [0x289707B, 0x28AE08F, 0x28C713F]
-    for address in Wonder_text:
-        rom.write_byte(address, 0xAF)
-    rom.write_byte(0x28A114F, 0x6F)
-    rom.write_byte(0x28B917F, 0x6F)
-    rom.write_byte(0x28A60FF, 0xEF)
-    rom.write_byte(0x28D91C7, 0xEF)
-    Wonder_text = [0x28A610F, 0x28BF173, 0x28BF183, 0x28BF193]
-    for address in Wonder_text:
-        rom.write_byte(address, 0x2F)
-    Wonder_text = [0x27CE08B, 0x27C00C7, 0x27C00D7, 0x27C0117, 0x27C0127]
-    for address in Wonder_text:
-        rom.write_byte(address, 0x3D)
-    rom.write_byte(0x27C00E7, 0x7D)
-    rom.write_byte(0x27C00F7, 0x7D)
-    rom.write_byte(0x27C0107, 0xBD)
-    rom.write_byte(0x27C0137, 0xBD)
-    Wonder_text = [0x27C00BC, 0x27C00CC, 0x27C00DC, 0x27C00EC, 0x27C00FC, 0x27C010C, 0x27C011C, 0x27C012C, 0x27CE080, 0x27CE090, 0x2887070, 0x2887080, 0x2887090, 0x2897070, 0x28C7134, 0x28D91BC, 0x28A60F4, 0x28AE084, 0x28B9174, 0x28BF168, 0x28BF178, 0x28BF188, 0x28A1144, 0x28A6104]
-    for address in Wonder_text:
-        rom.write_byte(address, 0xFE)
-
-    # Speed dig text for Dampe
-    rom.write_bytes(0x9532F8, [0x08, 0x08, 0x08, 0x59])
-    
-    # Make item descriptions into a single box
-    Short_item_descriptions = [0x92EC84, 0x92F9E3, 0x92F2B4, 0x92F37A, 0x92F513, 0x92F5C6, 0x92E93B, 0x92EA12]
-    for address in Short_item_descriptions:
-        rom.write_byte(address,0x02)
-
-    # Fix text for Pocket Cucco.
-    rom.write_byte(0xBEEF45, 0x0B)
-    rom.write_byte(0x92D41A, 0x2E)
-    Block_code = [0x59, 0x6f, 0x75, 0x20, 0x67, 0x6f, 0x74, 0x20, 0x61, 0x20, 0x05, 0x41,
-                  0x50, 0x6f, 0x63, 0x6b, 0x65, 0x74, 0x20, 0x43, 0x75, 0x63, 0x63, 0x6f,
-                  0x2c, 0x20, 0x05, 0x40, 0x6f, 0x6e, 0x65, 0x01, 0x6f, 0x66, 0x20, 0x41,
-                  0x6e, 0x6a, 0x75, 0x27, 0x73, 0x20, 0x70, 0x72, 0x69, 0x7a, 0x65, 0x64,
-                  0x20, 0x68, 0x65, 0x6e, 0x73, 0x21, 0x20, 0x49, 0x74, 0x20, 0x66, 0x69,
-                  0x74, 0x73, 0x20, 0x01, 0x69, 0x6e, 0x20, 0x79, 0x6f, 0x75, 0x72, 0x20,
-                  0x70, 0x6f, 0x63, 0x6b, 0x65, 0x74, 0x2e, 0x02]
-    rom.write_bytes(0x92D41C, Block_code)
-
-    # DMA in extra code
-    Block_code = [0xAF, 0xBF, 0x00, 0x1C, 0xAF, 0xA4, 0x01, 0x40, 0x3C, 0x05, 0x03, 0x48,
-                  0x3C, 0x04, 0x80, 0x40, 0x0C, 0x00, 0x03, 0x7C, 0x24, 0x06, 0x50, 0x00,
-                  0x0C, 0x10, 0x02, 0x00]
-    rom.write_bytes(0xB17BB4, Block_code)
-    Block_code = [0x3C, 0x02, 0x80, 0x12, 0x24, 0x42, 0xD2, 0xA0, 0x24, 0x0E, 0x01, 0x40,
-                  0xAC, 0x2E, 0xE5, 0x00, 0x03, 0xE0, 0x00, 0x08, 0x00, 0x00, 0x00, 0x00]
-    rom.write_bytes(0x3480800, Block_code)
-    rom.write_bytes(0xD270, [0x03, 0x48, 0x00, 0x00, 0x03, 0x48, 0x50, 0x00, 0x03, 0x48, 0x00, 0x00])
-
-    # Fix checksum (Thanks Nintendo)
-    Block_code = [0x93, 0x5E, 0x8E, 0x5B, 0xD0, 0x9C, 0x5A, 0x58]
-    rom.write_bytes(0x10, Block_code)
-
-    # Set hooks for various code
-    rom.write_bytes(0xDBF428, [0x0C, 0x10, 0x03, 0x00]) #Set Fishing Hook
-
-
-    # will be populated with data to be written to initial save
-    # see initial_save.asm and config.asm for more details on specifics
-    # or just use the following functions to add an entry to the table
-    initial_save_table = []
-
-    # will set the bits of value to the offset in the save (or'ing them with what is already there)
-    def write_bits_to_save(offset, value, filter=None):
-        nonlocal initial_save_table
-
-        if filter and not filter(value):
-            return
-
-        initial_save_table += [(offset & 0xFF00) >> 8, offset & 0xFF, 0x00, value]
-        
-
-
-    # will overwrite the byte at offset with the given value
-    def write_byte_to_save(offset, value, filter=None):
-        nonlocal initial_save_table
-
-        if filter and not filter(value):
-            return
-
-        initial_save_table += [(offset & 0xFF00) >> 8, offset & 0xFF, 0x01, value]
-
-    # will overwrite the byte at offset with the given value
-    def write_bytes_to_save(offset, bytes, filter=None):
-        for i, value in enumerate(bytes):
-            write_byte_to_save(offset + i, value, filter)
-
-    # will overwrite the byte at offset with the given value
-    def write_save_table(rom):
-        nonlocal initial_save_table
-
-        table_len = len(initial_save_table)
-        if table_len > 0x400:
-            raise Exception("The Initial Save Table has exceeded it's maximum capacity: 0x%03X/0x400" % table_len)
-        rom.write_bytes(0x3481800, initial_save_table)
-
-
-    # Initial Save Data
-    write_bits_to_save(0x003F, 0x02) # Some Biggoron's Sword flag?
-
-    write_bits_to_save(0x00D4 + 0x00 * 0x1C + 0x04 + 0x0, 0x80) # Deku tree switch flag (navi text?)
-    write_bits_to_save(0x00D4 + 0x00 * 0x1C + 0x04 + 0x1, 0x02) # Deku tree switch flag (navi text?)
-    write_bits_to_save(0x00D4 + 0x00 * 0x1C + 0x04 + 0x2, 0x80) # Deku tree switch flag (navi text?)
-    write_bits_to_save(0x00D4 + 0x00 * 0x1C + 0x04 + 0x2, 0x04) # Deku tree switch flag (navi text?)
-    write_bits_to_save(0x00D4 + 0x01 * 0x1C + 0x04 + 0x2, 0x40) # Dodongo's Cavern switch flag (navi text?)
-    write_bits_to_save(0x00D4 + 0x01 * 0x1C + 0x04 + 0x2, 0x08) # Dodongo's Cavern switch flag (navi text?)
-    write_bits_to_save(0x00D4 + 0x01 * 0x1C + 0x04 + 0x2, 0x01) # Dodongo's Cavern switch flag (navi text?)
-    write_bits_to_save(0x00D4 + 0x02 * 0x1C + 0x04 + 0x0, 0x08) # Inside Jabu-Jabu's Belly switch flag (ruto?)
-    write_bits_to_save(0x00D4 + 0x02 * 0x1C + 0x04 + 0x0, 0x04) # Inside Jabu-Jabu's Belly switch flag (ruto?)
-    write_bits_to_save(0x00D4 + 0x02 * 0x1C + 0x04 + 0x0, 0x02) # Inside Jabu-Jabu's Belly switch flag (ruto?)
-    write_bits_to_save(0x00D4 + 0x02 * 0x1C + 0x04 + 0x0, 0x01) # Inside Jabu-Jabu's Belly switch flag (ruto?)
-    write_bits_to_save(0x00D4 + 0x02 * 0x1C + 0x04 + 0x1, 0x01) # Inside Jabu-Jabu's Belly switch flag (ruto?)
-    write_bits_to_save(0x00D4 + 0x03 * 0x1C + 0x04 + 0x0, 0x08) # Forest Temple switch flag (poes?)
-    write_bits_to_save(0x00D4 + 0x03 * 0x1C + 0x04 + 0x0, 0x01) # Forest Temple switch flag (poes?)
-    write_bits_to_save(0x00D4 + 0x03 * 0x1C + 0x04 + 0x2, 0x02) # Forest Temple switch flag (poes?)
-    write_bits_to_save(0x00D4 + 0x03 * 0x1C + 0x04 + 0x2, 0x01) # Forest Temple switch flag (poes?)
-    write_bits_to_save(0x00D4 + 0x04 * 0x1C + 0x04 + 0x1, 0x08) # Fire Temple switch flag (First locked door?)
-    write_bits_to_save(0x00D4 + 0x05 * 0x1C + 0x04 + 0x1, 0x01) # Water temple switch flag (navi text?)
-    write_bits_to_save(0x00D4 + 0x0B * 0x1C + 0x04 + 0x2, 0x01) # Gerudo Training Ground switch flag (command text?)
-    write_bits_to_save(0x00D4 + 0x51 * 0x1C + 0x04 + 0x2, 0x08) # Hyrule Field switch flag (???)
-    write_bits_to_save(0x00D4 + 0x55 * 0x1C + 0x04 + 0x0, 0x80) # Kokiri Forest switch flag (???)
-    write_bits_to_save(0x00D4 + 0x56 * 0x1C + 0x04 + 0x2, 0x40) # Sacred Forest Meadow switch flag (???)
-    write_bits_to_save(0x00D4 + 0x5B * 0x1C + 0x04 + 0x2, 0x01) # Lost Woods switch flag (???)
-    write_bits_to_save(0x00D4 + 0x5B * 0x1C + 0x04 + 0x3, 0x80) # Lost Woods switch flag (???)
-    write_bits_to_save(0x00D4 + 0x5C * 0x1C + 0x04 + 0x0, 0x80) # Desert Colossus switch flag (???)
-    write_bits_to_save(0x00D4 + 0x5F * 0x1C + 0x04 + 0x3, 0x20) # Hyrule Castle switch flag (???)
-
-    write_bits_to_save(0x0ED4, 0x10) # "Met Deku Tree"
-    write_bits_to_save(0x0ED5, 0x20) # "Deku Tree Opened Mouth"
-    write_bits_to_save(0x0ED6, 0x08) # "Rented Horse From Ingo"
-    write_bits_to_save(0x0EDA, 0x08) # "Began Nabooru Battle"
-    write_bits_to_save(0x0EDC, 0x80) # "Entered the Master Sword Chamber"
-    write_bits_to_save(0x0EDD, 0x20) # "Pulled Master Sword from Pedestal"
-    write_bits_to_save(0x0EE0, 0x80) # "Spoke to Kaepora Gaebora by Lost Woods"
-    write_bits_to_save(0x0EE7, 0x20) # "Nabooru Captured by Twinrova"
-    write_bits_to_save(0x0EE7, 0x10) # "Spoke to Nabooru in Spirit Temple"
-    write_bits_to_save(0x0EED, 0x20) # "Sheik, Spawned at Master Sword Pedestal as Adult"
-    write_bits_to_save(0x0EED, 0x01) # "Nabooru Ordered to Fight by Twinrova"
-    write_bits_to_save(0x0EF9, 0x01) # "Greeted by Saria"
-    write_bits_to_save(0x0F0A, 0x04) # "Spoke to Ingo Once as Adult"
-    write_bits_to_save(0x0F1A, 0x04) # "Met Darunia in Fire Temple"
-
-    write_bits_to_save(0x0ED7, 0x01) # "Spoke to Child Malon at Castle or Market"
-    write_bits_to_save(0x0ED7, 0x20) # "Spoke to Child Malon at Ranch"
-    write_bits_to_save(0x0ED7, 0x40) # "Invited to Sing With Child Malon"
-    write_bits_to_save(0x0F09, 0x10) # "Met Child Malon at Castle or Market"
-    write_bits_to_save(0x0F09, 0x20) # "Child Malon Said Epona Was Scared of You"
-
-    write_bits_to_save(0x0F21, 0x04) # "Ruto in JJ (M3) Talk First Time"
-    write_bits_to_save(0x0F21, 0x02) # "Ruto in JJ (M2) Meet Ruto"
-
-    write_bits_to_save(0x0EE2, 0x01) # "Began Ganondorf Battle"
-    write_bits_to_save(0x0EE3, 0x80) # "Began Bongo Bongo Battle"
-    write_bits_to_save(0x0EE3, 0x40) # "Began Barinade Battle"
-    write_bits_to_save(0x0EE3, 0x20) # "Began Twinrova Battle"
-    write_bits_to_save(0x0EE3, 0x10) # "Began Morpha Battle"
-    write_bits_to_save(0x0EE3, 0x08) # "Began Volvagia Battle"
-    write_bits_to_save(0x0EE3, 0x04) # "Began Phantom Ganon Battle"
-    write_bits_to_save(0x0EE3, 0x02) # "Began King Dodongo Battle"
-    write_bits_to_save(0x0EE3, 0x01) # "Began Gohma Battle"
-
-    write_bits_to_save(0x0EE8, 0x01) # "Entered Deku Tree"
-    write_bits_to_save(0x0EE9, 0x80) # "Entered Temple of Time"
-    write_bits_to_save(0x0EE9, 0x40) # "Entered Goron City"
-    write_bits_to_save(0x0EE9, 0x20) # "Entered Hyrule Castle"
-    write_bits_to_save(0x0EE9, 0x10) # "Entered Zora's Domain"
-    write_bits_to_save(0x0EE9, 0x08) # "Entered Kakariko Village"
-    write_bits_to_save(0x0EE9, 0x02) # "Entered Death Mountain Trail"
-    write_bits_to_save(0x0EE9, 0x01) # "Entered Hyrule Field"
-    write_bits_to_save(0x0EEA, 0x04) # "Entered Ganon's Castle (Exterior)"
-    write_bits_to_save(0x0EEA, 0x02) # "Entered Death Mountain Crater"
-    write_bits_to_save(0x0EEA, 0x01) # "Entered Desert Colossus"
-    write_bits_to_save(0x0EEB, 0x80) # "Entered Zora's Fountain"
-    write_bits_to_save(0x0EEB, 0x40) # "Entered Graveyard"
-    write_bits_to_save(0x0EEB, 0x20) # "Entered Jabu-Jabu's Belly"
-    write_bits_to_save(0x0EEB, 0x10) # "Entered Lon Lon Ranch"
-    write_bits_to_save(0x0EEB, 0x08) # "Entered Gerudo's Fortress"
-    write_bits_to_save(0x0EEB, 0x04) # "Entered Gerudo Valley"
-    write_bits_to_save(0x0EEB, 0x02) # "Entered Lake Hylia"
-    write_bits_to_save(0x0EEB, 0x01) # "Entered Dodongo's Cavern"
-    write_bits_to_save(0x0F08, 0x08) # "Entered Hyrule Castle"
- 
-    # Make all chest opening animations fast
-    if world.fast_chests:
-        rom.write_int32(0xBDA2E8, 0x240AFFFF) # addiu   t2, r0, -1
-                               # replaces # lb      t2, 0x0002 (t1)
-
-    # Set up for Rainbow Bridge dungeons condition
-    Block_code = [0x15, 0x41, 0x00, 0x04, 0x00, 0x00, 0x00, 0x00, 0x80, 0xEA, 0x00, 0xA5,
-                  0x24, 0x01, 0x00, 0x1C, 0x31, 0x4A, 0x00, 0x1C, 0x08, 0x07, 0x88, 0xD9]
-    rom.write_bytes(0x3480820, Block_code)
-
-    # Gossip stones resond to stone of agony
-    Block_code = [0x3C, 0x01, 0x80, 0x12, 0x80, 0x21, 0xA6, 0x75, 0x30, 0x21, 0x00, 0x20,
-                  0x03, 0xE0, 0x00, 0x08]
-    # Gossip stones always respond
-    if(world.hints == 'always'):
-        Block_code = [0x24, 0x01, 0x00, 0x20, 0x03, 0xE0, 0x00, 0x08]
-    rom.write_bytes(0x3480840, Block_code)
-
-    # Set up Rainbow Bridge conditions
-    if world.bridge == 'medallions':
-        Block_code = [0x80, 0xEA, 0x00, 0xA7, 0x24, 0x01, 0x00, 0x3F,
-                      0x31, 0x4A, 0x00, 0x3F, 0x00, 0x00, 0x00, 0x00]
-        rom.write_bytes(0xE2B454, Block_code)
-    elif world.bridge == 'open':
-        write_bits_to_save(0xEDC, 0x20) # "Rainbow Bridge Built by Sages"
-    elif world.bridge == 'dungeons':
-        Block_code = [0x80, 0xEA, 0x00, 0xA7, 0x24, 0x01, 0x00, 0x3F,
-                      0x08, 0x10, 0x02, 0x08, 0x31, 0x4A, 0x00, 0x3F]
-        rom.write_bytes(0xE2B454, Block_code)
-
-    if world.open_forest:
-        write_bits_to_save(0xED5, 0x10) # "Showed Mido Sword & Shield"
-
-    if world.open_door_of_time:
-        write_bits_to_save(0xEDC, 0x08) # "Opened the Door of Time"
-
-    # "fast-ganon" stuff
-    if world.no_escape_sequence:
-        rom.write_bytes(0xD82A12, [0x05, 0x17]) # Sets exit from Ganondorf fight to entrance to Ganon fight
-    if world.unlocked_ganondorf:
-        write_bits_to_save(0x00D4 + 0x0A * 0x1C + 0x04 + 0x1, 0x10) # Ganon's Tower switch flag (unlock boss key door)
-    if world.skipped_trials['Forest']:
-        write_bits_to_save(0x0EEA, 0x08) # "Completed Forest Trial"
-    if world.skipped_trials['Fire']:
-        write_bits_to_save(0x0EEA, 0x40) # "Completed Fire Trial"
-    if world.skipped_trials['Water']:
-        write_bits_to_save(0x0EEA, 0x10) # "Completed Water Trial"
-    if world.skipped_trials['Spirit']:
-        write_bits_to_save(0x0EE8, 0x20) # "Completed Spirit Trial"
-    if world.skipped_trials['Shadow']:
-        write_bits_to_save(0x0EEA, 0x20) # "Completed Shadow Trial"
-    if world.skipped_trials['Light']:
-        write_bits_to_save(0x0EEA, 0x80) # "Completed Light Trial"
-    if world.trials == 0:
-        write_bits_to_save(0x0EED, 0x08) # "Dispelled Ganon's Tower Barrier"
-
-    # open gerudo fortress
-    if world.gerudo_fortress == 'open':
-        write_bits_to_save(0x00A5, 0x40) # Give Gerudo Card
-        write_bits_to_save(0x0EE7, 0x0F) # Free all 4 carpenters
-        write_bits_to_save(0x00D4 + 0x0C * 0x1C + 0x04 + 0x1, 0x0F) # Thieves' Hideout switch flags (started all fights)
-        write_bits_to_save(0x00D4 + 0x0C * 0x1C + 0x04 + 0x2, 0x01) # Thieves' Hideout switch flags (heard yells/unlocked doors)
-        write_bits_to_save(0x00D4 + 0x0C * 0x1C + 0x04 + 0x3, 0xFE) # Thieves' Hideout switch flags (heard yells/unlocked doors)
-        write_bits_to_save(0x00D4 + 0x0C * 0x1C + 0x0C + 0x2, 0xD4) # Thieves' Hideout collection flags (picked up keys, marks fights finished as well)
-    elif world.gerudo_fortress == 'fast':
-        write_bits_to_save(0x0EE7, 0x0E) # Free 3 carpenters
-        write_bits_to_save(0x00D4 + 0x0C * 0x1C + 0x04 + 0x1, 0x0D) # Thieves' Hideout switch flags (started all fights)
-        write_bits_to_save(0x00D4 + 0x0C * 0x1C + 0x04 + 0x2, 0x01) # Thieves' Hideout switch flags (heard yells/unlocked doors)
-        write_bits_to_save(0x00D4 + 0x0C * 0x1C + 0x04 + 0x3, 0xDC) # Thieves' Hideout switch flags (heard yells/unlocked doors)
-        write_bits_to_save(0x00D4 + 0x0C * 0x1C + 0x0C + 0x2, 0xC4) # Thieves' Hideout collection flags (picked up keys, marks fights finished as well)
-
-    # Skip Epona race
-    if world.no_epona_race:
-        write_bits_to_save(0x0ED6, 0x01) # "Obtained Epona"
-        rom.write_bytes(0xAD065C, [0x92, 0x42, 0x00, 0xA6, 0x30, 0x42, 0x00, 0x20]) # Epona spawning checks for Song
-
-    # skip castle guard stealth sequence
-    if world.no_guard_stealth:
-        # change the exit at child/day crawlspace to the end of zelda's goddess cutscene
-        rom.write_bytes(0x21F60DE, [0x05, 0xF0])
-
-
-    messages = read_messages(rom)
-    shop_items = read_shop_items(rom)
-    remove_unused_messages(messages)
-
-    # only one big poe needs to be caught to get the buyer's reward
-    if world.only_one_big_poe:
-        # change the value checked (in code) from 1000 to 100
-        rom.write_bytes(0xEE69CE, [0x00, 0x64])
-        # update dialogue
-        update_message_by_id(messages, 0x70f7, "\x1AOh, you brought a Poe today!\x04\x1AHmmmm!\x04\x1AVery interesting!\x01This is a \x05\x41Big Poe\x05\x40!\x04\x1AI'll buy it for \x05\x4150 Rupees\x05\x40.\x04On top of that, I'll put \x05\x41100\x01points \x05\x40on your card.\x04\x1AIf you earn \x05\x41100 points\x05\x40, you'll\x01be a happy man! Heh heh.")
-        update_message_by_id(messages, 0x70f8, "\x1AWait a minute! WOW!\x04\x1AYou have earned \x05\x41100 points\x05\x40!\x04\x1AYoung man, you are a genuine\x01\x05\x41Ghost Hunter\x05\x40!\x04\x1AIs that what you expected me to\x01say? Heh heh heh!\x04\x1ABecause of you, I have extra\x01inventory of \x05\x41Big Poes\x05\x40, so this will\x01be the last time I can buy a \x01ghost.\x04\x1AYou're thinking about what I \x01promised would happen when you\x01earned 100 points. Heh heh.\x04\x1ADon't worry, I didn't forget.\x01Just take this.")
-
-    # Sets hooks for gossip stone changes
-    if world.hints != 'none':
-        if world.hints != 'mask':
-            rom.write_bytes(0xEE7B84, [0x0C, 0x10, 0x02, 0x10])
-            rom.write_bytes(0xEE7B8C, [0x24, 0x02, 0x00, 0x20])
-        buildGossipHints(world, messages)
-
-    # Set hints for boss reward shuffle
-    rom.write_bytes(0xE2ADB2, [0x70, 0x7A])
-    rom.write_bytes(0xE2ADB6, [0x70, 0x57])
-    buildBossRewardHints(world, messages)
-
-    # build silly ganon lines
-    buildGanonText(world, messages)
-
-    # Write item overrides
-    override_table = get_override_table(world)
-    rom.write_bytes(0x3481000, sum(override_table, []))
-    rom.write_byte(0x03481C00, world.id + 1) # Write player ID
-
-    # Set Default targeting option to Hold
-    if world.default_targeting == 'hold':
-        rom.write_bytes(0xB07200, [0x20, 0x0C, 0x00, 0x01 ])
-
-    # Patch songs and boss rewards
-    for location in world.get_locations():
-        item = location.item
-        itemid = item.code
-        locationaddress = location.address
-        secondaryaddress = location.address2
-
-        if itemid is None or location.address is None:
-            continue
-
-        if location.type == 'Song':
-            rom.write_byte(locationaddress, itemid)
-            itemid = itemid + 0x0D
-            rom.write_byte(secondaryaddress, itemid)
-            if location.name == 'Impa at Castle':
-                impa_fix = 0x65 - item.index
-                rom.write_byte(0xD12ECB, impa_fix)
-                impa_fix = 0x8C34 - (item.index * 4)
-                impa_fix_high = impa_fix >> 8
-                impa_fix_low = impa_fix & 0x00FF
-                rom.write_bytes(0xB063FE, [impa_fix_high, impa_fix_low])
-                rom.write_byte(0x2E8E931, item_data[item.name]) #Fix text box
-            elif location.name == 'Song from Malon':
-                if item.name == 'Suns Song':
-                    rom.write_byte(locationaddress, itemid)
-                malon_fix = 0x8C34 - (item.index * 4)
-                malon_fix_high = malon_fix >> 8
-                malon_fix_low = malon_fix & 0x00FF
-                rom.write_bytes(0xD7E142, [malon_fix_high, malon_fix_low])
-                rom.write_bytes(0xD7E8D6, [malon_fix_high, malon_fix_low]) # I really don't like hardcoding these addresses, but for now.....
-                rom.write_bytes(0xD7E786, [malon_fix_high, malon_fix_low])
-                rom.write_byte(0x29BECB9, item_data[item.name]) #Fix text box
-            elif location.name == 'Song from Composer Grave':
-                sun_fix = 0x8C34 - (item.index * 4)
-                sun_fix_high = sun_fix >> 8
-                sun_fix_low = sun_fix & 0x00FF
-                rom.write_bytes(0xE09F66, [sun_fix_high, sun_fix_low])
-                rom.write_byte(0x332A87D, item_data[item.name]) #Fix text box
-            elif location.name == 'Song from Saria':
-                saria_fix = 0x65 - item.index
-                rom.write_byte(0xE2A02B, saria_fix)
-                saria_fix = 0x8C34 - (item.index * 4)
-                saria_fix_high = saria_fix >> 8
-                saria_fix_low = saria_fix & 0x00FF
-                rom.write_bytes(0xE29382, [saria_fix_high, saria_fix_low])
-                rom.write_byte(0x20B1DBD, item_data[item.name]) #Fix text box
-            elif location.name == 'Song from Ocarina of Time':
-                rom.write_byte(0x252FC95, item_data[item.name]) #Fix text box
-            elif location.name == 'Song at Windmill':
-                windmill_fix = 0x65 - item.index
-                rom.write_byte(0xE42ABF, windmill_fix)
-                rom.write_byte(0x3041091, item_data[item.name]) #Fix text box
-            elif location.name == 'Sheik Forest Song':
-                minuet_fix = 0x65 - item.index
-                rom.write_byte(0xC7BAA3, minuet_fix)
-                rom.write_byte(0x20B0815, item_data[item.name]) #Fix text box
-            elif location.name == 'Sheik at Temple':
-                prelude_fix = 0x65 - item.index
-                rom.write_byte(0xC805EF, prelude_fix)
-                rom.write_byte(0x2531335, item_data[item.name]) #Fix text box
-            elif location.name == 'Sheik in Crater':
-                bolero_fix = 0x65 - item.index
-                rom.write_byte(0xC7BC57, bolero_fix)
-                rom.write_byte(0x224D7FD, item_data[item.name]) #Fix text box
-            elif location.name == 'Sheik in Ice Cavern':
-                serenade_fix = 0x65 - item.index
-                rom.write_byte(0xC7BD77, serenade_fix)
-                rom.write_byte(0x2BEC895, item_data[item.name]) #Fix text box
-            elif location.name == 'Sheik in Kakariko':
-                nocturne_fix = 0x65 - item.index
-                rom.write_byte(0xAC9A5B, nocturne_fix)
-                rom.write_byte(0x2000FED, item_data[item.name]) #Fix text box
-            elif location.name == 'Sheik at Colossus':
-                rom.write_byte(0x218C589, item_data[item.name]) #Fix text box
-        elif location.type == 'Boss':
-            if location.name == 'Links Pocket':
-                write_bits_to_save(item_data[item.name][1], item_data[item.name][0])
-            else:
-                rom.write_byte(locationaddress, itemid)
-                rom.write_byte(secondaryaddress, item_data[item.name][2])
-                if location.name == 'Bongo Bongo':
-                    rom.write_bytes(0xCA3F32, [item_data[item.name][3][0], item_data[item.name][3][1]])
-                    rom.write_bytes(0xCA3F36, [item_data[item.name][3][2], item_data[item.name][3][3]])
-                elif location.name == 'Twinrova':
-                    rom.write_bytes(0xCA3EA2, [item_data[item.name][3][0], item_data[item.name][3][1]])
-                    rom.write_bytes(0xCA3EA6, [item_data[item.name][3][2], item_data[item.name][3][3]])
-
-    if world.bombchus_in_logic:
-        # add a cheaper bombchu pack to the bombchu shop
-        # describe
-        add_message(messages, '\x08\x05\x41Bombchu   (5 pieces)   60 Rupees\x01\x05\x40This looks like a toy mouse, but\x01it\'s actually a self-propelled time\x01bomb!\x09\x0A', 0x80FE, 0x03)
-        # purchase
-        add_message(messages, '\x08Bombchu    5 Pieces    60 Rupees\x01\x01\x1B\x05\x42Buy\x01Don\'t buy\x05\x40\x09', 0x80FF, 0x03)
-        rbl_bombchu = shop_items[0x0018]
-        rbl_bombchu.price = 60
-        rbl_bombchu.pieces = 5
-        rbl_bombchu.get_item_id = 0x006A
-        rbl_bombchu.description_message = 0x80FE
-        rbl_bombchu.purchase_message = 0x80FF
-
-        #Fix bombchu chest animations
-        chestAnimations = {
-            0x6A: 0x28, #0xD8 #Bombchu (5) 
-            0x03: 0x28, #0xD8 #Bombchu (10)    
-            0x6B: 0x28, #0xD8 #Bombchu (20)    
-        }
-        for item_id, gfx_id in chestAnimations.items():
-            rom.write_byte(0xBEEE8E + (item_id * 6) + 2, gfx_id)
-
-    #Fix item chest animations
-    chestAnimations = {
-        0x3D: 0xED, #0x13 #Heart Container 
-        0x3E: 0xEC, #0x14 #Piece of Heart  
-        0x42: 0x02, #0xFE #Small Key   
-        0x48: 0xF7, #0x09 #Recovery Heart  
-        0x4F: 0xED, #0x13 #Heart Container 
-    }
-    for item_id, gfx_id in chestAnimations.items():
-        rom.write_byte(0xBEEE8E + (item_id * 6) + 2, gfx_id)
-
-    # Update chest type sizes
-    if world.correct_chest_sizes:
-        update_chest_sizes(rom, override_table)
-
-    # give dungeon items the correct messages
-    message_patch_for_dungeon_items(rom, messages, shop_items)
-
-    # reduce item message lengths
-    update_item_messages(messages, world)
-
-    repack_messages(rom, messages)
-    write_shop_items(rom, shop_items)
-
-    # text shuffle
-    if world.text_shuffle == 'except_hints':
-        shuffle_messages(rom, True)
-    elif world.text_shuffle == 'complete':
-        shuffle_messages(rom, False)
-
-    # output a text dump, for testing...
-    #with open('keysanity_' + str(world.seed) + '_dump.txt', 'w', encoding='utf-16') as f:
-    #     messages = read_messages(rom)
-    #     f.write('item_message_strings = {\n')
-    #     for m in messages:
-    #        f.write("\t0x%04X: \"%s\",\n" % (m.id, m.get_python_string()))
-    #     f.write('}\n')
-
-
-    scarecrow_song = None
-    if world.free_scarecrow:
-        original_songs = [
-            'LURLUR',
-            'ULRULR',
-            'DRLDRL',
-            'RDURDU',
-            'RADRAD',
-            'ADUADU',
-            'AULRLR',
-            'DADALDLD',
-            'ADRRL',
-            'ADALDA',
-            'LRRALRD',
-            'URURLU'
-        ]
-
-        note_map = {
-            'A': 0,
-            'D': 1,
-            'R': 2,
-            'L': 3,
-            'U': 4
-        }
-
-        if len(world.scarecrow_song) != 8:
-            raise Exception('Scarecrow Song must be 8 notes long')
-
-        if len(set(world.scarecrow_song.upper())) == 1:
-            raise Exception('Scarecrow Song must contain at least two different notes')           
-
-        notes = []
-        for c in world.scarecrow_song.upper():
-            if c not in note_map:
-                raise Exception('Invalid note %s. Valid notes are A, D, R, L, U' % c)
-
-            notes.append(note_map[c])
-        scarecrow_song = Song(activation=notes)
-
-        if not world.ocarina_songs:
-            for original_song in original_songs:
-                song_notes = []
-                for c in original_song:
-                    song_notes.append(note_map[c])
-                song = Song(activation=song_notes)
-
-                if subsong(scarecrow_song, song):
-                    raise Exception('You may not have the Scarecrow Song contain an existing song')
-
-        write_bits_to_save(0x0EE6, 0x10)     # Played song as adult
-        write_byte_to_save(0x12C5, 0x01)    # Song is remembered
-        write_bytes_to_save(0x12C6, scarecrow_song.playback_data[:(16*8)], lambda v: v != 0)
-
-    if world.ocarina_songs:
-        replace_songs(rom, scarecrow_song)
-
-    # actually write the save table to rom
-    write_save_table(rom)
-
-    # re-seed for aesthetic effects. They shouldn't be affected by the generation seed
-    random.seed()
-
-    # patch tunic colors
-    # Custom color tunic stuff
-    Tunics = []
-    Tunics.append(0x00B6DA38) # Kokiri Tunic
-    Tunics.append(0x00B6DA3B) # Goron Tunic
-    Tunics.append(0x00B6DA3E) # Zora Tunic
-    colorList = get_tunic_colors()
-    randomColors = random.choices(colorList, k=3)
-
-    for i in range(len(Tunics)):
-        # get the color option
-        thisColor = world.tunic_colors[i]
-        # handle true random
-        randColor = [random.getrandbits(8), random.getrandbits(8), random.getrandbits(8)]
-        if thisColor == 'Completely Random':
-            color = randColor
-        else:
-            # handle random
-            if world.tunic_colors[i] == 'Random Choice':
-                thisColor = randomColors[i]
-            # grab the color from the list
-            color = TunicColors[thisColor]
-        rom.write_bytes(Tunics[i], color)
-
-    # patch navi colors
-    Navi = []
-    Navi.append([0x00B5E184]) # Default
-    Navi.append([0x00B5E19C, 0x00B5E1BC]) # Enemy, Boss
-    Navi.append([0x00B5E194]) # NPC
-    Navi.append([0x00B5E174, 0x00B5E17C, 0x00B5E18C, 0x00B5E1A4, 0x00B5E1AC, 0x00B5E1B4, 0x00B5E1C4, 0x00B5E1CC, 0x00B5E1D4]) # Everything else
-    naviList = get_navi_colors()
-    randomColors = random.choices(naviList, k=4)
-
-    for i in range(len(Navi)):
-        # do everything in the inner loop so that "true random" changes even for subcategories
-        for j in range(len(Navi[i])):
-            # get the color option
-            thisColor = world.navi_colors[i]
-            # handle true random
-            randColor = [random.getrandbits(8), random.getrandbits(8), random.getrandbits(8), 0xFF,
-                         random.getrandbits(8), random.getrandbits(8), random.getrandbits(8), 0x00]
-            if thisColor == 'Completely Random':
-                color = randColor
-            else:
-                # handle random
-                if world.navi_colors[i] == 'Random Choice':
-                    thisColor = randomColors[i]
-                # grab the color from the list
-                color = NaviColors[thisColor]
-            rom.write_bytes(Navi[i][j], color)
-
-    #Low health beep
-    healthSFXList = ['Default', 'Softer Beep', 'Rupee', 'Timer', 'Tamborine', 'Recovery Heart', 'Carrot Refill', 'Navi - Hey!', 'Zelda - Gasp', 'Cluck', 'Mweep!', 'None']
-    randomSFX = random.choice(healthSFXList)
-    address = 0xADBA1A
-    
-    if world.healthSFX == 'Random Choice':
-        thisHealthSFX = randomSFX
-    else:
-        thisHealthSFX = world.healthSFX
-    if thisHealthSFX == 'Default':
-        healthSFX = [0x48, 0x1B]
-    elif thisHealthSFX == 'Softer Beep':
-        healthSFX = [0x48, 0x04]
-    elif thisHealthSFX == 'Rupee':
-        healthSFX = [0x48, 0x03]
-    elif thisHealthSFX == 'Timer':
-        healthSFX = [0x48, 0x1A]
-    elif thisHealthSFX == 'Tamborine':
-        healthSFX = [0x48, 0x42]
-    elif thisHealthSFX == 'Recovery Heart':
-        healthSFX = [0x48, 0x0B]
-    elif thisHealthSFX == 'Carrot Refill':
-        healthSFX = [0x48, 0x45]
-    elif thisHealthSFX == 'Navi - Hey!':
-        healthSFX = [0x68, 0x5F]
-    elif thisHealthSFX == 'Zelda - Gasp':
-        healthSFX = [0x68, 0x79]
-    elif thisHealthSFX == 'Cluck':
-        healthSFX = [0x28, 0x12]
-    elif thisHealthSFX == 'Mweep!':
-        healthSFX = [0x68, 0x7A]
-    elif thisHealthSFX == 'None':
-        healthSFX = [0x00, 0x00, 0x00, 0x00]
-        address = 0xADBA14
-    rom.write_bytes(address, healthSFX)
-        
-    return rom
-
-def get_override_table(world):
-    override_entries = []
-    for location in world.get_locations():
-        override_entries.append(get_override_entry(location))
-    override_entries.sort()
-    return override_entries
-
-def get_override_entry(location):
-    scene = location.scene
-    default = location.default
-    item_id = location.item.index
-    if None in [scene, default, item_id]:
-        return []
-
-    player_id = (location.item.world.id + 1) << 2
-
-    if location.type in ['NPC', 'BossHeart']:
-        return [scene, player_id | 0x00, default, item_id]
-    elif location.type == 'Chest':
-        flag = default & 0x1F
-        return [scene, player_id | 0x01, flag, item_id]
-    elif location.type == 'Collectable':
-<<<<<<< HEAD
-        return [scene, player_id | 0x02, default, item_id]
-=======
-        return [scene, 0x02, default, item_id]
-    elif location.type == 'GS Token':
-        return [scene, 0x03, default, item_id]
->>>>>>> 1808b1ce
-    else:
-        return []
-
-
-chestTypeMap = {
-        #    small   big     boss
-    0x0000: [0x5000, 0x0000, 0x2000], #Large
-    0x1000: [0x7000, 0x1000, 0x1000], #Large, Appears, Clear Flag
-    0x2000: [0x5000, 0x0000, 0x2000], #Boss Key’s Chest
-    0x3000: [0x8000, 0x3000, 0x3000], #Large, Falling, Switch Flag
-    0x4000: [0x6000, 0x4000, 0x4000], #Large, Invisible
-    0x5000: [0x5000, 0x0000, 0x2000], #Small
-    0x6000: [0x6000, 0x4000, 0x4000], #Small, Invisible
-    0x7000: [0x7000, 0x1000, 0x1000], #Small, Appears, Clear Flag
-    0x8000: [0x8000, 0x3000, 0x3000], #Small, Falling, Switch Flag
-    0x9000: [0x9000, 0x9000, 0x9000], #Large, Appears, Zelda's Lullaby
-    0xA000: [0xA000, 0xA000, 0xA000], #Large, Appears, Sun's Song Triggered
-    0xB000: [0xB000, 0xB000, 0xB000], #Large, Appears, Switch Flag
-    0xC000: [0x5000, 0x0000, 0x2000], #Large
-    0xD000: [0x5000, 0x0000, 0x2000], #Large
-    0xE000: [0x5000, 0x0000, 0x2000], #Large
-    0xF000: [0x5000, 0x0000, 0x2000], #Large
-}
-
-chestAnimationExtendedFast = [
-    0x87, # Progressive Nut Capacity
-    0x88, # Progressive Stick Capacity
-    0xB6, # Recovery Heart
-    0xB7, # Arrows (5)
-    0xB8, # Arrows (10)
-    0xB9, # Arrows (30)
-    0xBA, # Bombs (5)
-    0xBB, # Bombs (10)
-    0xBC, # Bombs (20)
-    0xBD, # Deku Nuts (5)
-    0xBE, # Deku Nuts (10)
-]
-
-
-def room_get_chests(rom, room_data, scene, chests, alternate=None):
-    room_start = alternate or room_data
-    command = 0
-    while command != 0x14: # 0x14 = end header
-        command = rom.read_byte(room_data)
-        if command == 0x01: # actor list
-            actor_count = rom.read_byte(room_data + 1)
-            actor_list = room_start + (rom.read_int32(room_data + 4) & 0x00FFFFFF)
-            for _ in range(0, actor_count):
-                actor_id = rom.read_int16(actor_list);
-                actor_var = rom.read_int16(actor_list + 14)
-                if actor_id == 0x000A: #Chest Actor
-                    chests[actor_list + 14] = [scene, actor_var & 0x001F]
-                actor_list = actor_list + 16
-        if command == 0x18 and scene >= 81 and scene <= 99: # Alternate header list
-            header_list = room_start + (rom.read_int32(room_data + 4) & 0x00FFFFFF)
-            for alt_id in range(0,2):
-                header_data = room_start + (rom.read_int32(header_list + 4) & 0x00FFFFFF)
-                if header_data != 0 and not alternate:
-                    room_get_chests(rom, header_data, scene, chests, room_start)
-                header_list = header_list + 4
-        room_data = room_data + 8
-
-
-def scene_get_chests(rom, scene_data, scene, chests, alternate=None):
-    scene_start = alternate or scene_data
-    command = 0
-    while command != 0x14: # 0x14 = end header
-        command = rom.read_byte(scene_data)
-        if command == 0x04: #room list
-            room_count = rom.read_byte(scene_data + 1)
-            room_list = scene_start + (rom.read_int32(scene_data + 4) & 0x00FFFFFF)
-            for _ in range(0, room_count):
-                room_data = rom.read_int32(room_list);
-                room_get_chests(rom, room_data, scene, chests)
-                room_list = room_list + 8
-        if command == 0x18 and scene >= 81 and scene <= 99: # Alternate header list
-            header_list = scene_start + (rom.read_int32(scene_data + 4) & 0x00FFFFFF)
-            for alt_id in range(0,2):
-                header_data = scene_start + (rom.read_int32(header_list + 4) & 0x00FFFFFF)
-                if header_data != 0 and not alternate:
-                    scene_get_chests(rom, header_data, scene, chests, scene_start)
-                header_list = header_list + 4
-
-        scene_data = scene_data + 8
-
-
-def get_chest_list(rom):
-    chests = {}
-    scene_table = 0x00B71440
-    for scene in range(0x00, 0x65):
-        scene_data = rom.read_int32(scene_table + (scene * 0x14));
-        scene_get_chests(rom, scene_data, scene, chests)
-    return chests
-
-
-def get_override_itemid(override_table, scene, type, flags):
-    for entry in override_table:
-        if len(entry) == 4 and entry[0] == scene and entry[1] == type and entry[2] == flags:
-            return entry[3]
-    return None
-
-def update_chest_sizes(rom, override_table):
-    chest_list = get_chest_list(rom)
-    for address, [scene, flags] in chest_list.items():
-        item_id = get_override_itemid(override_table, scene, 1, flags)
-
-        if None in [address, scene, flags, item_id]:
-            continue
-
-        itemType = 0  # Item animation
-
-        if item_id >= 0x80: # if extended item, always big except from exception list
-            itemType = 0 if item_id in chestAnimationExtendedFast else 1
-        elif rom.read_byte(0xBEEE8E + (item_id * 6) + 2) & 0x80: # get animation from rom, ice trap is big
-            itemType = 0 # No animation, small chest
-        else:
-            itemType = 1 # Long animation, big chest
-        # Don't use boss chests
-
-        default = rom.read_int16(address)
-        chestType = default & 0xF000
-        newChestType = chestTypeMap[chestType][itemType]
-        default = (default & 0x0FFF) | newChestType
-        rom.write_int16(address, default)
+import io
+import json
+import logging
+import os
+import platform
+import struct
+import subprocess
+import random
+
+from Hints import buildGossipHints, buildBossRewardHints, buildGanonText
+from Utils import local_path, default_output_path
+from Items import ItemFactory, item_data
+from Messages import *
+from OcarinaSongs import Song, replace_songs, subsong
+
+TunicColors = {
+    "Kokiri Green": [0x1E, 0x69, 0x1B],
+    "Goron Red": [0x64, 0x14, 0x00],
+    "Zora Blue": [0x00, 0x3C, 0x64],
+    "Black": [0x30, 0x30, 0x30],
+    "White": [0xF0, 0xF0, 0xFF],
+    "Purple": [0x95, 0x30, 0x80],
+    "Yellow": [0xE0, 0xD8, 0x60],
+    "Orange": [0xE0, 0x79, 0x40],
+    "Pink": [0xFF, 0x90, 0xB3],
+    "Gray": [0xA0, 0xA0, 0xB0],
+    "Brown": [0x95, 0x59, 0x0A],
+    "Gold": [0xD8, 0xB0, 0x60],
+    "Silver": [0xD0, 0xF0, 0xFF],
+    "Beige": [0xC0, 0xA0, 0xA0],
+    "Teal": [0x30, 0xD0, 0xB0],
+    "Royal Blue": [0x40, 0x00, 0x90],
+    "Sonic Blue": [0x50, 0x90, 0xE0],
+    "Blood Red": [0x30, 0x10, 0x10],
+    "Blood Orange": [0xF0, 0x30, 0x30],
+    "NES Green": [0x00, 0xD0, 0x00],
+    "Dark Green": [0x00, 0x25, 0x18],
+    "Only": [80, 140, 240],
+}
+
+NaviColors = {
+    "White": [0xFF, 0xFF, 0xFF, 0xFF, 0x00, 0x00, 0xFF, 0x00],
+    "Green": [0x00, 0xFF, 0x00, 0xFF, 0x00, 0xFF, 0x00, 0x00],
+    "Light Blue": [0x96, 0x96, 0xFF, 0xFF, 0x96, 0x96, 0xFF, 0x00],
+    "Yellow": [0xFF, 0xFF, 0x00, 0xFF, 0xC8, 0x9B, 0x00, 0x00],
+    "Red": [0xFF, 0x00, 0x00, 0xFF, 0xFF, 0x00, 0x00, 0x00],
+    "Magenta": [0xFF, 0x00, 0xFF, 0xFF, 0xC8, 0x00, 0x9B, 0x00],
+    "Black": [0x00, 0x00, 0x00, 0xFF, 0x00, 0x00, 0x00, 0x00],
+    "Tatl": [0xFF, 0xFF, 0xFF, 0xFF, 0xC8, 0x98, 0x00, 0x00],
+    "Tael": [0x49, 0x14, 0x6C, 0xFF, 0xFF, 0x00, 0x00, 0x00],
+}
+
+def get_tunic_colors():
+    return list(TunicColors.keys())
+
+def get_tunic_color_options():
+    return ["Random Choice", "Completely Random"] + get_tunic_colors()
+
+def get_navi_colors():
+    return list(NaviColors.keys())
+
+def get_navi_color_options():
+    return ["Random Choice", "Completely Random"] + get_navi_colors()
+
+class LocalRom(object):
+
+    def __init__(self, settings, patch=True):
+        file = settings.rom
+        decomp_file = os.path.join(default_output_path(settings.output_dir), 'ZOOTDEC.z64')
+
+        validCRC = []
+        validCRC.append(bytearray([0xEC, 0x70, 0x11, 0xB7, 0x76, 0x16, 0xD7, 0x2B])) # Compressed
+        validCRC.append(bytearray([0x70, 0xEC, 0xB7, 0x11, 0x16, 0x76, 0x2B, 0xD7])) # Byteswap compressed
+        validCRC.append(bytearray([0x93, 0x52, 0x2E, 0x7B, 0xE5, 0x06, 0xD4, 0x27])) # Decompressed
+
+        os.chdir(os.path.dirname(os.path.realpath(__file__)))
+        #os.chdir(output_path(os.path.dirname(os.path.realpath(__file__))))
+        with open(file, 'rb') as stream:
+            self.buffer = read_rom(stream)
+        file_name = os.path.splitext(file)
+        romCRC = self.buffer[0x10:0x18]
+        if romCRC not in validCRC:
+            raise RuntimeError('ROM is not a valid OoT 1.0 US ROM.')
+        if len(self.buffer) < 33554432 or len(self.buffer) > 67108864 or file_name[1] not in ['.z64', '.n64']:
+            raise RuntimeError('ROM is not a valid OoT 1.0 ROM.')
+        if len(self.buffer) == 33554432:
+            if platform.system() == 'Windows':
+                subprocess.call(["Decompress\\Decompress.exe", file, decomp_file])
+                with open(decomp_file, 'rb') as stream:
+                    self.buffer = read_rom(stream)
+            elif platform.system() == 'Linux':
+                subprocess.call(["Decompress/Decompress", file])
+                with open(("ZOOTDEC.z64"), 'rb') as stream:
+                    self.buffer = read_rom(stream)
+            elif platform.system() == 'Darwin':
+                subprocess.call(["Decompress/Decompress.out", file])
+                with open(("ZOOTDEC.z64"), 'rb') as stream:
+                    self.buffer = read_rom(stream)
+            else:
+                raise RuntimeError('Unsupported operating system for decompression. Please supply an already decompressed ROM.')
+        # extend to 64MB
+        self.buffer.extend(bytearray([0x00] * (67108864 - len(self.buffer))))
+            
+    def read_byte(self, address):
+        return self.buffer[address]
+
+    def read_bytes(self, address, len):
+        return self.buffer[address : address + len]
+
+    def read_int16(self, address):
+        return bytes_as_int16(self.read_bytes(address, 2))
+
+    def read_int24(self, address):
+        return bytes_as_int24(self.read_bytes(address, 3))
+
+    def read_int32(self, address):
+        return bytes_as_int32(self.read_bytes(address, 4))
+
+    def write_byte(self, address, value):
+        self.buffer[address] = value
+
+    def write_bytes(self, startaddress, values):
+        for i, value in enumerate(values):
+            self.write_byte(startaddress + i, value)
+
+    def write_int16(self, address, value):
+        self.write_bytes(address, int16_as_bytes(value))
+
+    def write_int24(self, address, value):
+        self.write_bytes(address, int24_as_bytes(value))
+
+    def write_int32(self, address, value):
+        self.write_bytes(address, int32_as_bytes(value))
+
+    def write_to_file(self, file):
+        with open(file, 'wb') as outfile:
+            outfile.write(self.buffer)
+
+def read_rom(stream):
+    "Reads rom into bytearray"
+    buffer = bytearray(stream.read())
+    return buffer
+
+
+def int16_as_bytes(value):
+    value = value & 0xFFFF
+    return [(value >> 8) & 0xFF, value & 0xFF]
+
+def int24_as_bytes(value):
+    value = value & 0xFFFFFFFF
+    return [(value >> 16) & 0xFF, (value >> 8) & 0xFF, value & 0xFF]
+
+def int32_as_bytes(value):
+    value = value & 0xFFFFFFFF
+    return [(value >> 24) & 0xFF, (value >> 16) & 0xFF, (value >> 8) & 0xFF, value & 0xFF]
+
+def bytes_as_int16(values):
+    return (values[0] << 8) | values[1]
+
+def bytes_as_int24(values):
+    return (values[0] << 16) | (values[1] << 8) | values[2]
+
+def bytes_as_int32(values):
+    return (values[0] << 24) | (values[1] << 16) | (values[2] << 8) | values[3]
+
+
+
+
+def patch_rom(world, rom):
+    with open(local_path('data/base2current.json'), 'r') as stream:
+        patches = json.load(stream)
+    for patch in patches:
+        if isinstance(patch, dict):
+            for baseaddress, values in patch.items():
+                rom.write_bytes(int(baseaddress), values)
+
+    # Can always return to youth
+    rom.write_byte(0xCB6844, 0x35)
+    rom.write_byte(0x253C0E2, 0x03) # Moves sheik from pedestal
+
+    # Fix child shooting gallery reward to be static
+    rom.write_bytes(0xD35EFC, [0x00, 0x00, 0x00, 0x00])
+
+    # Fix target in woods reward to be static
+    rom.write_bytes(0xE59CD4, [0x00, 0x00, 0x00, 0x00])
+
+    # Fix GS rewards to be static
+    rom.write_bytes(0xEA3934, [0x00, 0x00, 0x00, 0x00])
+    rom.write_bytes(0xEA3940 , [0x10, 0x00])
+
+    # Fix horseback archery rewards to be static
+    rom.write_byte(0xE12BA5, 0x00)
+    rom.write_byte(0xE12ADD, 0x00)
+
+    # Fix adult shooting gallery reward to be static
+    rom.write_byte(0xD35F55, 0x00)
+
+    # Fix deku theater rewards to be static
+    rom.write_bytes(0xEC9A7C, [0x00, 0x00, 0x00, 0x00]) #Sticks
+    rom.write_byte(0xEC9CD5, 0x00) #Nuts
+
+    # Fix deku scrub who sells stick upgrade
+    rom.write_bytes(0xDF8060, [0x00, 0x00, 0x00, 0x00])
+
+    # Fix deku scrub who sells nut upgrade
+    rom.write_bytes(0xDF80D4, [0x00, 0x00, 0x00, 0x00])
+
+    # Fix rolling goron as child reward to be static
+    rom.write_bytes(0xED2960, [0x00, 0x00, 0x00, 0x00])
+
+    # Fix proximity text boxes (Navi) (Part 1)
+    rom.write_bytes(0xDF8B84, [0x00, 0x00, 0x00, 0x00])
+
+    # Fix final magic bean to cost 99
+    rom.write_byte(0xE20A0F, 0x63)
+    rom.write_bytes(0x94FCDD, [0x08, 0x39, 0x39])
+    
+    # Remove intro cutscene
+    rom.write_bytes(0xB06BBA, [0x00, 0x00])
+
+    # Remove locked door to Boss Key Chest in Fire Temple
+    rom.write_byte(0x22D82B7, 0x3F)
+
+    if world.bombchus_in_logic:
+        # Change Bombchu Shop check to bombchus
+        rom.write_bytes(0xC6CED8, [0x80, 0x8A, 0x00, 0x7C, 0x24, 0x0B, 0x00, 0x09, 0x11, 0x4B, 0x00, 0x05])
+        # Change Bombchu Shop to never sell out
+        rom.write_bytes(0xC019C0, [0x10, 0x00, 0x00, 0x30])
+
+        # Change Bowling Alley check to bombchus (Part 1)
+        rom.write_bytes(0x00E2D714, [0x81, 0xEF, 0xA6, 0x4C])
+        rom.write_bytes(0x00E2D720, [0x24, 0x18, 0x00, 0x09, 0x11, 0xF8, 0x00, 0x06])
+
+        # Change Bowling Alley check to bombchus (Part 2)
+        rom.write_bytes(0x00E2D890,  [0x81, 0x6B, 0xA6, 0x4C, 0x24, 0x0C, 0x00, 0x09, 0x51, 0x6C, 0x00, 0x0A])
+    else:
+        # Change Bombchu Shop check to Bomb Bag
+        rom.write_bytes(0xC6CEDA, [0x00, 0xA2])
+        rom.write_byte(0xC6CEDF, 0x18)
+
+        # Change Bowling Alley check to Bomb Bag (Part 1)
+        rom.write_bytes(0x00E2D716, [0xA6, 0x72])
+        rom.write_byte(0x00E2D723, 0x18)
+
+        # Change Bowling Alley check to Bomb Bag (Part 2)
+        rom.write_bytes(0x00E2D892, [0xA6, 0x72])
+        rom.write_byte(0x00E2D897, 0x18)
+
+    # Change Bazaar check to Bomb Bag (Child?)
+    rom.write_bytes(0x00C0082A, [0x00, 0x18])
+    rom.write_bytes(0x00C0082C, [0x00, 0x0E, 0X74, 0X02])
+    rom.write_byte(0x00C00833, 0xA0)
+
+    # Change Bazaar check to Bomb Bag (Adult?)
+    rom.write_bytes(0x00DF7A8E, [0x00, 0x18])
+    rom.write_bytes(0x00DF7A90, [0x00, 0x0E, 0X74, 0X02])
+    rom.write_byte(0x00DF7A97, 0xA0)
+
+    # Change Goron Shop check to Bomb Bag
+    rom.write_bytes(0x00C6ED86, [0x00, 0xA2])
+    rom.write_bytes(0x00C6ED8A, [0x00, 0x18])
+
+    # Change graveyard graves to not allow grabbing on to the ledge
+    rom.write_byte(0x0202039D, 0x20)
+    rom.write_byte(0x0202043C, 0x24)
+
+    # Fix Link the Goron to always work
+    rom.write_bytes(0xED2FAC, [0x80, 0x6E, 0x0F, 0x18])
+    rom.write_bytes(0xED2FEC, [0x24, 0x0A, 0x00, 0x00])
+    rom.write_bytes(0xAE74D8, [0x24, 0x0E, 0x00, 0x00])
+
+    # Fix King Zora Thawed to always work
+    rom.write_bytes(0xE55C4C, [0x00, 0x00, 0x00, 0x00])
+    rom.write_bytes(0xE56290, [0x00, 0x00, 0x00, 0x00])
+    rom.write_bytes(0xE56298, [0x00, 0x00, 0x00, 0x00])
+
+    # Fix Castle Courtyard to check for meeting Zelda, not Zelda fleeing, to block you
+    rom.write_bytes(0xCD5E76, [0x0E, 0xDC])
+    rom.write_bytes(0xCD5E12, [0x0E, 0xDC])
+
+    # Cutscene for all medallions never triggers when leaving shadow or spirit temples(hopefully stops warp to colossus on shadow completion with boss reward shuffle)
+    rom.write_byte(0xACA409, 0xAD)
+    rom.write_byte(0xACA49D, 0xCE)
+    
+    # Speed Zelda's Letter scene
+    rom.write_bytes(0x290E08E, [0x05, 0xF0])
+    rom.write_byte(0xEFCBA7, 0x08)
+    rom.write_byte(0xEFE7C7, 0x05)
+    #rom.write_byte(0xEFEAF7, 0x08)
+    #rom.write_byte(0xEFE7C7, 0x05)
+    rom.write_bytes(0xEFE938, [0x00, 0x00, 0x00, 0x00])
+    rom.write_bytes(0xEFE948, [0x00, 0x00, 0x00, 0x00])
+    rom.write_bytes(0xEFE950, [0x00, 0x00, 0x00, 0x00])
+
+    # Speed Zelda escaping from Hyrule Castle
+    Block_code = [0x00, 0x00, 0x00, 0x01, 0x00, 0x21, 0x00, 0x01, 0x00, 0x02, 0x00, 0x02]
+    rom.write_bytes(0x1FC0CF8, Block_code)
+
+    # Speed learning Zelda's Lullaby
+    Block_code = [0x00, 0x00, 0x00, 0x00, 0x00, 0x00, 0x00, 0x00, 0x00, 0x00, 0x00, 0x00,
+                  0x00, 0x00, 0x03, 0xE8, 0x00, 0x00, 0x00, 0x01, 0x00, 0x73, 0x00, 0x3B,
+                  0x00, 0x3C, 0x00, 0x3C, 0x00, 0x00, 0x00, 0x13, 0x00, 0x00, 0x00, 0x0C,
+                  0x00, 0x17, 0x00, 0x00, 0x00, 0x10, 0x00, 0x02, 0x08, 0x8B, 0xFF, 0xFF,
+                  0x00, 0xD4, 0x00, 0x11, 0x00, 0x20, 0x00, 0x00, 0xFF, 0xFF, 0xFF, 0xFF]
+    rom.write_bytes(0x2E8E900, Block_code)
+
+    # Speed learning Sun's Song
+    rom.write_bytes(0x332A4A6, [0x00, 0x3C])
+    Block_code = [0x00, 0x00, 0x00, 0x13, 0x00, 0x00, 0x00, 0x08, 0x00, 0x18, 0x00, 0x00,
+                  0x00, 0x10, 0x00, 0x02, 0x08, 0x8B, 0xFF, 0xFF, 0x00, 0xD3, 0x00, 0x11,
+                  0x00, 0x20, 0x00, 0x00, 0xFF, 0xFF, 0xFF, 0xFF]
+    rom.write_bytes(0x332A868, Block_code)
+
+    # Speed learning Saria's Song
+    rom.write_bytes(0x20B1736, [0x00, 0x3C])
+    Block_code = [0x00, 0x00, 0x00, 0x13, 0x00, 0x00, 0x00, 0x0C, 0x00, 0x15, 0x00, 0x00,
+                  0x00, 0x10, 0x00, 0x02, 0x08, 0x8B, 0xFF, 0xFF, 0x00, 0xD1, 0x00, 0x11,
+                  0x00, 0x20, 0x00, 0x00, 0xFF, 0xFF, 0xFF, 0xFF]
+    rom.write_bytes(0x20B1DA8, Block_code)
+    rom.write_bytes(0x20B19C8, [0x00, 0x11, 0x00, 0x00, 0x00, 0x10, 0x00, 0x00])
+    Block_code = [0x00, 0x3E, 0x00, 0x11, 0x00, 0x20, 0x00, 0x00, 0x80, 0x00, 0x00, 0x00,
+                  0x00, 0x00, 0x00, 0x00, 0x00, 0x00, 0x01, 0xD4, 0xFF, 0xFF, 0xF7, 0x31,
+                  0x00, 0x00, 0x00, 0x00, 0x00, 0x00, 0x01, 0xD4]
+    rom.write_bytes(0x20B19F8, Block_code)
+
+    # Speed learning Epona's Song
+    rom.write_bytes(0x29BEF68, [0x00, 0x5E, 0x00, 0x0A, 0x00, 0x0B, 0x00, 0x0B])
+    Block_code = [0x00, 0x00, 0x00, 0x13, 0x00, 0x00, 0x00, 0x02, 0x00, 0xD2, 0x00, 0x00,
+                  0x00, 0x09, 0x00, 0x00, 0xFF, 0xFF, 0xFF, 0xFF, 0xFF, 0xFF, 0x00, 0x0A,
+                  0x00, 0x3C, 0xFF, 0xFF, 0xFF, 0xFF, 0xFF, 0xFF]
+    rom.write_bytes(0x29BECB0, Block_code)
+
+    # Speed learning Song of Time
+    Block_code = [0x00, 0x00, 0x00, 0x13, 0x00, 0x00, 0x00, 0x0C, 0x00, 0x19, 0x00, 0x00,
+                  0x00, 0x10, 0x00, 0x02, 0x08, 0x8B, 0xFF, 0xFF, 0x00, 0xD5, 0x00, 0x11,
+                  0x00, 0x20, 0x00, 0x00, 0xFF, 0xFF, 0xFF, 0xFF]
+    rom.write_bytes(0x252FC80, Block_code)
+    rom.write_bytes(0x252FBA0, [0x00, 0x35, 0x00, 0x3B, 0x00, 0x3C, 0x00, 0x3C])
+    rom.write_bytes(0x1FC3B84, [0xFF, 0xFF, 0xFF, 0xFF])
+
+    # Speed learning Song of Storms
+    Block_code = [0x00, 0x00, 0x00, 0x0A, 0x00, 0x00, 0x00, 0x13, 0x00, 0x00, 0x00, 0x02,
+                  0x00, 0xD6, 0x00, 0x00, 0x00, 0x09, 0x00, 0x00, 0xFF, 0xFF, 0xFF, 0xFF,
+                  0xFF, 0xFF, 0x00, 0xBE, 0x00, 0xC8, 0xFF, 0xFF, 0xFF, 0xFF, 0xFF, 0xFF]
+    rom.write_bytes(0x3041084, Block_code)
+
+    # Speed learning Minuet of Forest
+    rom.write_bytes(0x20AFF86, [0x00, 0x3C])
+    Block_code = [0x00, 0x00, 0x00, 0x13, 0x00, 0x00, 0x00, 0x0A, 0x00, 0x0F, 0x00, 0x00,
+                  0x00, 0x10, 0x00, 0x02, 0x08, 0x8B, 0xFF, 0xFF, 0x00, 0x73, 0x00, 0x11,
+                  0x00, 0x20, 0x00, 0x00, 0xFF, 0xFF, 0xFF, 0xFF]
+    rom.write_bytes(0x20B0800, Block_code)
+    rom.write_bytes(0x20AFF90, [0x00, 0x11, 0x00, 0x00, 0x00, 0x10, 0x00, 0x00])
+    rom.write_bytes(0x20AFFC1, [0x00, 0x3E, 0x00, 0x11, 0x00, 0x20, 0x00, 0x00])
+    rom.write_bytes(0x20B0492, [0x00, 0x21, 0x00, 0x22])
+    rom.write_bytes(0x20B04CA, [0x00, 0x00, 0x00, 0x00])
+
+    # Speed learning Bolero of Fire
+    rom.write_bytes(0x224B5D6, [0x00, 0x3C])
+    Block_code = [0x00, 0x00, 0x00, 0x13, 0x00, 0x00, 0x00, 0x0A, 0x00, 0x10, 0x00, 0x00,
+                  0x00, 0x10, 0x00, 0x02, 0x08, 0x8B, 0xFF, 0xFF, 0x00, 0x74, 0x00, 0x11,
+                  0x00, 0x20, 0x00, 0x00, 0xFF, 0xFF, 0xFF, 0xFF]
+    rom.write_bytes(0x224D7E8, Block_code)
+    rom.write_bytes(0x224B5E0, [0x00, 0x11, 0x00, 0x00, 0x00, 0x10, 0x00, 0x00])
+    rom.write_bytes(0x224B611, [0x00, 0x3E, 0x00, 0x11, 0x00, 0x20, 0x00, 0x00])
+    rom.write_bytes(0x224B7F8, [0x00, 0x00])
+    rom.write_bytes(0x224B828, [0x00, 0x00])
+    rom.write_bytes(0x224B858, [0x00, 0x00])
+    rom.write_bytes(0x224B888, [0x00, 0x00])
+
+    # Speed learning Serenade of Water
+    rom.write_bytes(0x2BEB256, [0x00, 0x3C])
+    Block_code = [0x00, 0x00, 0x00, 0x13, 0x00, 0x00, 0x00, 0x10, 0x00, 0x11, 0x00, 0x00,
+                  0x00, 0x10, 0x00, 0x02, 0x08, 0x8B, 0xFF, 0xFF, 0x00, 0x75, 0x00, 0x11,
+                  0x00, 0x20, 0x00, 0x00, 0xFF, 0xFF, 0xFF, 0xFF]
+    rom.write_bytes(0x2BEC880, Block_code)
+    rom.write_bytes(0x2BEB260, [0x00, 0x11, 0x00, 0x00, 0x00, 0x10, 0x00, 0x00])
+    rom.write_bytes(0x2BEB290, [0x00, 0x3E, 0x00, 0x11, 0x00, 0x20, 0x00, 0x00])
+    rom.write_bytes(0x2BEB538, [0x00, 0x00])
+    rom.write_bytes(0x2BEB548, [0x80, 0x00])
+    rom.write_bytes(0x2BEB554, [0x80, 0x00])
+    rom.write_bytes(0x2BEC852, [0x00, 0x21, 0x00, 0x22])
+
+    # Speed learning Nocturne of Shadow
+    rom.write_bytes(0x1FFE460, [0x00, 0x2F, 0x00, 0x01, 0x00, 0x02, 0x00, 0x02])
+    rom.write_bytes(0x1FFFDF6, [0x00, 0x3C])
+    Block_code = [0x00, 0x00, 0x00, 0x13, 0x00, 0x00, 0x00, 0x0E, 0x00, 0x13, 0x00, 0x00,
+                  0x00, 0x10, 0x00, 0x02, 0x08, 0x8B, 0xFF, 0xFF, 0x00, 0x77, 0x00, 0x11,
+                  0x00, 0x20, 0x00, 0x00, 0xFF, 0xFF, 0xFF, 0xFF]
+    rom.write_bytes(0x2000FD8, Block_code)
+    rom.write_bytes(0x2000130, [0x00, 0x32, 0x00, 0x3A, 0x00, 0x3B, 0x00, 0x3B])
+
+    # Speed learning Requiem of Spirit
+    rom.write_bytes(0x218AF16, [0x00, 0x3C])
+    Block_code = [0x00, 0x00, 0x00, 0x13, 0x00, 0x00, 0x00, 0x08, 0x00, 0x12, 0x00, 0x00,
+                  0x00, 0x10, 0x00, 0x02, 0x08, 0x8B, 0xFF, 0xFF, 0x00, 0x76, 0x00, 0x11,
+                  0x00, 0x20, 0x00, 0x00, 0xFF, 0xFF, 0xFF, 0xFF]
+    rom.write_bytes(0x218C574, Block_code)
+    rom.write_bytes(0x218B480, [0x00, 0x30, 0x00, 0x3A, 0x00, 0x3B, 0x00, 0x3B])
+    Block_code = [0x00, 0x11, 0x00, 0x00, 0x00, 0x10, 0x00, 0x00, 0x40, 0x00, 0x00, 0x00,
+                  0xFF, 0xFF, 0xFA, 0xF9, 0x00, 0x00, 0x00, 0x08, 0x00, 0x00, 0x00, 0x01,
+                  0xFF, 0xFF, 0xFA, 0xF9, 0x00, 0x00, 0x00, 0x08, 0x00, 0x00, 0x00, 0x01,
+                  0x0F, 0x67, 0x14, 0x08, 0x00, 0x00, 0x00, 0x00, 0x00, 0x00, 0x00, 0x01]
+    rom.write_bytes(0x218AF20, Block_code)
+    rom.write_bytes(0x218AF50, [0x00, 0x3E, 0x00, 0x11, 0x00, 0x20, 0x00, 0x00])
+
+    # Speed learning Prelude of Light
+    rom.write_bytes(0x252FD26, [0x00, 0x3C])
+    Block_code = [0x00, 0x00, 0x00, 0x13, 0x00, 0x00, 0x00, 0x0E, 0x00, 0x14, 0x00, 0x00,
+                  0x00, 0x10, 0x00, 0x02, 0x08, 0x8B, 0xFF, 0xFF, 0x00, 0x78, 0x00, 0x11,
+                  0x00, 0x20, 0x00, 0x00, 0xFF, 0xFF, 0xFF, 0xFF]
+    rom.write_bytes(0x2531320, Block_code)
+    rom.write_byte(0x252FF1D, 0x00)
+    rom.write_bytes(0x25313DA, [0x00, 0x21, 0x00, 0x22])
+
+    # Speed scene after Deku Tree
+    rom.write_bytes(0x2077E20, [0x00, 0x07, 0x00, 0x01, 0x00, 0x02, 0x00, 0x02])
+    rom.write_bytes(0x2078A10, [0x00, 0x0E, 0x00, 0x1F, 0x00, 0x20, 0x00, 0x20])
+    Block_code = [0x00, 0x80, 0x00, 0x00, 0x00, 0x1E, 0x00, 0x00, 0xFF, 0xFF, 0xFF, 0xFF, 
+                  0xFF, 0xFF, 0x00, 0x1E, 0x00, 0x28, 0xFF, 0xFF, 0xFF, 0xFF, 0xFF, 0xFF]
+    rom.write_bytes(0x2079570, Block_code)
+
+    # Speed scene after Dodongo's Cavern
+    rom.write_bytes(0x2221E88, [0x00, 0x0C, 0x00, 0x3B, 0x00, 0x3C, 0x00, 0x3C])
+    rom.write_bytes(0x2223308, [0x00, 0x81, 0x00, 0x00, 0x00, 0x3A, 0x00, 0x00])
+
+    # Speed scene after Jabu Jabu's Belly
+    rom.write_bytes(0xCA3530, [0x00, 0x00, 0x00, 0x00])
+    rom.write_bytes(0x2113340, [0x00, 0x0D, 0x00, 0x3B, 0x00, 0x3C, 0x00, 0x3C])
+    rom.write_bytes(0x2113C18, [0x00, 0x82, 0x00, 0x00, 0x00, 0x3A, 0x00, 0x00])
+    rom.write_bytes(0x21131D0, [0x00, 0x01, 0x00, 0x00, 0x00, 0x3C, 0x00, 0x3C])
+
+    # Speed scene after Forest Temple
+    rom.write_bytes(0xD4ED68, [0x00, 0x45, 0x00, 0x3B, 0x00, 0x3C, 0x00, 0x3C])
+    rom.write_bytes(0xD4ED78, [0x00, 0x3E, 0x00, 0x00, 0x00, 0x3A, 0x00, 0x00])
+    rom.write_bytes(0x207B9D4, [0xFF, 0xFF, 0xFF, 0xFF])
+
+    # Speed scene after Fire Temple
+    rom.write_bytes(0x2001848, [0x00, 0x1E, 0x00, 0x01, 0x00, 0x02, 0x00, 0x02])
+    rom.write_bytes(0xD100B4, [0x00, 0x62, 0x00, 0x3B, 0x00, 0x3C, 0x00, 0x3C])
+    rom.write_bytes(0xD10134, [0x00, 0x3C, 0x00, 0x00, 0x00, 0x3A, 0x00, 0x00])
+
+    # Speed scene after Water Temple
+    rom.write_bytes(0xD5A458, [0x00, 0x15, 0x00, 0x3B, 0x00, 0x3C, 0x00, 0x3C])
+    rom.write_bytes(0xD5A3A8, [0x00, 0x3D, 0x00, 0x00, 0x00, 0x3A, 0x00, 0x00])
+    rom.write_bytes(0x20D0D20, [0x00, 0x29, 0x00, 0xC7, 0x00, 0xC8, 0x00, 0xC8])
+
+    # Speed scene after Shadow Temple
+    rom.write_bytes(0xD13EC8, [0x00, 0x61, 0x00, 0x3B, 0x00, 0x3C, 0x00, 0x3C])
+    rom.write_bytes(0xD13E18, [0x00, 0x41, 0x00, 0x00, 0x00, 0x3A, 0x00, 0x00])
+
+    # Speed scene after Spirit Temple
+    rom.write_bytes(0xD3A0A8, [0x00, 0x60, 0x00, 0x3B, 0x00, 0x3C, 0x00, 0x3C])
+    rom.write_bytes(0xD39FF0, [0x00, 0x3F, 0x00, 0x00, 0x00, 0x3A, 0x00, 0x00])
+
+    # Speed Nabooru defeat scene
+    rom.write_bytes(0x2F5AF84, [0x00, 0x00, 0x00, 0x05])
+    rom.write_bytes(0x2F5C7DA, [0x00, 0x01, 0x00, 0x02])
+    rom.write_bytes(0x2F5C7A2, [0x00, 0x03, 0x00, 0x04])
+    rom.write_byte(0x2F5B369, 0x09)
+    rom.write_byte(0x2F5B491, 0x04)
+    rom.write_byte(0x2F5B559, 0x04)
+    rom.write_byte(0x2F5B621, 0x04)
+    rom.write_byte(0x2F5B761, 0x07)
+
+    # Speed scene with all medallions
+    rom.write_bytes(0x2512680, [0x00, 0x74, 0x00, 0x01, 0x00, 0x02, 0x00, 0x02])
+
+    # Speed collapse of Ganon's Tower
+    rom.write_bytes(0x33FB328, [0x00, 0x76, 0x00, 0x01, 0x00, 0x02, 0x00, 0x02])
+
+    # Speed Phantom Ganon defeat scene
+    rom.write_bytes(0xC944D8, [0x00, 0x00, 0x00, 0x00])
+    rom.write_bytes(0xC94548, [0x00, 0x00, 0x00, 0x00])
+    rom.write_bytes(0xC94730, [0x00, 0x00, 0x00, 0x00])
+    rom.write_bytes(0xC945A8, [0x00, 0x00, 0x00, 0x00])
+    rom.write_bytes(0xC94594, [0x00, 0x00, 0x00, 0x00])
+
+    # Speed Twinrova defeat scene
+    rom.write_bytes(0xD678CC, [0x24, 0x01, 0x03, 0xA2, 0xA6, 0x01, 0x01, 0x42])
+    rom.write_bytes(0xD67BA4, [0x10, 0x00])
+    
+    # Speed scenes during final battle
+    # Ganondorf battle end
+    rom.write_byte(0xD82047, 0x09)
+    # Zelda descends
+    rom.write_byte(0xD82AB3, 0x66)
+    rom.write_byte(0xD82FAF, 0x65)
+    rom.write_bytes(0xD82D2E, [0x04, 0x1F])
+    rom.write_bytes(0xD83142, [0x00, 0x6B])
+    rom.write_bytes(0xD82DD8, [0x00, 0x00, 0x00, 0x00])
+    rom.write_bytes(0xD82ED4, [0x00, 0x00, 0x00, 0x00])
+    rom.write_byte(0xD82FDF, 0x33)
+    # After tower collapse
+    rom.write_byte(0xE82E0F, 0x04)
+    # Ganon intro
+    rom.write_bytes(0xE83D28, [0x00, 0x00, 0x00, 0x00])
+    rom.write_bytes(0xE83B5C, [0x00, 0x00, 0x00, 0x00])
+    rom.write_bytes(0xE84C80, [0x10, 0x00])
+    
+    # Speed completion of the trials in Ganon's Castle
+    rom.write_bytes(0x31A8090, [0x00, 0x6B, 0x00, 0x01, 0x00, 0x02, 0x00, 0x02]) #Forest
+    rom.write_bytes(0x31A9E00, [0x00, 0x6E, 0x00, 0x01, 0x00, 0x02, 0x00, 0x02]) #Fire
+    rom.write_bytes(0x31A8B18, [0x00, 0x6C, 0x00, 0x01, 0x00, 0x02, 0x00, 0x02]) #Water
+    rom.write_bytes(0x31A9430, [0x00, 0x6D, 0x00, 0x01, 0x00, 0x02, 0x00, 0x02]) #Shadow
+    rom.write_bytes(0x31AB200, [0x00, 0x70, 0x00, 0x01, 0x00, 0x02, 0x00, 0x02]) #Spirit
+    rom.write_bytes(0x31AA830, [0x00, 0x6F, 0x00, 0x01, 0x00, 0x02, 0x00, 0x02]) #Light
+
+    # Speed obtaining Fairy Ocarina
+    rom.write_bytes(0x2150CD0, [0x00, 0x00, 0x00, 0x20,	0x00, 0x00, 0x00, 0x30])
+    Block_code = [0xFF, 0xFF, 0x00, 0x00, 0x00, 0x3A, 0x00, 0x00, 0xFF, 0xFF, 0xFF, 0xFF,
+                  0xFF, 0xFF, 0x00, 0x3C, 0x00, 0x81, 0xFF, 0xFF]
+    rom.write_bytes(0x2151240, Block_code)
+    rom.write_bytes(0x2150E20, [0xFF, 0xFF, 0xFA, 0x4C])
+
+    # Speed Zelda Light Arrow cutscene
+    rom.write_bytes(0x2531B40, [0x00, 0x28, 0x00, 0x01, 0x00, 0x02, 0x00, 0x02])
+    rom.write_bytes(0x2532FBC, [0x00, 0x75])
+    rom.write_bytes(0x2532FEA, [0x00, 0x75, 0x00, 0x80])  
+    rom.write_byte(0x2533115, 0x05)
+    rom.write_bytes(0x2533141, [0x06, 0x00, 0x06, 0x00, 0x10])
+    rom.write_bytes(0x2533171, [0x0F, 0x00, 0x11, 0x00, 0x40])
+    rom.write_bytes(0x25331A1, [0x07, 0x00, 0x41, 0x00, 0x65])
+    rom.write_bytes(0x2533642, [0x00, 0x50])
+    rom.write_byte(0x253389D, 0x74)
+    rom.write_bytes(0x25338A4, [0x00, 0x72, 0x00, 0x75, 0x00, 0x79])
+    rom.write_bytes(0x25338BC, [0xFF, 0xFF])
+    rom.write_bytes(0x25338C2, [0xFF, 0xFF, 0xFF, 0xFF, 0xFF, 0xFF])
+    rom.write_bytes(0x25339C2, [0x00, 0x75, 0x00, 0x76])
+    rom.write_bytes(0x2533830, [0x00, 0x31, 0x00, 0x81, 0x00, 0x82, 0x00, 0x82])
+
+    # Speed Bridge of Light cutscene
+    rom.write_bytes(0x292D644, [0x00, 0x00, 0x00, 0xA0])
+    rom.write_bytes(0x292D680, [0x00, 0x02, 0x00, 0x0A, 0x00, 0x6C, 0x00, 0x00])
+    rom.write_bytes(0x292D6E8, [0x00, 0x27])
+    rom.write_bytes(0x292D718, [0x00, 0x32])
+    rom.write_bytes(0x292D810, [0x00, 0x02, 0x00, 0x3C])
+    rom.write_bytes(0x292D924, [0xFF, 0xFF, 0x00, 0x14, 0x00, 0x96, 0xFF, 0xFF])
+
+    # Remove remaining owls
+    rom.write_bytes(0x1FE30CE, [0x01, 0x4B])
+    rom.write_bytes(0x1FE30DE, [0x01, 0x4B])
+    rom.write_bytes(0x1FE30EE, [0x01, 0x4B])
+    rom.write_bytes(0x205909E, [0x00, 0x3F])
+    rom.write_byte(0x2059094, 0x80)
+
+    # Darunia won't dance
+    rom.write_bytes(0x22769E4, [0xFF, 0xFF, 0xFF, 0xFF])
+
+    # Zora moves quickly
+    rom.write_bytes(0xE56924, [0x00, 0x00, 0x00, 0x00])
+
+    # Speed Jabu Jabu swallowing Link
+    rom.write_bytes(0xCA0784, [0x00, 0x18, 0x00, 0x01, 0x00, 0x02, 0x00, 0x02])
+
+    # Ruto no longer points to Zora Sapphire
+    rom.write_bytes(0xD03BAC, [0xFF, 0xFF, 0xFF, 0xFF])
+
+    # Ruto never disappears from Jabu Jabu's Belly
+    rom.write_byte(0xD01EA3, 0x00)
+
+    # Speed up Epona race start
+    rom.write_bytes(0x29BE984, [0x00, 0x00, 0x00, 0x02])
+    rom.write_bytes(0x29BE9CA, [0x00, 0x01, 0x00, 0x02])
+	
+    # Speed start of Horseback Archery
+    #rom.write_bytes(0x21B2064, [0x00, 0x00, 0x00, 0x02])
+    #rom.write_bytes(0x21B20AA, [0x00, 0x01, 0x00, 0x02])
+
+    # Speed up Epona escape
+    rom.write_bytes(0x1FC8B36, [0x00, 0x2A])
+
+    # Speed up draining the well
+    rom.write_bytes(0xE0A010, [0x00, 0x2A, 0x00, 0x01, 0x00, 0x02, 0x00, 0x02])
+    rom.write_bytes(0x2001110, [0x00, 0x2B, 0x00, 0xB7, 0x00, 0xB8, 0x00, 0xB8])
+
+    # Speed up opening the royal tomb for both child and adult
+    rom.write_bytes(0x2025026, [0x00, 0x01])
+    rom.write_bytes(0x2023C86, [0x00, 0x01])
+    rom.write_byte(0x2025159, 0x02)
+    rom.write_byte(0x2023E19, 0x02)
+
+    #Speed opening of Door of Time
+    rom.write_bytes(0xE0A176, [0x00, 0x02])
+    rom.write_bytes(0xE0A35A, [0x00, 0x01, 0x00, 0x02])
+
+    # Poacher's Saw no longer messes up Deku Theater
+    rom.write_bytes(0xAE72CC, [0x00, 0x00, 0x00, 0x00])
+
+    # Learning Serenade tied to opening chest in room
+    Block_code = [0x3C, 0x0F, 0x80, 0x1D, 0x81, 0xE8, 0xA1, 0xDB, 0x24, 0x19, 0x00, 0x04,
+                  0x00, 0x00, 0x00, 0x00, 0x00, 0x00, 0x00, 0x00, 0x8C, 0xA2, 0x1C, 0x44,
+                  0x00, 0x00, 0x00, 0x00]
+    rom.write_bytes(0xC7BCF0, Block_code)
+
+    # Dampe Chest spawn condition looks at chest flag instead of having obtained hookshot
+    Block_code = [0x93, 0x18, 0xAE, 0x7E, 0x27, 0xA5, 0x00, 0x24, 0x33, 0x19, 0x00, 0x01,
+                  0x00, 0x00, 0x00, 0x00]
+    rom.write_bytes(0xDFEC40, Block_code)
+
+    # Darunia sets an event flag and checks for it
+    Block_code = [0x24, 0x19, 0x00, 0x40, 0x8F, 0x09, 0xB4, 0xA8, 0x01, 0x39, 0x40, 0x24,
+                  0x01, 0x39, 0xC8, 0x25, 0xAF, 0x19, 0xB4, 0xA8, 0x24, 0x09, 0x00, 0x06]
+    rom.write_bytes(0xCF1AB8, Block_code)
+
+    # Change Prelude CS to check for medallion
+    rom.write_bytes(0x00C805E6, [0x00, 0xA6])
+    rom.write_bytes(0x00C805F2, [0x00, 0x01])
+
+    # Change Nocturne CS to check for medallions
+    rom.write_bytes(0x00ACCD8E, [0x00, 0xA6])
+    rom.write_bytes(0x00ACCD92, [0x00, 0x01])
+    rom.write_bytes(0x00ACCD9A, [0x00, 0x02])
+    rom.write_bytes(0x00ACCDA2, [0x00, 0x04])
+
+    # Change King Zora to move even if Zora Sapphire is in inventory
+    rom.write_bytes(0x00E55BB0, [0x85, 0xCE, 0x8C, 0x3C])
+    rom.write_bytes(0x00E55BB4, [0x84, 0x4F, 0x0E, 0xDA])
+
+    # Remove extra Forest Temple medallions
+    rom.write_bytes(0x00D4D37C, [0x00, 0x00, 0x00, 0x00])
+
+    # Remove extra Fire Temple medallions
+    rom.write_bytes(0x00AC9754, [0x00, 0x00, 0x00, 0x00])
+    rom.write_bytes(0x00D0DB8C, [0x00, 0x00, 0x00, 0x00])
+
+    # Remove extra Water Temple medallions
+    rom.write_bytes(0x00D57F94, [0x00, 0x00, 0x00, 0x00])
+
+    # Remove extra Spirit Temple medallions
+    rom.write_bytes(0x00D370C4, [0x00, 0x00, 0x00, 0x00])
+    rom.write_bytes(0x00D379C4, [0x00, 0x00, 0x00, 0x00])
+
+    # Remove extra Shadow Temple medallions
+    rom.write_bytes(0x00D116E0, [0x00, 0x00, 0x00, 0x00])
+
+    # Change Mido, Saria, and Kokiri to check for Deku Tree complete flag
+    # bitwise pointer for 0x80
+    kokiriAddresses = [0xE52836, 0xE53A56, 0xE51D4E, 0xE51F3E, 0xE51D96, 0xE51E1E, 0xE51E7E, 0xE51EDE, 0xE51FC6, 0xE51F96, 0xE293B6, 0xE29B8E, 0xE62EDA, 0xE630D6, 0xE62642, 0xE633AA, 0xE6369E]
+    for kokiri in kokiriAddresses:
+        rom.write_bytes(kokiri, [0x8C, 0x0C])
+    # Kokiri
+    rom.write_bytes(0xE52838, [0x94, 0x48, 0x0E, 0xD4])    
+    rom.write_bytes(0xE53A58, [0x94, 0x49, 0x0E, 0xD4])
+    rom.write_bytes(0xE51D50, [0x94, 0x58, 0x0E, 0xD4])
+    rom.write_bytes(0xE51F40, [0x94, 0x4B, 0x0E, 0xD4])
+    rom.write_bytes(0xE51D98, [0x94, 0x4B, 0x0E, 0xD4])
+    rom.write_bytes(0xE51E20, [0x94, 0x4A, 0x0E, 0xD4])
+    rom.write_bytes(0xE51E80, [0x94, 0x59, 0x0E, 0xD4])
+    rom.write_bytes(0xE51EE0, [0x94, 0x4E, 0x0E, 0xD4])
+    rom.write_bytes(0xE51FC8, [0x94, 0x49, 0x0E, 0xD4])
+    rom.write_bytes(0xE51F98, [0x94, 0x58, 0x0E, 0xD4])
+    # Saria
+    rom.write_bytes(0xE293B8, [0x94, 0x78, 0x0E, 0xD4])
+    rom.write_bytes(0xE29B90, [0x94, 0x68, 0x0E, 0xD4])
+    # Mido
+    rom.write_bytes(0xE62EDC, [0x94, 0x6F, 0x0E, 0xD4])
+    rom.write_bytes(0xE630D8, [0x94, 0x4F, 0x0E, 0xD4])
+    rom.write_bytes(0xE62644, [0x94, 0x6F, 0x0E, 0xD4])
+    rom.write_bytes(0xE633AC, [0x94, 0x68, 0x0E, 0xD4])
+    rom.write_bytes(0xE636A0, [0x94, 0x48, 0x0E, 0xD4])
+
+    # Change adult Kokiri Forest to check for Forest Temple complete flag
+    rom.write_bytes(0xE5369E, [0xB4, 0xAC])
+    rom.write_bytes(0xD5A83C, [0x80, 0x49, 0x0E, 0xDC])
+
+    # Change adult Goron City to check for Fire Temple complete flag
+    rom.write_bytes(0xED59DC, [0x80, 0xC9, 0x0E, 0xDC])
+
+    # Change Pokey to check DT complete flag
+    rom.write_bytes(0xE5400A, [0x8C, 0x4C])
+    rom.write_bytes(0xE5400E, [0xB4, 0xA4])
+    if world.open_forest:
+        rom.write_bytes(0xE5401C, [0x14, 0x0B])
+
+    # Fix Shadow Temple to check for different rewards for scene
+    rom.write_bytes(0xCA3F32, [0x00, 0x00, 0x25, 0x4A, 0x00, 0x10])
+
+    # Fix Spirit Temple to check for different rewards for scene
+    rom.write_bytes(0xCA3EA2, [0x00, 0x00, 0x25, 0x4A, 0x00, 0x08])
+
+    # Fire Arrows now in a chest, always spawn
+    rom.write_bytes(0xE9E202, [0x00, 0x0A])
+    rom.write_bytes(0xE9E1F2, [0x5B, 0x08])
+    rom.write_bytes(0xE9E1D8, [0x00, 0x00, 0x00, 0x00])
+
+    # Fix Biggoron to check a different flag.
+    rom.write_byte(0xED329B, 0x72)
+    rom.write_byte(0xED43E7, 0x72)
+    rom.write_bytes(0xED3370, [0x3C, 0x0D, 0x80, 0x12])
+    rom.write_bytes(0xED3378, [0x91, 0xB8, 0xA6, 0x42, 0xA1, 0xA8, 0xA6, 0x42])
+    rom.write_bytes(0xED6574, [0x00, 0x00, 0x00, 0x00])
+
+    # Remove the check on the number of days that passed for claim check.
+    rom.write_bytes(0xED4470, [0x00, 0x00, 0x00, 0x00])
+    rom.write_bytes(0xED4498, [0x00, 0x00, 0x00, 0x00])
+
+    # Fixed reward order for Bombchu Bowling
+    rom.write_bytes(0xE2E698, [0x80, 0xAA, 0xE2, 0x64])
+    rom.write_bytes(0xE2E6A0, [0x80, 0xAA, 0xE2, 0x4C])
+    rom.write_bytes(0xE2D440, [0x24, 0x19, 0x00, 0x00])
+
+    # Make fishing less obnoxious
+    Block_code = [0x3C, 0x0A, 0x80, 0x12, 0x8D, 0x4A, 0xA5, 0xD4, 0x14, 0x0A, 0x00, 0x06,
+                  0x31, 0x78, 0x00, 0x01, 0x14, 0x18, 0x00, 0x02, 0x3c, 0x18, 0x42, 0x30,
+                  0x3C, 0x18, 0x42, 0x50, 0x03, 0xe0, 0x00, 0x08, 0x00, 0x00, 0x00, 0x00,
+                  0x14, 0x18, 0x00, 0x02, 0x3C, 0x18, 0x42, 0x10, 0x3C, 0x18, 0x42, 0x38,
+                  0x03, 0xE0, 0x00, 0x08]
+    rom.write_bytes(0x3480C00, Block_code)
+    rom.write_bytes(0xDBF434, [0x44, 0x98, 0x90, 0x00, 0xE6, 0x52, 0x01, 0x9C])
+    rom.write_bytes(0xDBF484, [0x00, 0x00, 0x00, 0x00])
+    rom.write_bytes(0xDBF4A8, [0x00, 0x00, 0x00, 0x00])
+    rom.write_bytes(0xDCBEAA, [0x42, 0x48]) #set adult fish size requirement
+    rom.write_bytes(0xDCBF26, [0x42, 0x48]) #set adult fish size requirement
+    rom.write_bytes(0xDCBF32, [0x42, 0x30]) #set child fish size requirement
+    rom.write_bytes(0xDCBF9E, [0x42, 0x30]) #set child fish size requirement
+
+    # Dampe always digs something up and first dig is always the Piece of Heart
+    rom.write_bytes(0xCC3FA8, [0xA2, 0x01, 0x01, 0xF8])
+    rom.write_bytes(0xCC4024, [0x00, 0x00, 0x00, 0x00])
+    
+    # Allow owl to always carry the kid down Death Mountain
+    rom.write_bytes(0xE304F0, [0x24, 0x0E, 0x00, 0x01])
+
+    # Forbid Sun's Song from a bunch of cutscenes
+    Suns_scenes = [0x2016FC9, 0x2017219, 0x20173D9, 0x20174C9, 0x2017679, 0x20C1539, 0x20C15D9, 0x21A0719, 0x21A07F9, 0x2E90129, 0x2E901B9, 0x2E90249, 0x225E829, 0x225E939, 0x306D009]
+    for address in Suns_scenes:
+        rom.write_byte(address,0x01)
+
+    # Remove forcible text triggers
+    Wonder_text = [0x27C00C6, 0x27C00D6, 0x27C00E6, 0x27C00F6, 0x27C0106, 0x27C0116, 0x27C0126, 0x27C0136]
+    for address in Wonder_text:
+        rom.write_byte(address, 0x02)
+    rom.write_byte(0x27CE08A, 0x09)
+    rom.write_byte(0x27CE09A, 0x0F)
+    Wonder_text = [0x288707A, 0x288708A, 0x288709A, 0x289707A, 0x28C713E, 0x28D91C6]
+    for address in Wonder_text:
+        rom.write_byte(address, 0x0C)
+    Wonder_text = [0x28A60FE, 0x28AE08E, 0x28B917E, 0x28BF172, 0x28BF182, 0x28BF192]
+    for address in Wonder_text:
+        rom.write_byte(address, 0x0D)
+    rom.write_byte(0x28A114E, 0x0E)
+    rom.write_byte(0x28A610E, 0x0E)
+    Wonder_text = [0x9367F6, 0x93673D, 0x93679D]
+    for address in Wonder_text:
+        rom.write_byte(address, 0x08)
+    Wonder_text = [0x289707B, 0x28AE08F, 0x28C713F]
+    for address in Wonder_text:
+        rom.write_byte(address, 0xAF)
+    rom.write_byte(0x28A114F, 0x6F)
+    rom.write_byte(0x28B917F, 0x6F)
+    rom.write_byte(0x28A60FF, 0xEF)
+    rom.write_byte(0x28D91C7, 0xEF)
+    Wonder_text = [0x28A610F, 0x28BF173, 0x28BF183, 0x28BF193]
+    for address in Wonder_text:
+        rom.write_byte(address, 0x2F)
+    Wonder_text = [0x27CE08B, 0x27C00C7, 0x27C00D7, 0x27C0117, 0x27C0127]
+    for address in Wonder_text:
+        rom.write_byte(address, 0x3D)
+    rom.write_byte(0x27C00E7, 0x7D)
+    rom.write_byte(0x27C00F7, 0x7D)
+    rom.write_byte(0x27C0107, 0xBD)
+    rom.write_byte(0x27C0137, 0xBD)
+    Wonder_text = [0x27C00BC, 0x27C00CC, 0x27C00DC, 0x27C00EC, 0x27C00FC, 0x27C010C, 0x27C011C, 0x27C012C, 0x27CE080, 0x27CE090, 0x2887070, 0x2887080, 0x2887090, 0x2897070, 0x28C7134, 0x28D91BC, 0x28A60F4, 0x28AE084, 0x28B9174, 0x28BF168, 0x28BF178, 0x28BF188, 0x28A1144, 0x28A6104]
+    for address in Wonder_text:
+        rom.write_byte(address, 0xFE)
+
+    # Speed dig text for Dampe
+    rom.write_bytes(0x9532F8, [0x08, 0x08, 0x08, 0x59])
+    
+    # Make item descriptions into a single box
+    Short_item_descriptions = [0x92EC84, 0x92F9E3, 0x92F2B4, 0x92F37A, 0x92F513, 0x92F5C6, 0x92E93B, 0x92EA12]
+    for address in Short_item_descriptions:
+        rom.write_byte(address,0x02)
+
+    # Fix text for Pocket Cucco.
+    rom.write_byte(0xBEEF45, 0x0B)
+    rom.write_byte(0x92D41A, 0x2E)
+    Block_code = [0x59, 0x6f, 0x75, 0x20, 0x67, 0x6f, 0x74, 0x20, 0x61, 0x20, 0x05, 0x41,
+                  0x50, 0x6f, 0x63, 0x6b, 0x65, 0x74, 0x20, 0x43, 0x75, 0x63, 0x63, 0x6f,
+                  0x2c, 0x20, 0x05, 0x40, 0x6f, 0x6e, 0x65, 0x01, 0x6f, 0x66, 0x20, 0x41,
+                  0x6e, 0x6a, 0x75, 0x27, 0x73, 0x20, 0x70, 0x72, 0x69, 0x7a, 0x65, 0x64,
+                  0x20, 0x68, 0x65, 0x6e, 0x73, 0x21, 0x20, 0x49, 0x74, 0x20, 0x66, 0x69,
+                  0x74, 0x73, 0x20, 0x01, 0x69, 0x6e, 0x20, 0x79, 0x6f, 0x75, 0x72, 0x20,
+                  0x70, 0x6f, 0x63, 0x6b, 0x65, 0x74, 0x2e, 0x02]
+    rom.write_bytes(0x92D41C, Block_code)
+
+    # DMA in extra code
+    Block_code = [0xAF, 0xBF, 0x00, 0x1C, 0xAF, 0xA4, 0x01, 0x40, 0x3C, 0x05, 0x03, 0x48,
+                  0x3C, 0x04, 0x80, 0x40, 0x0C, 0x00, 0x03, 0x7C, 0x24, 0x06, 0x50, 0x00,
+                  0x0C, 0x10, 0x02, 0x00]
+    rom.write_bytes(0xB17BB4, Block_code)
+    Block_code = [0x3C, 0x02, 0x80, 0x12, 0x24, 0x42, 0xD2, 0xA0, 0x24, 0x0E, 0x01, 0x40,
+                  0xAC, 0x2E, 0xE5, 0x00, 0x03, 0xE0, 0x00, 0x08, 0x00, 0x00, 0x00, 0x00]
+    rom.write_bytes(0x3480800, Block_code)
+    rom.write_bytes(0xD270, [0x03, 0x48, 0x00, 0x00, 0x03, 0x48, 0x50, 0x00, 0x03, 0x48, 0x00, 0x00])
+
+    # Fix checksum (Thanks Nintendo)
+    Block_code = [0x93, 0x5E, 0x8E, 0x5B, 0xD0, 0x9C, 0x5A, 0x58]
+    rom.write_bytes(0x10, Block_code)
+
+    # Set hooks for various code
+    rom.write_bytes(0xDBF428, [0x0C, 0x10, 0x03, 0x00]) #Set Fishing Hook
+
+
+    # will be populated with data to be written to initial save
+    # see initial_save.asm and config.asm for more details on specifics
+    # or just use the following functions to add an entry to the table
+    initial_save_table = []
+
+    # will set the bits of value to the offset in the save (or'ing them with what is already there)
+    def write_bits_to_save(offset, value, filter=None):
+        nonlocal initial_save_table
+
+        if filter and not filter(value):
+            return
+
+        initial_save_table += [(offset & 0xFF00) >> 8, offset & 0xFF, 0x00, value]
+        
+
+
+    # will overwrite the byte at offset with the given value
+    def write_byte_to_save(offset, value, filter=None):
+        nonlocal initial_save_table
+
+        if filter and not filter(value):
+            return
+
+        initial_save_table += [(offset & 0xFF00) >> 8, offset & 0xFF, 0x01, value]
+
+    # will overwrite the byte at offset with the given value
+    def write_bytes_to_save(offset, bytes, filter=None):
+        for i, value in enumerate(bytes):
+            write_byte_to_save(offset + i, value, filter)
+
+    # will overwrite the byte at offset with the given value
+    def write_save_table(rom):
+        nonlocal initial_save_table
+
+        table_len = len(initial_save_table)
+        if table_len > 0x400:
+            raise Exception("The Initial Save Table has exceeded it's maximum capacity: 0x%03X/0x400" % table_len)
+        rom.write_bytes(0x3481800, initial_save_table)
+
+
+    # Initial Save Data
+    write_bits_to_save(0x003F, 0x02) # Some Biggoron's Sword flag?
+
+    write_bits_to_save(0x00D4 + 0x00 * 0x1C + 0x04 + 0x0, 0x80) # Deku tree switch flag (navi text?)
+    write_bits_to_save(0x00D4 + 0x00 * 0x1C + 0x04 + 0x1, 0x02) # Deku tree switch flag (navi text?)
+    write_bits_to_save(0x00D4 + 0x00 * 0x1C + 0x04 + 0x2, 0x80) # Deku tree switch flag (navi text?)
+    write_bits_to_save(0x00D4 + 0x00 * 0x1C + 0x04 + 0x2, 0x04) # Deku tree switch flag (navi text?)
+    write_bits_to_save(0x00D4 + 0x01 * 0x1C + 0x04 + 0x2, 0x40) # Dodongo's Cavern switch flag (navi text?)
+    write_bits_to_save(0x00D4 + 0x01 * 0x1C + 0x04 + 0x2, 0x08) # Dodongo's Cavern switch flag (navi text?)
+    write_bits_to_save(0x00D4 + 0x01 * 0x1C + 0x04 + 0x2, 0x01) # Dodongo's Cavern switch flag (navi text?)
+    write_bits_to_save(0x00D4 + 0x02 * 0x1C + 0x04 + 0x0, 0x08) # Inside Jabu-Jabu's Belly switch flag (ruto?)
+    write_bits_to_save(0x00D4 + 0x02 * 0x1C + 0x04 + 0x0, 0x04) # Inside Jabu-Jabu's Belly switch flag (ruto?)
+    write_bits_to_save(0x00D4 + 0x02 * 0x1C + 0x04 + 0x0, 0x02) # Inside Jabu-Jabu's Belly switch flag (ruto?)
+    write_bits_to_save(0x00D4 + 0x02 * 0x1C + 0x04 + 0x0, 0x01) # Inside Jabu-Jabu's Belly switch flag (ruto?)
+    write_bits_to_save(0x00D4 + 0x02 * 0x1C + 0x04 + 0x1, 0x01) # Inside Jabu-Jabu's Belly switch flag (ruto?)
+    write_bits_to_save(0x00D4 + 0x03 * 0x1C + 0x04 + 0x0, 0x08) # Forest Temple switch flag (poes?)
+    write_bits_to_save(0x00D4 + 0x03 * 0x1C + 0x04 + 0x0, 0x01) # Forest Temple switch flag (poes?)
+    write_bits_to_save(0x00D4 + 0x03 * 0x1C + 0x04 + 0x2, 0x02) # Forest Temple switch flag (poes?)
+    write_bits_to_save(0x00D4 + 0x03 * 0x1C + 0x04 + 0x2, 0x01) # Forest Temple switch flag (poes?)
+    write_bits_to_save(0x00D4 + 0x04 * 0x1C + 0x04 + 0x1, 0x08) # Fire Temple switch flag (First locked door?)
+    write_bits_to_save(0x00D4 + 0x05 * 0x1C + 0x04 + 0x1, 0x01) # Water temple switch flag (navi text?)
+    write_bits_to_save(0x00D4 + 0x0B * 0x1C + 0x04 + 0x2, 0x01) # Gerudo Training Ground switch flag (command text?)
+    write_bits_to_save(0x00D4 + 0x51 * 0x1C + 0x04 + 0x2, 0x08) # Hyrule Field switch flag (???)
+    write_bits_to_save(0x00D4 + 0x55 * 0x1C + 0x04 + 0x0, 0x80) # Kokiri Forest switch flag (???)
+    write_bits_to_save(0x00D4 + 0x56 * 0x1C + 0x04 + 0x2, 0x40) # Sacred Forest Meadow switch flag (???)
+    write_bits_to_save(0x00D4 + 0x5B * 0x1C + 0x04 + 0x2, 0x01) # Lost Woods switch flag (???)
+    write_bits_to_save(0x00D4 + 0x5B * 0x1C + 0x04 + 0x3, 0x80) # Lost Woods switch flag (???)
+    write_bits_to_save(0x00D4 + 0x5C * 0x1C + 0x04 + 0x0, 0x80) # Desert Colossus switch flag (???)
+    write_bits_to_save(0x00D4 + 0x5F * 0x1C + 0x04 + 0x3, 0x20) # Hyrule Castle switch flag (???)
+
+    write_bits_to_save(0x0ED4, 0x10) # "Met Deku Tree"
+    write_bits_to_save(0x0ED5, 0x20) # "Deku Tree Opened Mouth"
+    write_bits_to_save(0x0ED6, 0x08) # "Rented Horse From Ingo"
+    write_bits_to_save(0x0EDA, 0x08) # "Began Nabooru Battle"
+    write_bits_to_save(0x0EDC, 0x80) # "Entered the Master Sword Chamber"
+    write_bits_to_save(0x0EDD, 0x20) # "Pulled Master Sword from Pedestal"
+    write_bits_to_save(0x0EE0, 0x80) # "Spoke to Kaepora Gaebora by Lost Woods"
+    write_bits_to_save(0x0EE7, 0x20) # "Nabooru Captured by Twinrova"
+    write_bits_to_save(0x0EE7, 0x10) # "Spoke to Nabooru in Spirit Temple"
+    write_bits_to_save(0x0EED, 0x20) # "Sheik, Spawned at Master Sword Pedestal as Adult"
+    write_bits_to_save(0x0EED, 0x01) # "Nabooru Ordered to Fight by Twinrova"
+    write_bits_to_save(0x0EF9, 0x01) # "Greeted by Saria"
+    write_bits_to_save(0x0F0A, 0x04) # "Spoke to Ingo Once as Adult"
+    write_bits_to_save(0x0F1A, 0x04) # "Met Darunia in Fire Temple"
+
+    write_bits_to_save(0x0ED7, 0x01) # "Spoke to Child Malon at Castle or Market"
+    write_bits_to_save(0x0ED7, 0x20) # "Spoke to Child Malon at Ranch"
+    write_bits_to_save(0x0ED7, 0x40) # "Invited to Sing With Child Malon"
+    write_bits_to_save(0x0F09, 0x10) # "Met Child Malon at Castle or Market"
+    write_bits_to_save(0x0F09, 0x20) # "Child Malon Said Epona Was Scared of You"
+
+    write_bits_to_save(0x0F21, 0x04) # "Ruto in JJ (M3) Talk First Time"
+    write_bits_to_save(0x0F21, 0x02) # "Ruto in JJ (M2) Meet Ruto"
+
+    write_bits_to_save(0x0EE2, 0x01) # "Began Ganondorf Battle"
+    write_bits_to_save(0x0EE3, 0x80) # "Began Bongo Bongo Battle"
+    write_bits_to_save(0x0EE3, 0x40) # "Began Barinade Battle"
+    write_bits_to_save(0x0EE3, 0x20) # "Began Twinrova Battle"
+    write_bits_to_save(0x0EE3, 0x10) # "Began Morpha Battle"
+    write_bits_to_save(0x0EE3, 0x08) # "Began Volvagia Battle"
+    write_bits_to_save(0x0EE3, 0x04) # "Began Phantom Ganon Battle"
+    write_bits_to_save(0x0EE3, 0x02) # "Began King Dodongo Battle"
+    write_bits_to_save(0x0EE3, 0x01) # "Began Gohma Battle"
+
+    write_bits_to_save(0x0EE8, 0x01) # "Entered Deku Tree"
+    write_bits_to_save(0x0EE9, 0x80) # "Entered Temple of Time"
+    write_bits_to_save(0x0EE9, 0x40) # "Entered Goron City"
+    write_bits_to_save(0x0EE9, 0x20) # "Entered Hyrule Castle"
+    write_bits_to_save(0x0EE9, 0x10) # "Entered Zora's Domain"
+    write_bits_to_save(0x0EE9, 0x08) # "Entered Kakariko Village"
+    write_bits_to_save(0x0EE9, 0x02) # "Entered Death Mountain Trail"
+    write_bits_to_save(0x0EE9, 0x01) # "Entered Hyrule Field"
+    write_bits_to_save(0x0EEA, 0x04) # "Entered Ganon's Castle (Exterior)"
+    write_bits_to_save(0x0EEA, 0x02) # "Entered Death Mountain Crater"
+    write_bits_to_save(0x0EEA, 0x01) # "Entered Desert Colossus"
+    write_bits_to_save(0x0EEB, 0x80) # "Entered Zora's Fountain"
+    write_bits_to_save(0x0EEB, 0x40) # "Entered Graveyard"
+    write_bits_to_save(0x0EEB, 0x20) # "Entered Jabu-Jabu's Belly"
+    write_bits_to_save(0x0EEB, 0x10) # "Entered Lon Lon Ranch"
+    write_bits_to_save(0x0EEB, 0x08) # "Entered Gerudo's Fortress"
+    write_bits_to_save(0x0EEB, 0x04) # "Entered Gerudo Valley"
+    write_bits_to_save(0x0EEB, 0x02) # "Entered Lake Hylia"
+    write_bits_to_save(0x0EEB, 0x01) # "Entered Dodongo's Cavern"
+    write_bits_to_save(0x0F08, 0x08) # "Entered Hyrule Castle"
+ 
+    # Make all chest opening animations fast
+    if world.fast_chests:
+        rom.write_int32(0xBDA2E8, 0x240AFFFF) # addiu   t2, r0, -1
+                               # replaces # lb      t2, 0x0002 (t1)
+
+    # Set up for Rainbow Bridge dungeons condition
+    Block_code = [0x15, 0x41, 0x00, 0x04, 0x00, 0x00, 0x00, 0x00, 0x80, 0xEA, 0x00, 0xA5,
+                  0x24, 0x01, 0x00, 0x1C, 0x31, 0x4A, 0x00, 0x1C, 0x08, 0x07, 0x88, 0xD9]
+    rom.write_bytes(0x3480820, Block_code)
+
+    # Gossip stones resond to stone of agony
+    Block_code = [0x3C, 0x01, 0x80, 0x12, 0x80, 0x21, 0xA6, 0x75, 0x30, 0x21, 0x00, 0x20,
+                  0x03, 0xE0, 0x00, 0x08]
+    # Gossip stones always respond
+    if(world.hints == 'always'):
+        Block_code = [0x24, 0x01, 0x00, 0x20, 0x03, 0xE0, 0x00, 0x08]
+    rom.write_bytes(0x3480840, Block_code)
+
+    # Set up Rainbow Bridge conditions
+    if world.bridge == 'medallions':
+        Block_code = [0x80, 0xEA, 0x00, 0xA7, 0x24, 0x01, 0x00, 0x3F,
+                      0x31, 0x4A, 0x00, 0x3F, 0x00, 0x00, 0x00, 0x00]
+        rom.write_bytes(0xE2B454, Block_code)
+    elif world.bridge == 'open':
+        write_bits_to_save(0xEDC, 0x20) # "Rainbow Bridge Built by Sages"
+    elif world.bridge == 'dungeons':
+        Block_code = [0x80, 0xEA, 0x00, 0xA7, 0x24, 0x01, 0x00, 0x3F,
+                      0x08, 0x10, 0x02, 0x08, 0x31, 0x4A, 0x00, 0x3F]
+        rom.write_bytes(0xE2B454, Block_code)
+
+    if world.open_forest:
+        write_bits_to_save(0xED5, 0x10) # "Showed Mido Sword & Shield"
+
+    if world.open_door_of_time:
+        write_bits_to_save(0xEDC, 0x08) # "Opened the Door of Time"
+
+    # "fast-ganon" stuff
+    if world.no_escape_sequence:
+        rom.write_bytes(0xD82A12, [0x05, 0x17]) # Sets exit from Ganondorf fight to entrance to Ganon fight
+    if world.unlocked_ganondorf:
+        write_bits_to_save(0x00D4 + 0x0A * 0x1C + 0x04 + 0x1, 0x10) # Ganon's Tower switch flag (unlock boss key door)
+    if world.skipped_trials['Forest']:
+        write_bits_to_save(0x0EEA, 0x08) # "Completed Forest Trial"
+    if world.skipped_trials['Fire']:
+        write_bits_to_save(0x0EEA, 0x40) # "Completed Fire Trial"
+    if world.skipped_trials['Water']:
+        write_bits_to_save(0x0EEA, 0x10) # "Completed Water Trial"
+    if world.skipped_trials['Spirit']:
+        write_bits_to_save(0x0EE8, 0x20) # "Completed Spirit Trial"
+    if world.skipped_trials['Shadow']:
+        write_bits_to_save(0x0EEA, 0x20) # "Completed Shadow Trial"
+    if world.skipped_trials['Light']:
+        write_bits_to_save(0x0EEA, 0x80) # "Completed Light Trial"
+    if world.trials == 0:
+        write_bits_to_save(0x0EED, 0x08) # "Dispelled Ganon's Tower Barrier"
+
+    # open gerudo fortress
+    if world.gerudo_fortress == 'open':
+        write_bits_to_save(0x00A5, 0x40) # Give Gerudo Card
+        write_bits_to_save(0x0EE7, 0x0F) # Free all 4 carpenters
+        write_bits_to_save(0x00D4 + 0x0C * 0x1C + 0x04 + 0x1, 0x0F) # Thieves' Hideout switch flags (started all fights)
+        write_bits_to_save(0x00D4 + 0x0C * 0x1C + 0x04 + 0x2, 0x01) # Thieves' Hideout switch flags (heard yells/unlocked doors)
+        write_bits_to_save(0x00D4 + 0x0C * 0x1C + 0x04 + 0x3, 0xFE) # Thieves' Hideout switch flags (heard yells/unlocked doors)
+        write_bits_to_save(0x00D4 + 0x0C * 0x1C + 0x0C + 0x2, 0xD4) # Thieves' Hideout collection flags (picked up keys, marks fights finished as well)
+    elif world.gerudo_fortress == 'fast':
+        write_bits_to_save(0x0EE7, 0x0E) # Free 3 carpenters
+        write_bits_to_save(0x00D4 + 0x0C * 0x1C + 0x04 + 0x1, 0x0D) # Thieves' Hideout switch flags (started all fights)
+        write_bits_to_save(0x00D4 + 0x0C * 0x1C + 0x04 + 0x2, 0x01) # Thieves' Hideout switch flags (heard yells/unlocked doors)
+        write_bits_to_save(0x00D4 + 0x0C * 0x1C + 0x04 + 0x3, 0xDC) # Thieves' Hideout switch flags (heard yells/unlocked doors)
+        write_bits_to_save(0x00D4 + 0x0C * 0x1C + 0x0C + 0x2, 0xC4) # Thieves' Hideout collection flags (picked up keys, marks fights finished as well)
+
+    # Skip Epona race
+    if world.no_epona_race:
+        write_bits_to_save(0x0ED6, 0x01) # "Obtained Epona"
+        rom.write_bytes(0xAD065C, [0x92, 0x42, 0x00, 0xA6, 0x30, 0x42, 0x00, 0x20]) # Epona spawning checks for Song
+
+    # skip castle guard stealth sequence
+    if world.no_guard_stealth:
+        # change the exit at child/day crawlspace to the end of zelda's goddess cutscene
+        rom.write_bytes(0x21F60DE, [0x05, 0xF0])
+
+
+    messages = read_messages(rom)
+    shop_items = read_shop_items(rom)
+    remove_unused_messages(messages)
+
+    # only one big poe needs to be caught to get the buyer's reward
+    if world.only_one_big_poe:
+        # change the value checked (in code) from 1000 to 100
+        rom.write_bytes(0xEE69CE, [0x00, 0x64])
+        # update dialogue
+        update_message_by_id(messages, 0x70f7, "\x1AOh, you brought a Poe today!\x04\x1AHmmmm!\x04\x1AVery interesting!\x01This is a \x05\x41Big Poe\x05\x40!\x04\x1AI'll buy it for \x05\x4150 Rupees\x05\x40.\x04On top of that, I'll put \x05\x41100\x01points \x05\x40on your card.\x04\x1AIf you earn \x05\x41100 points\x05\x40, you'll\x01be a happy man! Heh heh.")
+        update_message_by_id(messages, 0x70f8, "\x1AWait a minute! WOW!\x04\x1AYou have earned \x05\x41100 points\x05\x40!\x04\x1AYoung man, you are a genuine\x01\x05\x41Ghost Hunter\x05\x40!\x04\x1AIs that what you expected me to\x01say? Heh heh heh!\x04\x1ABecause of you, I have extra\x01inventory of \x05\x41Big Poes\x05\x40, so this will\x01be the last time I can buy a \x01ghost.\x04\x1AYou're thinking about what I \x01promised would happen when you\x01earned 100 points. Heh heh.\x04\x1ADon't worry, I didn't forget.\x01Just take this.")
+
+    # Sets hooks for gossip stone changes
+    if world.hints != 'none':
+        if world.hints != 'mask':
+            rom.write_bytes(0xEE7B84, [0x0C, 0x10, 0x02, 0x10])
+            rom.write_bytes(0xEE7B8C, [0x24, 0x02, 0x00, 0x20])
+        buildGossipHints(world, messages)
+
+    # Set hints for boss reward shuffle
+    rom.write_bytes(0xE2ADB2, [0x70, 0x7A])
+    rom.write_bytes(0xE2ADB6, [0x70, 0x57])
+    buildBossRewardHints(world, messages)
+
+    # build silly ganon lines
+    buildGanonText(world, messages)
+
+    # Write item overrides
+    override_table = get_override_table(world)
+    rom.write_bytes(0x3481000, sum(override_table, []))
+    rom.write_byte(0x03481C00, world.id + 1) # Write player ID
+
+    # Set Default targeting option to Hold
+    if world.default_targeting == 'hold':
+        rom.write_bytes(0xB07200, [0x20, 0x0C, 0x00, 0x01 ])
+
+    # Patch songs and boss rewards
+    for location in world.get_locations():
+        item = location.item
+        itemid = item.code
+        locationaddress = location.address
+        secondaryaddress = location.address2
+
+        if itemid is None or location.address is None:
+            continue
+
+        if location.type == 'Song':
+            rom.write_byte(locationaddress, itemid)
+            itemid = itemid + 0x0D
+            rom.write_byte(secondaryaddress, itemid)
+            if location.name == 'Impa at Castle':
+                impa_fix = 0x65 - item.index
+                rom.write_byte(0xD12ECB, impa_fix)
+                impa_fix = 0x8C34 - (item.index * 4)
+                impa_fix_high = impa_fix >> 8
+                impa_fix_low = impa_fix & 0x00FF
+                rom.write_bytes(0xB063FE, [impa_fix_high, impa_fix_low])
+                rom.write_byte(0x2E8E931, item_data[item.name]) #Fix text box
+            elif location.name == 'Song from Malon':
+                if item.name == 'Suns Song':
+                    rom.write_byte(locationaddress, itemid)
+                malon_fix = 0x8C34 - (item.index * 4)
+                malon_fix_high = malon_fix >> 8
+                malon_fix_low = malon_fix & 0x00FF
+                rom.write_bytes(0xD7E142, [malon_fix_high, malon_fix_low])
+                rom.write_bytes(0xD7E8D6, [malon_fix_high, malon_fix_low]) # I really don't like hardcoding these addresses, but for now.....
+                rom.write_bytes(0xD7E786, [malon_fix_high, malon_fix_low])
+                rom.write_byte(0x29BECB9, item_data[item.name]) #Fix text box
+            elif location.name == 'Song from Composer Grave':
+                sun_fix = 0x8C34 - (item.index * 4)
+                sun_fix_high = sun_fix >> 8
+                sun_fix_low = sun_fix & 0x00FF
+                rom.write_bytes(0xE09F66, [sun_fix_high, sun_fix_low])
+                rom.write_byte(0x332A87D, item_data[item.name]) #Fix text box
+            elif location.name == 'Song from Saria':
+                saria_fix = 0x65 - item.index
+                rom.write_byte(0xE2A02B, saria_fix)
+                saria_fix = 0x8C34 - (item.index * 4)
+                saria_fix_high = saria_fix >> 8
+                saria_fix_low = saria_fix & 0x00FF
+                rom.write_bytes(0xE29382, [saria_fix_high, saria_fix_low])
+                rom.write_byte(0x20B1DBD, item_data[item.name]) #Fix text box
+            elif location.name == 'Song from Ocarina of Time':
+                rom.write_byte(0x252FC95, item_data[item.name]) #Fix text box
+            elif location.name == 'Song at Windmill':
+                windmill_fix = 0x65 - item.index
+                rom.write_byte(0xE42ABF, windmill_fix)
+                rom.write_byte(0x3041091, item_data[item.name]) #Fix text box
+            elif location.name == 'Sheik Forest Song':
+                minuet_fix = 0x65 - item.index
+                rom.write_byte(0xC7BAA3, minuet_fix)
+                rom.write_byte(0x20B0815, item_data[item.name]) #Fix text box
+            elif location.name == 'Sheik at Temple':
+                prelude_fix = 0x65 - item.index
+                rom.write_byte(0xC805EF, prelude_fix)
+                rom.write_byte(0x2531335, item_data[item.name]) #Fix text box
+            elif location.name == 'Sheik in Crater':
+                bolero_fix = 0x65 - item.index
+                rom.write_byte(0xC7BC57, bolero_fix)
+                rom.write_byte(0x224D7FD, item_data[item.name]) #Fix text box
+            elif location.name == 'Sheik in Ice Cavern':
+                serenade_fix = 0x65 - item.index
+                rom.write_byte(0xC7BD77, serenade_fix)
+                rom.write_byte(0x2BEC895, item_data[item.name]) #Fix text box
+            elif location.name == 'Sheik in Kakariko':
+                nocturne_fix = 0x65 - item.index
+                rom.write_byte(0xAC9A5B, nocturne_fix)
+                rom.write_byte(0x2000FED, item_data[item.name]) #Fix text box
+            elif location.name == 'Sheik at Colossus':
+                rom.write_byte(0x218C589, item_data[item.name]) #Fix text box
+        elif location.type == 'Boss':
+            if location.name == 'Links Pocket':
+                write_bits_to_save(item_data[item.name][1], item_data[item.name][0])
+            else:
+                rom.write_byte(locationaddress, itemid)
+                rom.write_byte(secondaryaddress, item_data[item.name][2])
+                if location.name == 'Bongo Bongo':
+                    rom.write_bytes(0xCA3F32, [item_data[item.name][3][0], item_data[item.name][3][1]])
+                    rom.write_bytes(0xCA3F36, [item_data[item.name][3][2], item_data[item.name][3][3]])
+                elif location.name == 'Twinrova':
+                    rom.write_bytes(0xCA3EA2, [item_data[item.name][3][0], item_data[item.name][3][1]])
+                    rom.write_bytes(0xCA3EA6, [item_data[item.name][3][2], item_data[item.name][3][3]])
+
+    if world.bombchus_in_logic:
+        # add a cheaper bombchu pack to the bombchu shop
+        # describe
+        add_message(messages, '\x08\x05\x41Bombchu   (5 pieces)   60 Rupees\x01\x05\x40This looks like a toy mouse, but\x01it\'s actually a self-propelled time\x01bomb!\x09\x0A', 0x80FE, 0x03)
+        # purchase
+        add_message(messages, '\x08Bombchu    5 Pieces    60 Rupees\x01\x01\x1B\x05\x42Buy\x01Don\'t buy\x05\x40\x09', 0x80FF, 0x03)
+        rbl_bombchu = shop_items[0x0018]
+        rbl_bombchu.price = 60
+        rbl_bombchu.pieces = 5
+        rbl_bombchu.get_item_id = 0x006A
+        rbl_bombchu.description_message = 0x80FE
+        rbl_bombchu.purchase_message = 0x80FF
+
+        #Fix bombchu chest animations
+        chestAnimations = {
+            0x6A: 0x28, #0xD8 #Bombchu (5) 
+            0x03: 0x28, #0xD8 #Bombchu (10)    
+            0x6B: 0x28, #0xD8 #Bombchu (20)    
+        }
+        for item_id, gfx_id in chestAnimations.items():
+            rom.write_byte(0xBEEE8E + (item_id * 6) + 2, gfx_id)
+
+    #Fix item chest animations
+    chestAnimations = {
+        0x3D: 0xED, #0x13 #Heart Container 
+        0x3E: 0xEC, #0x14 #Piece of Heart  
+        0x42: 0x02, #0xFE #Small Key   
+        0x48: 0xF7, #0x09 #Recovery Heart  
+        0x4F: 0xED, #0x13 #Heart Container 
+    }
+    for item_id, gfx_id in chestAnimations.items():
+        rom.write_byte(0xBEEE8E + (item_id * 6) + 2, gfx_id)
+
+    # Update chest type sizes
+    if world.correct_chest_sizes:
+        update_chest_sizes(rom, override_table)
+
+    # give dungeon items the correct messages
+    message_patch_for_dungeon_items(rom, messages, shop_items)
+
+    # reduce item message lengths
+    update_item_messages(messages, world)
+
+    repack_messages(rom, messages)
+    write_shop_items(rom, shop_items)
+
+    # text shuffle
+    if world.text_shuffle == 'except_hints':
+        shuffle_messages(rom, True)
+    elif world.text_shuffle == 'complete':
+        shuffle_messages(rom, False)
+
+    # output a text dump, for testing...
+    #with open('keysanity_' + str(world.seed) + '_dump.txt', 'w', encoding='utf-16') as f:
+    #     messages = read_messages(rom)
+    #     f.write('item_message_strings = {\n')
+    #     for m in messages:
+    #        f.write("\t0x%04X: \"%s\",\n" % (m.id, m.get_python_string()))
+    #     f.write('}\n')
+
+
+    scarecrow_song = None
+    if world.free_scarecrow:
+        original_songs = [
+            'LURLUR',
+            'ULRULR',
+            'DRLDRL',
+            'RDURDU',
+            'RADRAD',
+            'ADUADU',
+            'AULRLR',
+            'DADALDLD',
+            'ADRRL',
+            'ADALDA',
+            'LRRALRD',
+            'URURLU'
+        ]
+
+        note_map = {
+            'A': 0,
+            'D': 1,
+            'R': 2,
+            'L': 3,
+            'U': 4
+        }
+
+        if len(world.scarecrow_song) != 8:
+            raise Exception('Scarecrow Song must be 8 notes long')
+
+        if len(set(world.scarecrow_song.upper())) == 1:
+            raise Exception('Scarecrow Song must contain at least two different notes')           
+
+        notes = []
+        for c in world.scarecrow_song.upper():
+            if c not in note_map:
+                raise Exception('Invalid note %s. Valid notes are A, D, R, L, U' % c)
+
+            notes.append(note_map[c])
+        scarecrow_song = Song(activation=notes)
+
+        if not world.ocarina_songs:
+            for original_song in original_songs:
+                song_notes = []
+                for c in original_song:
+                    song_notes.append(note_map[c])
+                song = Song(activation=song_notes)
+
+                if subsong(scarecrow_song, song):
+                    raise Exception('You may not have the Scarecrow Song contain an existing song')
+
+        write_bits_to_save(0x0EE6, 0x10)     # Played song as adult
+        write_byte_to_save(0x12C5, 0x01)    # Song is remembered
+        write_bytes_to_save(0x12C6, scarecrow_song.playback_data[:(16*8)], lambda v: v != 0)
+
+    if world.ocarina_songs:
+        replace_songs(rom, scarecrow_song)
+
+    # actually write the save table to rom
+    write_save_table(rom)
+
+    # re-seed for aesthetic effects. They shouldn't be affected by the generation seed
+    random.seed()
+
+    # patch tunic colors
+    # Custom color tunic stuff
+    Tunics = []
+    Tunics.append(0x00B6DA38) # Kokiri Tunic
+    Tunics.append(0x00B6DA3B) # Goron Tunic
+    Tunics.append(0x00B6DA3E) # Zora Tunic
+    colorList = get_tunic_colors()
+    randomColors = random.choices(colorList, k=3)
+
+    for i in range(len(Tunics)):
+        # get the color option
+        thisColor = world.tunic_colors[i]
+        # handle true random
+        randColor = [random.getrandbits(8), random.getrandbits(8), random.getrandbits(8)]
+        if thisColor == 'Completely Random':
+            color = randColor
+        else:
+            # handle random
+            if world.tunic_colors[i] == 'Random Choice':
+                thisColor = randomColors[i]
+            # grab the color from the list
+            color = TunicColors[thisColor]
+        rom.write_bytes(Tunics[i], color)
+
+    # patch navi colors
+    Navi = []
+    Navi.append([0x00B5E184]) # Default
+    Navi.append([0x00B5E19C, 0x00B5E1BC]) # Enemy, Boss
+    Navi.append([0x00B5E194]) # NPC
+    Navi.append([0x00B5E174, 0x00B5E17C, 0x00B5E18C, 0x00B5E1A4, 0x00B5E1AC, 0x00B5E1B4, 0x00B5E1C4, 0x00B5E1CC, 0x00B5E1D4]) # Everything else
+    naviList = get_navi_colors()
+    randomColors = random.choices(naviList, k=4)
+
+    for i in range(len(Navi)):
+        # do everything in the inner loop so that "true random" changes even for subcategories
+        for j in range(len(Navi[i])):
+            # get the color option
+            thisColor = world.navi_colors[i]
+            # handle true random
+            randColor = [random.getrandbits(8), random.getrandbits(8), random.getrandbits(8), 0xFF,
+                         random.getrandbits(8), random.getrandbits(8), random.getrandbits(8), 0x00]
+            if thisColor == 'Completely Random':
+                color = randColor
+            else:
+                # handle random
+                if world.navi_colors[i] == 'Random Choice':
+                    thisColor = randomColors[i]
+                # grab the color from the list
+                color = NaviColors[thisColor]
+            rom.write_bytes(Navi[i][j], color)
+
+    #Low health beep
+    healthSFXList = ['Default', 'Softer Beep', 'Rupee', 'Timer', 'Tamborine', 'Recovery Heart', 'Carrot Refill', 'Navi - Hey!', 'Zelda - Gasp', 'Cluck', 'Mweep!', 'None']
+    randomSFX = random.choice(healthSFXList)
+    address = 0xADBA1A
+    
+    if world.healthSFX == 'Random Choice':
+        thisHealthSFX = randomSFX
+    else:
+        thisHealthSFX = world.healthSFX
+    if thisHealthSFX == 'Default':
+        healthSFX = [0x48, 0x1B]
+    elif thisHealthSFX == 'Softer Beep':
+        healthSFX = [0x48, 0x04]
+    elif thisHealthSFX == 'Rupee':
+        healthSFX = [0x48, 0x03]
+    elif thisHealthSFX == 'Timer':
+        healthSFX = [0x48, 0x1A]
+    elif thisHealthSFX == 'Tamborine':
+        healthSFX = [0x48, 0x42]
+    elif thisHealthSFX == 'Recovery Heart':
+        healthSFX = [0x48, 0x0B]
+    elif thisHealthSFX == 'Carrot Refill':
+        healthSFX = [0x48, 0x45]
+    elif thisHealthSFX == 'Navi - Hey!':
+        healthSFX = [0x68, 0x5F]
+    elif thisHealthSFX == 'Zelda - Gasp':
+        healthSFX = [0x68, 0x79]
+    elif thisHealthSFX == 'Cluck':
+        healthSFX = [0x28, 0x12]
+    elif thisHealthSFX == 'Mweep!':
+        healthSFX = [0x68, 0x7A]
+    elif thisHealthSFX == 'None':
+        healthSFX = [0x00, 0x00, 0x00, 0x00]
+        address = 0xADBA14
+    rom.write_bytes(address, healthSFX)
+        
+    return rom
+
+def get_override_table(world):
+    override_entries = []
+    for location in world.get_locations():
+        override_entries.append(get_override_entry(location))
+    override_entries.sort()
+    return override_entries
+
+def get_override_entry(location):
+    scene = location.scene
+    default = location.default
+    item_id = location.item.index
+    if None in [scene, default, item_id]:
+        return []
+
+    player_id = (location.item.world.id + 1) << 2
+
+    if location.type in ['NPC', 'BossHeart']:
+        return [scene, player_id | 0x00, default, item_id]
+    elif location.type == 'Chest':
+        flag = default & 0x1F
+        return [scene, player_id | 0x01, flag, item_id]
+    elif location.type == 'Collectable':
+        return [scene, player_id | 0x02, default, item_id]
+    elif location.type == 'GS Token':
+        return [scene, player_id | 0x03, default, item_id]
+    else:
+        return []
+
+
+chestTypeMap = {
+        #    small   big     boss
+    0x0000: [0x5000, 0x0000, 0x2000], #Large
+    0x1000: [0x7000, 0x1000, 0x1000], #Large, Appears, Clear Flag
+    0x2000: [0x5000, 0x0000, 0x2000], #Boss Key’s Chest
+    0x3000: [0x8000, 0x3000, 0x3000], #Large, Falling, Switch Flag
+    0x4000: [0x6000, 0x4000, 0x4000], #Large, Invisible
+    0x5000: [0x5000, 0x0000, 0x2000], #Small
+    0x6000: [0x6000, 0x4000, 0x4000], #Small, Invisible
+    0x7000: [0x7000, 0x1000, 0x1000], #Small, Appears, Clear Flag
+    0x8000: [0x8000, 0x3000, 0x3000], #Small, Falling, Switch Flag
+    0x9000: [0x9000, 0x9000, 0x9000], #Large, Appears, Zelda's Lullaby
+    0xA000: [0xA000, 0xA000, 0xA000], #Large, Appears, Sun's Song Triggered
+    0xB000: [0xB000, 0xB000, 0xB000], #Large, Appears, Switch Flag
+    0xC000: [0x5000, 0x0000, 0x2000], #Large
+    0xD000: [0x5000, 0x0000, 0x2000], #Large
+    0xE000: [0x5000, 0x0000, 0x2000], #Large
+    0xF000: [0x5000, 0x0000, 0x2000], #Large
+}
+
+chestAnimationExtendedFast = [
+    0x87, # Progressive Nut Capacity
+    0x88, # Progressive Stick Capacity
+    0xB6, # Recovery Heart
+    0xB7, # Arrows (5)
+    0xB8, # Arrows (10)
+    0xB9, # Arrows (30)
+    0xBA, # Bombs (5)
+    0xBB, # Bombs (10)
+    0xBC, # Bombs (20)
+    0xBD, # Deku Nuts (5)
+    0xBE, # Deku Nuts (10)
+]
+
+
+def room_get_chests(rom, room_data, scene, chests, alternate=None):
+    room_start = alternate or room_data
+    command = 0
+    while command != 0x14: # 0x14 = end header
+        command = rom.read_byte(room_data)
+        if command == 0x01: # actor list
+            actor_count = rom.read_byte(room_data + 1)
+            actor_list = room_start + (rom.read_int32(room_data + 4) & 0x00FFFFFF)
+            for _ in range(0, actor_count):
+                actor_id = rom.read_int16(actor_list);
+                actor_var = rom.read_int16(actor_list + 14)
+                if actor_id == 0x000A: #Chest Actor
+                    chests[actor_list + 14] = [scene, actor_var & 0x001F]
+                actor_list = actor_list + 16
+        if command == 0x18 and scene >= 81 and scene <= 99: # Alternate header list
+            header_list = room_start + (rom.read_int32(room_data + 4) & 0x00FFFFFF)
+            for alt_id in range(0,2):
+                header_data = room_start + (rom.read_int32(header_list + 4) & 0x00FFFFFF)
+                if header_data != 0 and not alternate:
+                    room_get_chests(rom, header_data, scene, chests, room_start)
+                header_list = header_list + 4
+        room_data = room_data + 8
+
+
+def scene_get_chests(rom, scene_data, scene, chests, alternate=None):
+    scene_start = alternate or scene_data
+    command = 0
+    while command != 0x14: # 0x14 = end header
+        command = rom.read_byte(scene_data)
+        if command == 0x04: #room list
+            room_count = rom.read_byte(scene_data + 1)
+            room_list = scene_start + (rom.read_int32(scene_data + 4) & 0x00FFFFFF)
+            for _ in range(0, room_count):
+                room_data = rom.read_int32(room_list);
+                room_get_chests(rom, room_data, scene, chests)
+                room_list = room_list + 8
+        if command == 0x18 and scene >= 81 and scene <= 99: # Alternate header list
+            header_list = scene_start + (rom.read_int32(scene_data + 4) & 0x00FFFFFF)
+            for alt_id in range(0,2):
+                header_data = scene_start + (rom.read_int32(header_list + 4) & 0x00FFFFFF)
+                if header_data != 0 and not alternate:
+                    scene_get_chests(rom, header_data, scene, chests, scene_start)
+                header_list = header_list + 4
+
+        scene_data = scene_data + 8
+
+
+def get_chest_list(rom):
+    chests = {}
+    scene_table = 0x00B71440
+    for scene in range(0x00, 0x65):
+        scene_data = rom.read_int32(scene_table + (scene * 0x14));
+        scene_get_chests(rom, scene_data, scene, chests)
+    return chests
+
+
+def get_override_itemid(override_table, scene, type, flags):
+    for entry in override_table:
+        if len(entry) == 4 and entry[0] == scene and entry[1] == type and entry[2] == flags:
+            return entry[3]
+    return None
+
+def update_chest_sizes(rom, override_table):
+    chest_list = get_chest_list(rom)
+    for address, [scene, flags] in chest_list.items():
+        item_id = get_override_itemid(override_table, scene, 1, flags)
+
+        if None in [address, scene, flags, item_id]:
+            continue
+
+        itemType = 0  # Item animation
+
+        if item_id >= 0x80: # if extended item, always big except from exception list
+            itemType = 0 if item_id in chestAnimationExtendedFast else 1
+        elif rom.read_byte(0xBEEE8E + (item_id * 6) + 2) & 0x80: # get animation from rom, ice trap is big
+            itemType = 0 # No animation, small chest
+        else:
+            itemType = 1 # Long animation, big chest
+        # Don't use boss chests
+
+        default = rom.read_int16(address)
+        chestType = default & 0xF000
+        newChestType = chestTypeMap[chestType][itemType]
+        default = (default & 0x0FFF) | newChestType
+        rom.write_int16(address, default)