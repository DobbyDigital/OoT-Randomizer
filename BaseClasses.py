--- conflicted
+++ resolved
@@ -381,13 +381,6 @@
     def can_play(self, song):
         return self.has_ocarina() and self.has(song)
 
-<<<<<<< HEAD
-    def can_buy_bombchus(self):
-        return self.has('Buy Bombchu (5)') or \
-               self.has('Buy Bombchu (10)') or \
-               self.has('Buy Bombchu (20)') or \
-               self.can_reach('Castle Town Bombchu Bowling')
-=======
     def can_use(self, item):
         magic_items = ['Dins Fire', 'Farores Wind', 'Nayrus Love', 'Lens of Truth']
         adult_items = ['Bow', 'Hammer', 'Iron Boots', 'Hover Boots', 'Magic Bean']
@@ -412,7 +405,12 @@
             return self.has('Progressive Hookshot', 2) and self.is_adult() and self.has_ocarina()
         else:
             return self.has(item)
->>>>>>> 7d10e8be
+
+    def can_buy_bombchus(self):
+        return self.has('Buy Bombchu (5)') or \
+               self.has('Buy Bombchu (10)') or \
+               self.has('Buy Bombchu (20)') or \
+               self.can_reach('Castle Town Bombchu Bowling')
 
     def has_bombchus(self):
         return (self.world.bombchus_in_logic and \
@@ -460,14 +458,10 @@
         return self.world.open_forest or self.can_reach(self.world.get_location('Queen Gohma'))
 
     def can_finish_adult_trades(self):
-<<<<<<< HEAD
-        zora_thawed = self.has_bottle() and (self.can_play('Zeldas Lullaby') or (self.has('Hover Boots') and self.world.logic_zora_with_hovers)) and (self.can_reach('Ice Cavern') or self.can_reach('Ganons Castle Water Trial') or self.has('Progressive Wallet', 2))
-=======
         if self.world.dungeon_mq['GTG']:
             zora_thawed = self.has_bottle() and (self.can_play('Zeldas Lullaby') or (self.has('Hover Boots') and self.world.logic_zora_with_hovers)) and (self.can_reach('Ice Cavern') or self.can_reach('Ganons Castle Water Trial') or self.has('Progressive Wallet', 2) or self.can_reach('Gerudo Training Grounds Stalfos Room'))
         else:
             zora_thawed = self.has_bottle() and (self.can_play('Zeldas Lullaby') or (self.has('Hover Boots') and self.world.logic_zora_with_hovers)) and (self.can_reach('Ice Cavern') or self.can_reach('Ganons Castle Water Trial') or self.has('Progressive Wallet', 2))
->>>>>>> 7d10e8be
         carpenter_access = self.has('Epona') or self.has('Progressive Hookshot', 2)
         return (self.has('Claim Check') or ((self.has('Progressive Strength Upgrade') or self.can_blast_or_smash() or self.has('Bow')) and (((self.has('Eyedrops') or self.has('Eyeball Frog') or self.has('Prescription') or self.has('Broken Sword')) and zora_thawed) or ((self.has('Poachers Saw') or self.has('Odd Mushroom') or self.has('Cojiro') or self.has('Pocket Cucco') or self.has('Pocket Egg')) and zora_thawed and carpenter_access))))
 
@@ -495,11 +489,7 @@
 
     def guarantee_hint(self):
         if(self.world.hints == 'mask'):
-<<<<<<< HEAD
             # has the mask of truth
-=======
-            # has the Mask of Truth
->>>>>>> 7d10e8be
             return self.has('Zeldas Letter') and self.can_play('Sarias Song') and self.has('Kokiri Emerald') and self.has('Goron Ruby') and self.has('Zora Sapphire')
         elif(self.world.hints == 'agony'):
             # has the Stone of Agony
@@ -511,10 +501,6 @@
             return self.can_play('Suns Song')
         return True
 
-<<<<<<< HEAD
-    # Be careful using this function. It will not collect any
-    # items that may be locked behind the item, only the item itself.         
-=======
     def can_finish_GerudoFortress(self):
         if self.world.gerudo_fortress == 'normal':
             return self.has('Small Key (Gerudo Fortress)', 4) and (self.can_use('Bow') or self.can_use('Hookshot') or self.can_use('Hover Boots'))
@@ -523,7 +509,8 @@
         else:
             return self.is_adult()
 
->>>>>>> 7d10e8be
+    # Be careful using this function. It will not collect any
+    # items that may be locked behind the item, only the item itself.         
     def collect(self, item):
         if item.advancement:
             self.prog_items[item.name] += 1
