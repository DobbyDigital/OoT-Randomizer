<<<<<<< HEAD
__version__ = '2.16.1 f.LUM'
=======
__version__ = '2.15.42 f.LUM'
>>>>>>> 49deb249
<|MERGE_RESOLUTION|>--- conflicted
+++ resolved
@@ -1,5 +1 @@
-<<<<<<< HEAD
-__version__ = '2.16.1 f.LUM'
-=======
-__version__ = '2.15.42 f.LUM'
->>>>>>> 49deb249
+__version__ = '2.16.2 f.LUM'