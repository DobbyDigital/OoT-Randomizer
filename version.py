--- conflicted
+++ resolved
@@ -1,5 +1 @@
-<<<<<<< HEAD
-__version__ = '2.18.8 f.LUM'
-=======
-__version__ = '2.19.20 f.LUM'
->>>>>>> feedcfb1
+__version__ = '2.19.20 f.LUM'