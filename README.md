--- conflicted
+++ resolved
@@ -85,14 +85,11 @@
 * Cosmetic heart color setting now applies in the file select screen.
 * Non-Always Location hints cannot be placed for an area that already has a Foolish hint.
   * If the location hint is placed first, then it can still appear in a foolish hinted area, however in Tournament hint distribution the Foolish hints are placed first so that cannot happen.
+* The location containing Light Arrows will be considered a hinted location if Ganondorf's hint can be reached without them.
 * Ganondorf no longer hints at his Boss Key chest contents.
-<<<<<<< HEAD
 * Updated Compressor. The GUI progress bar is now granular. If for some reason, the rom won't fit into 32MB, then the compressor will increase the output size.
 * Refactored Logic once again. It now uses helper json rules and rules can reference other rules.
 * Disabled settings don't show up in the spoiler.
-=======
-* The location containing Light Arrows will be considered a hinted location if Ganondorf's hint can be reached without them.
->>>>>>> b733fd78
 * Further seed generation speed improvements.
 
 #### Bug Fixes
