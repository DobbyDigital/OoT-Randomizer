--- conflicted
+++ resolved
@@ -1,8 +1,4 @@
-<<<<<<< HEAD
-from Utils import traverse
-=======
 from Region import Region
->>>>>>> b0b71301
 from collections import Counter, defaultdict
 import copy
 from Item import isBottle
@@ -173,8 +169,6 @@
 
 
     def has(self, item, count=1):
-        if (item == None):
-            return True;
         return self.prog_items[item] >= count
 
 
@@ -244,13 +238,8 @@
 
     def has_blue_fire(self):
         return self.has_bottle() and \
-<<<<<<< HEAD
-                (self.has('Adult Ice Cavern')
-                or self.can_reach('Ganons Castle Water Trial')
-=======
                 (self.can_reach('Ice Cavern', age='adult')
                 or self.can_reach('Ganons Castle Water Trial', age='either')
->>>>>>> b0b71301
                 or self.has('Buy Blue Fire')
                 or (self.world.dungeon_mq['Gerudo Training Grounds'] and self.can_reach('Gerudo Training Grounds Stalfos Room', age='either')))
 
@@ -301,6 +290,7 @@
         else:
             return self.has(item)
 
+
     def can_buy_bombchus(self):
         return self.has('Buy Bombchu (5)') or \
                self.has('Buy Bombchu (10)') or \
@@ -328,9 +318,8 @@
         return self.has_bombs() or self.has_bombchus()
 
 
-    def can_blast_or_smash(self, adult_qualifier=None):
-        return self.has_explosives() or \
-               (self.has(adult_qualifier) and self.is_adult() and self.has('Hammer'))
+    def can_blast_or_smash(self):
+        return self.has_explosives() or (self.is_adult() and self.has('Hammer'))
 
 
     def can_dive(self):
@@ -341,13 +330,6 @@
         return ((self.has('Magic Meter') and self.has('Lens of Truth')) or self.world.logic_lens != 'all')
 
 
-<<<<<<< HEAD
-    def has_projectile(self, age='either', adult_qualifier=None, child_qualifier=None):
-        as_adult = self.has(adult_qualifier) and \
-            (self.has_explosives() or self.has_bow() or self.has('Progressive Hookshot'))
-        as_child = self.has(child_qualifier) and \
-            (self.has_explosives() or self.has_slingshot() or self.has('Boomerang'))
-=======
     def can_plant_bugs(self):
         return self.is_child() and self.has_bugs()
 
@@ -367,15 +349,15 @@
                (self.is_child() and (self.has_slingshot() or self.has('Boomerang')))
 
     def has_projectile(self, age='either'):
->>>>>>> b0b71301
         if age == 'child':
-            return as_child
+            return self.has_explosives() or self.has_slingshot() or self.has('Boomerang')
         elif age == 'adult':
-            return as_adult
+            return self.has_explosives() or self.has_bow() or self.has('Progressive Hookshot')
         elif age == 'both':
-            return as_child and as_adult
-        else:
-            return as_child or as_adult
+            return self.has_explosives() or ((self.has_bow() or self.has('Progressive Hookshot')) and (self.has_slingshot() or self.has('Boomerang')))
+        else:
+            return self.has_explosives() or ((self.has_bow() or self.has('Progressive Hookshot')) or (self.has_slingshot() or self.has('Boomerang')))
+
 
     def can_leave_forest(self):
         return self.world.open_forest or self.can_reach(self.world.get_location('Queen Gohma'), age='either')
@@ -406,17 +388,10 @@
         # Warning: This only considers items that are marked as advancement items
         return self.heart_count() >= count
 
-<<<<<<< HEAD
-    def has_shield(self, adult_qualifier=None, child_qualifier=None):
-        #The mirror shield does not count as it cannot reflect deku scrub attack
-        return self.has(adult_qualifier) and self.has('Buy Hylian Shield') or \
-        self.has(child_qualifier) and self.has('Buy Deku Shield')
-=======
     def has_shield(self):
         #The mirror shield does not count as it cannot reflect deku scrub attack
         return (self.is_adult() and self.has('Buy Hylian Shield')) or \
         (self.is_child() and self.has('Buy Deku Shield'))
->>>>>>> b0b71301
 
     def heart_count(self):
         # Warning: This only considers items that are marked as advancement items
@@ -427,18 +402,11 @@
         )
 
 
-    def has_fire_source(self, adult_qualifier=None):
-        return self.can_use('Dins Fire') or \
-               self.has(adult_qualifier) and self.can_use('Fire Arrows')
-
-<<<<<<< HEAD
-    def has_fire_source_with_torch(self, adult_qualifier=None, child_qualifier=None):
-        return self.has_fire_source(adult_qualifier) or \
-               self.has(child_qualifier) and self.has_sticks()
-=======
+    def has_fire_source(self):
+        return self.can_use('Dins Fire') or self.can_use('Fire Arrows')
+
     def has_fire_source_with_torch(self):
         return self.has_fire_source() or (self.is_child() and self.has_sticks())
->>>>>>> b0b71301
 
     def guarantee_hint(self):
         if(self.world.hints == 'mask'):
@@ -526,18 +494,12 @@
         new_state_list = []
         for base_state in base_state_list:
             new_state = base_state.copy()
-<<<<<<< HEAD
-            for item in traverse(itempool):
-                if item.world.id == base_state.world.id: # Check world
-                    new_state.collect(item)
-=======
             for item in itempool:
                 linked_item = item
                 while linked_item is not None:
                     if linked_item.world.id == base_state.world.id: # Check world
                         new_state.collect(linked_item)
                     linked_item = linked_item.next
->>>>>>> b0b71301
             new_state_list.append(new_state)
         State.collect_locations(new_state_list)
         return new_state_list
